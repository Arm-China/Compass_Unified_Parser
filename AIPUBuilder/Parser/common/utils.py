# SPDX-License-Identifier: Apache-2.0
# Copyright © 2022-2024 Arm Technology (China) Co. Ltd.


import os
import re
import numpy as np
from functools import reduce
from ..logger import ERROR, WARN


def is_file(file_path):
    return True if (file_path and os.path.isfile(file_path)) else False


def is_dir(dir_path):
    return True if (dir_path and os.path.isdir(dir_path)) else False


def get_absolute_path(file_path):
    file_path = os.path.expanduser(file_path)
    if not os.path.isabs(file_path):
        file_path = os.path.join(os.getcwd(), file_path)
    return file_path


def get_file_name(file_path):
    return os.path.basename(file_path).split('.')[0]


def readable_file(path):
    if not os.path.isfile(path):
        raise Exception('The "{}" is not existing file'.format(path))
    elif not os.access(path, os.R_OK):
        raise Exception('The "{}" is not readable'.format(path))
    else:
        return path


def readable_dir(path):
    if not os.path.isdir(path):
        raise Exception('The "{}" is not existing directory'.format(path))
    elif not os.access(path, os.R_OK):
        raise Exception('The "{}" is not readable'.format(path))
    else:
        return path


def writable_dir(path):
    if path is None:
        raise Exception('The directory parameter is None')
    if os.path.exists(path):
        if os.path.isdir(path):
            if os.access(path, os.W_OK):
                return path
            else:
                raise Exception(
                    'The directory "{}" is not writable'.format(path))
        else:
            raise Exception('The "{}" is not a directory'.format(path))
    else:
        cur_path = path
        while os.path.dirname(cur_path) != cur_path:
            if os.path.exists(cur_path):
                break
            cur_path = os.path.dirname(cur_path)
        if cur_path == '':
            cur_path = os.path.curdir
        if os.access(cur_path, os.W_OK):
            return path
        else:
            raise Exception(
                'The directory "{}" is not writable'.format(cur_path))


# '[1,2,3],[3,5]' to [[1,2,3],[3,5]]
def list_string_to_list(list_string):
    ret = []
    if list_string:
        items = re.findall('(\[.*?\])', list_string)
        for meta_item in items:
            inner_str = meta_item.lstrip('[').rstrip(']')
            if inner_str:
                meta_list = [int(m) for m in inner_str.split(',')]
            else:
                meta_list = list()
            ret.append(meta_list)
    return ret


# ['aa', 'bb'] to 'aa,bb'
def string_list_to_string(string_list):
    return reduce(lambda x, y: (x + ',' + y), string_list) if string_list else ''


# 'AA,BB' to ['AA','BB']
def multi_string_to_list(multi_string):
    if multi_string:
        multi_string = re.sub(r' ', '', multi_string)
        multi_string = multi_string.rstrip(',')
        return [item for item in multi_string.split(',')]
    else:
        return []


# '1.0,2.0,3' to [1.0, 2.0, 3]
def float_string_to_list(num_str):
    ret = re.sub(r' ', '', num_str).split(',')
    return [float(r) for r in ret]


# [1, 2, 3] to '1,2,3'
def list_list_to_string(list_list):
    if not isinstance(list_list, list):
        list_list = [list_list]
    return str(list_list)[1:-1].replace(' ', '') if list_list is not None else ''


num_list_to_string = list_list_to_string


def version_to_tuple(version_str):
    version_tuple = tuple()
    try:
        version_tuple = tuple(map(int, version_str.split('.')))
    except Exception as e:
        ERROR('[Parser]: Cannot get version tuple for %s in version_to_tuple because %s!' % (version_str, str(e)))
    return version_tuple


def get_random_array(shape, type_str):
    return np.random.ranf(size=shape).astype(dtype=np.dtype(type_str))


def extend_lists(lists):
    return list(reduce(lambda x, y: x + y, lists))


def read_config_txt(txt_path):
    ret = {}
    if is_file(txt_path):
        valid_line_pattern = re.compile(
            r'^\s*[a-zA-Z_][a-zA-Z0-9_]*\s*=\s*(.*)\s*$')
        item_pattern = re.compile(r'(?<=\s)*[a-zA-Z_][a-zA-Z0-9_]*(?=\s)*')
        with open(txt_path, 'r') as f:
            lines = f.readlines()
            for l in lines:
                line_matched = re.search(valid_line_pattern, l)
                item_matched = re.search(item_pattern, l)
                if line_matched is not None and item_matched is not None:
                    ret.update({item_matched[0]: line_matched[1]})
    return ret


def get_version(module):
    if hasattr(module, '__version__'):
        vers = [('%02d' % int(v))
                for v in getattr(module, '__version__').split('.')[0:2]]
        return float('.'.join(vers))
    else:
        ERROR('[Parser]: Invalid module (%s) that does not have __version__  in get_version!' %
              module.__name__)


def get_converted_dtype(original_dtype, return_type_string=False):
    if 'float' in original_dtype:
        to_dtype = np.float32
    elif 'uint' in original_dtype:
        to_dtype = np.uint32
    elif 'int' in original_dtype:
        to_dtype = np.int32
    elif 'bool' in original_dtype:
        to_dtype = np.uint8
    else:
        to_dtype = None
    if return_type_string:
        to_dtype = to_dtype.__name__ if to_dtype is not None else ''
    return to_dtype


def get_closest_dtype(origin_dtype, available_dtypes):
    def _loop_ava_dtypes(_is_int, _is_unsign, _start_exp, _end_exp, _step):
        can_list = []
        if _is_int:
            for e in range(_start_exp + _step, _end_exp + 1, _step):
                can_list.append(str(dtype) + str(int(np.power(2, e))))
                if _is_unsign:
                    can_list.append(
                        'int' + str(int(np.power(2, min(e + 1, _end_exp) if _step > 0 else max(e + 1, _end_exp)))))
        else:
            for e in range(_start_exp + _step, _end_exp + 1, _step):
                can_list.append(str(dtype) + str(int(np.power(2, e))))
        return can_list

    closest_dtype = None
    dtype = re.findall(r'[a-zA-Z]+', origin_dtype)[0]
    bits = re.findall(r'\d+', origin_dtype)[0]
    is_int = 'int' in dtype
    exp = int(np.log2(int(bits)))
    is_unsign = dtype[0] == 'u'
    final_step = 1
    for max_exp, step in ((5, 1), (1, -1)):  # increase bits and decrease bits
        can_cast_list = _loop_ava_dtypes(is_int, is_unsign, exp, max_exp, step)
        for d in can_cast_list:
            if d in available_dtypes:
                closest_dtype = d
                break
        if closest_dtype:
            final_step = step
            break

    matched_dtype = available_dtypes[0] if closest_dtype is None else closest_dtype
    if closest_dtype is None or final_step < 0:
        WARN(f'[Parser]: Cast from {origin_dtype} to {matched_dtype} here may cause similarity down!')
<<<<<<< HEAD
    return matched_dtype
=======
    return matched_dtype


def get_dict_params(params):
    ret = {}
    if isinstance(params, str) and len(params) > 0:
        param_pattern = re.compile(r'\{\s*[^\{^\}]*\s*\}')
        all_params = re.findall(param_pattern, params)
        if len(all_params) > 0:
            all_params = all_params[0].lstrip('{').lstrip(' ').rstrip('}').rstrip(' ')
            meta_pattern = re.compile(r'[\s*[a-zA-Z_]*\s*\:\s*[0-9]*\s*,*]*')
            meta_found = re.findall(meta_pattern, all_params)
            for m in meta_found:
                key, value = m.split(':')[:]
                key = key.lstrip(' ').rstrip(' ')
                value = value.lstrip(' ').rstrip(' ').rstrip(',')
                ret.update({key: int(value)})
    return ret
>>>>>>> 54459b15
<|MERGE_RESOLUTION|>--- conflicted
+++ resolved
@@ -212,9 +212,6 @@
     matched_dtype = available_dtypes[0] if closest_dtype is None else closest_dtype
     if closest_dtype is None or final_step < 0:
         WARN(f'[Parser]: Cast from {origin_dtype} to {matched_dtype} here may cause similarity down!')
-<<<<<<< HEAD
-    return matched_dtype
-=======
     return matched_dtype
 
 
@@ -232,5 +229,4 @@
                 key = key.lstrip(' ').rstrip(' ')
                 value = value.lstrip(' ').rstrip(' ').rstrip(',')
                 ret.update({key: int(value)})
-    return ret
->>>>>>> 54459b15
+    return ret