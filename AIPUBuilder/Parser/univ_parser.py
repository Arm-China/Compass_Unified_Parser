--- conflicted
+++ resolved
@@ -229,57 +229,12 @@
 
                 process_graph(graph, params)
 
-<<<<<<< HEAD
-                try:
-                    convert_onnx_version(graph)
-                except Exception as e:
-                    ERROR(
-                        '[Parser]: Meets exception in convert_onnx_version (%s)!' % str(e))
-
-                try:
-                    middle_passes(graph, params)
-                except Exception as e:
-                    ERROR('[Parser]: Meets exception in middle_passes (%s)!' % str(e))
-
-                infer(graph)
-
-                try:
-                    transform_to_nhwc(graph, params)
-                except Exception as e:
-                    ERROR(
-                        '[Parser]: Meets exception in transform_to_nhwc (%s)!' % str(e))
-
-                try:
-                    back_passes(graph, params)
-                except Exception as e:
-                    ERROR('[Parser]: Meets exception in back_passes (%s)!' % str(e))
-
-                try:
-                    gamut_preprocess(graph, params)
-                except Exception as e:
-                    ERROR(
-                        '[Parser]: Meets exception in insert gamut preprocess (%s)!' % str(e))
-
-                try:
-                    special_character_conversion(graph, params)
-                except Exception as e:
-                    ERROR(
-                        '[Parser]: Meets exception in insert special character conversion (%s)!' % str(e))
-
-                try:
-                    convert_64bit_const(graph)
-                    infer(graph, final=True)
-                    remove_useless_op(graph, ['ArmCast'])
-                except Exception as e:
-                    ERROR('[Parser]: Meets exception in last infer (%s)!' % str(e))
-=======
                 if 'subgraphs' in graph._attr and graph._attr['subgraphs']:
                     for n_name, v in graph._attr['subgraphs'].items():
                         for subgraph_name, subgraph in v.items():
                             front_process_graph(model_type, model_path, subgraph, params)
                             process_graph(subgraph, params)
                             convert_dummyinput_to_input(subgraph)
->>>>>>> c8c3b9b4
 
                 txt_path, bin_path = '', ''
                 try:
