--- conflicted
+++ resolved
@@ -639,78 +639,6 @@
                                 index = anchor_tensors.index(in_tensor_name)
                                 anchor_tensors_value[index] = edge_attr['tensor'].value
 
-<<<<<<< HEAD
-                    if node['type'] == 'If':
-                        if_in_port = 1
-                        for b in ['then_branch', 'else_branch']:
-                            branch = getattr(
-                                NodeWrap(graph, op_name)['object'], b)
-                            for branch_out in branch._attr['output_names']:
-                                branch._attr['root_in_ports'].append(
-                                    if_in_port)
-                                edge_attr = {'src_out_port': 0,
-                                             'dst_in_port': if_in_port}
-                                graph.add_edge(
-                                    branch_out, op_name, **edge_attr)
-                                if_in_port += 1
-                                graph._attr['subgraph_output_names'].update(
-                                    branch._attr['output_ports'])
-                    elif node['type'] == 'Loop':
-                        loop_obj = NodeWrap(graph, op_name)['object']
-                        if loop_obj is not None:
-                            loop_in_shape = loop_obj.get_input_shapes()
-                            loop_in_tensors = loop_obj.get_input_tensors()
-                            loop_in_port = len(loop_obj.get_in_ports())
-
-                            if len(loop_in_shape) == 3 \
-                                    and len(loop_in_tensors) == 3 \
-                                    and len(loop_obj.body._attr['input_tensors']) == 3 \
-                                    and len(loop_obj.body._attr['output_names']) == 3:
-                                if not loop_in_tensors[1]:
-                                    continue
-                                loop_in_edges = graph.sorted_in_edges(
-                                    op_name, data=True)
-                                for index, (body_inp, in_port) in enumerate(loop_obj.body._attr['input_tensors']):
-                                    body_in_obj = NodeWrap(
-                                        graph, body_inp)['object']
-                                    if body_in_obj is None:  # could be a standalone node
-                                        continue
-                                    body_inp_port = body_in_obj.get_in_ports()
-                                    if len(body_inp_port) != 0 or len(loop_in_edges) != 3:
-                                        continue
-                                    src, _, in_attr = loop_in_edges[index]
-                                    new_in_attr = copy.deepcopy(in_attr)
-                                    new_in_attr['dst_in_port'] = 0
-                                    graph.add_edge(
-                                        src, body_inp, **new_in_attr)
-
-                                # TODO: need to support complex condition loop.
-                                for body_out in loop_obj.body._attr['output_names'][1:-1]:
-                                    loop_obj.body._attr['root_in_ports'].append(
-                                        loop_in_port)
-                                    edge_attr = {'src_out_port': 0,
-                                                 'dst_in_port': loop_in_port}
-                                    graph.add_edge(
-                                        body_out, op_name, **edge_attr)
-                                    loop_in_port += 1
-                            else:
-                                for body_out in loop_obj.body._attr['output_names']:
-                                    loop_obj.body._attr['root_in_ports'].append(
-                                        loop_in_port)
-                                    edge_attr = {'src_out_port': 0,
-                                                 'dst_in_port': loop_in_port}
-                                    graph.add_edge(
-                                        body_out, op_name, **edge_attr)
-                                    loop_in_port += 1
-
-                            graph._attr['subgraph_output_names'].update(
-                                loop_obj.body._attr['output_ports'])
-                        else:
-                            ERROR(
-                                '[Parser]: Meets invalid Loop Op(%s) in convert_onnx_to_graph!' % op_name)
-
-=======
->>>>>>> c8c3b9b4
                 graph._attr['quantize'] = graph_is_quantized
 
                 if anchor_tensors and anchor_tensors_value:
