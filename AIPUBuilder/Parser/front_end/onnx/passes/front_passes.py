# SPDX-License-Identifier: Apache-2.0
# Copyright © 2022-2024 Arm Technology (China) Co. Ltd.

import copy
import numpy as np
from networkx.algorithms import shortest_path_length
from ....common.defs import Tensor
from ....ops.op import Op, OpHasWeights, OpHasBiases, KerasOp, BaseDeconvOp, ConstLikeOp, OpHasOneOutPort
from ....graph.node_wrap import NodeWrap
from ....graph.pattern_match import matched_patterns, single_node_matcher, two_nodes_matcher
from ....graph.graph_algo import get_valid_node_name, determined_sort
from ....logger import INFO, DEBUG, WARN, ERROR, FATAL
from .common_passes import clear_redundant_nodes, FLOAT_EQUAL, insert_constant, insert_reshape, insert_reshape_after, \
    insert_transpose, insert_transpose_after


def fuse_weights_const(graph):
    def _get_src_data(src_name, edge_attr):
        src_obj = NodeWrap(graph, src_name)['object']
        if src_obj.type in ('Constant', 'TfConst'):
            data = src_obj.value
        elif src_obj.type == 'DequantizeLinear' and edge_attr['tensor'].is_const:
            input_tensors = src_obj.get_input_tensors()
            data = None if len(input_tensors) < 1 else input_tensors[0]
            edge_attr['tensor'].scale_zp = [src_obj.x_scale, src_obj.x_zero_point]
        elif (edge_attr.get('tensor', None) is not None and edge_attr['tensor'].is_const):
            data = edge_attr['tensor'].value
        else:
            data = None
        return data

    matched = False
    for node_name in graph.nodes:
        node_obj = NodeWrap(graph, node_name)['object']
        if node_obj is None:
            ERROR('[Parser]: Meets invalid Op(%s) in fuse_weights_const!' % node_name)
            continue
        if isinstance(node_obj, KerasOp):
            continue
        in_edges = graph.sorted_in_edges(node_name, keys=True, data=True)
        if isinstance(node_obj, OpHasWeights) and isinstance(node_obj, OpHasBiases):
            if node_obj.type in ('GRU', 'LSTM', 'QLinearConv', 'DeformConv'):
                continue
            if node_obj.type == 'LiteTRANSPOSE_CONV' \
                    or node_obj.type == 'LiteCONV_3D_TRANSPOSE':
                biases_in_port = 3
            else:
                biases_in_port = 2
            for i, edge_info in enumerate(in_edges):
                src_name, _, k, edge_attr = edge_info
                data = _get_src_data(src_name, edge_attr)
                try:
                    if i == 1 and isinstance(data, np.ndarray):
                        node_obj.weights = data
                        if edge_attr.get('tensor', None) is not None:
                            if len(edge_attr['tensor'].min_max) == 2:
                                node_obj.weights_range = list(
                                    edge_attr['tensor'].min_max)
                            if len(edge_attr['tensor'].scale_zp) == 2:
                                node_obj.weights_scale_zp = list(
                                    edge_attr['tensor'].scale_zp)
                                node_obj.quantize = True
                        matched = True
                        graph.remove_edge(src_name, node_name, key=k)
                    elif i == biases_in_port and isinstance(data, np.ndarray):
                        node_obj.biases = data
                        if edge_attr.get('tensor', None) is not None:
                            if len(edge_attr['tensor'].min_max) == 2:
                                node_obj.biases_range = list(
                                    edge_attr['tensor'].min_max)
                            if len(edge_attr['tensor'].scale_zp) == 2:
                                node_obj.biases_scale_zp = list(
                                    edge_attr['tensor'].scale_zp)
                                node_obj.quantize = True
                        matched = True
                        graph.remove_edge(src_name, node_name, key=k)
                except Exception as e:
                    ERROR('[Parser]: Node(%s) meets error (%s) in fuse_weights_const!' % (
                        node_name, str(e)))
        elif isinstance(node_obj, OpHasWeights):
            for i, edge_info in enumerate(in_edges):
                src_name, _, k, edge_attr = edge_info
                data = _get_src_data(src_name, edge_attr)
                if i == 1 and isinstance(data, np.ndarray):
                    node_obj.weights = data
                    if edge_attr.get('tensor', None) is not None:
                        if len(edge_attr['tensor'].min_max) == 2:
                            node_obj.weights_range = list(
                                edge_attr['tensor'].min_max)
                        if len(edge_attr['tensor'].scale_zp) == 2:
                            node_obj.weights_scale_zp = list(
                                edge_attr['tensor'].scale_zp)
                            node_obj.quantize = True
                    matched = True
                    graph.remove_edge(src_name, node_name, key=k)
    if matched:
        clear_redundant_nodes(graph)


def convert_special_prelu(graph):
    matches = single_node_matcher(graph, 'PRelu')
    for m in matches:
        prelu = m['target']
        prelu_obj = NodeWrap(graph, prelu)['object']
        if prelu_obj is None:
            ERROR(
                '[Parser]: Meets invalid PRelu Op (%s) in convert_special_prelu!' % prelu)
            continue
        inputs = prelu_obj.get_input_tensors()
        in_edges = graph.sorted_in_edges(prelu, data=True)
        if len(inputs) != 2 or inputs[1] is None or len(in_edges) != 2:
            ERROR(
                '[Parser]: Meets invalid PRelu Op (%s) in convert_special_prelu!' % prelu)
            continue
        if in_edges[1][2]['tensor'] is not None \
                and in_edges[1][2]['tensor'].is_const \
                and inputs[1].size == 1:
            slope = np.reshape(inputs[1], [])
            graph.remove_edges_from(in_edges[1:])
            leaky_attr = prelu_obj.copied_attr()
            leaky_attr.update({'opeset_version': 6, 'alpha': float(slope)})
            NodeWrap(graph, prelu).replace_obj('LeakyRelu', leaky_attr)


def decompose_loop(graph, params):
    matched = False
    matches = single_node_matcher(graph, 'Loop')
    for m in matches:
        loop = m['target']
        loop_obj = NodeWrap(graph, loop)['object']
        in_edges = graph.sorted_in_edges(loop, data=True)
        loop_out_edges = graph.sorted_out_edges(loop, data=True)
        if loop_obj is not None \
                and len(in_edges) >= 2 + len(loop_obj.body._attr['root_in_ports']) \
                and len(loop_out_edges) >= 1:
            if not (len(in_edges) == (2 + len(loop_obj.body._attr['root_in_ports']))
                    or len(in_edges) == (3 + len(loop_obj.body._attr['root_in_ports'])))\
                    or not in_edges[0][2]['tensor'].is_const \
                    or not in_edges[1][2]['tensor'].is_const \
                    or in_edges[0][2]['tensor'].value is None \
                    or in_edges[1][2]['tensor'].value is None:
                continue

            condition = in_edges[1][2]['tensor'].value

            if len(loop_obj.body._attr['output_names']) == 3:
                subgraph_main_out = loop_obj.body._attr['output_names'][-2]
            else:
                DEBUG('invalid loop, need to support more forms.')
                continue

            subgraph_main_outport = loop_obj.body._attr['output_ports'][subgraph_main_out]
            subgraph_main_nodes = determined_sort(
                loop_obj.body, [subgraph_main_out])

            # some constant nodes have been fused, skip checking them.
            subgraph_main_nodes = [
                x for x in subgraph_main_nodes if x in graph.nodes]

            subgraph_main_nodes_objs = {n: NodeWrap(
                graph, n)['object'] for n in subgraph_main_nodes}

            const_node_list = []
            for (node_obj_name, node_obj) in subgraph_main_nodes_objs.items():
                if node_obj is not None \
                        and not isinstance(node_obj, ConstLikeOp) \
                        and isinstance(node_obj, OpHasOneOutPort) \
                        and node_obj.is_all_inputs_const():
                    const_node_list.append(node_obj_name)

            if len(subgraph_main_nodes) > 0 \
                    and subgraph_main_out not in subgraph_main_nodes:
                WARN('[Parser]: Meets invalid Subgraph Nodes in decompose_const_loop!')
                continue

            try:
                if len(subgraph_main_nodes_objs[subgraph_main_out].get_output_tensors()) < 1:
                    continue
                main_out_tensor = subgraph_main_nodes_objs[subgraph_main_out].get_output_tensors()[
                    0]
            except:
                # TODO: subgraph_main_out node is None. Need to support more forms.
                pass

            matched = True
            count = int(in_edges[0][2]['tensor'].value)
            stack = get_valid_node_name(graph, loop + '_stack')

            for n in loop_obj.body._filter_node:
                try:
                    NodeWrap(graph, n)['object'].in_subgraph = False
                except:
                    pass

            graph.remove_edges_from(in_edges)
<<<<<<< HEAD
            # TODO: Condition False
            if not condition:
                for index, (_, dst, out_attr) in enumerate(loop_out_edges):
                    graph.remove_edge(loop, dst)
                    graph.add_edge(in_edges[-1][0], dst, **out_attr)
=======
            if not condition:
                loop_out_ports = loop_obj.get_out_ports()
                if any(p >= 2 for p in loop_out_ports) \
                        or (1 in loop_out_ports and len(in_edges) != 3):
                    WARN('[Parser]: Meets unsupported Loop Node(%s) in decompose_const_loop!' % loop)
                    continue
                const = None
                if 1 in loop_out_ports:
                    v_initial, _, v_initial_in_attr = in_edges[2]
                    shape = get_valid_node_name(graph, loop + '_shape')
                    shape_in_attr = copy.deepcopy(v_initial_in_attr)
                    shape_in_attr.update({'dst_in_port': 0})
                    graph.add_edge(v_initial, shape, **shape_in_attr)
                    concat = get_valid_node_name(graph, shape + '_concat')
                    graph.add_edge(shape, concat, **{'src_out_port': 0, 'dst_in_port': 1})
                    insert_constant(graph, concat + '_zero', np.array([0], dtype=np.int64), concat, in_port=0)
                    const = get_valid_node_name(graph, shape + '_const')
                    graph.add_edge(concat, const)
                    NodeWrap(graph, shape).replace_obj('Shape', {'name': shape, 'opset_version': 1})
                    NodeWrap(graph, concat).replace_obj('Concat', {'name': concat, 'opset_version': 13, 'axis': 0})
                    NodeWrap(graph, const).replace_obj('ConstantOfShape', {'name': const, 'opset_version': 9})
                for _, dst, out_attr in loop_out_edges:
                    graph.remove_edge(loop, dst)
                    if out_attr['src_out_port'] == 0:
                        graph.add_edge(in_edges[2][0], dst, **out_attr)
                    else:
                        const_out_attr = copy.deepcopy(out_attr)
                        const_out_attr.update({'src_out_port': 0})
                        graph.add_edge(const, dst, **const_out_attr)
                if loop in graph._attr['output_names']:
                    index = graph._attr['output_names'].index(loop)
                    if in_edges[-1][0] not in graph._attr['output_names']:
                        graph._attr['output_names'][index] = in_edges[-1][0]
                    else:
                        graph._attr['output_names'].pop(index)
                    if const is not None:
                        WARN('[Parser]: The output of Node(%s) has zero shape, which will be removed from graph!' % loop)
>>>>>>> 54459b15
                continue

            last_loop_res = subgraph_main_out
            for i in range(count):
                if i == 0:
                    for n in subgraph_main_nodes:
                        n_obj = subgraph_main_nodes_objs[n]
                        n_in_edges = graph.sorted_in_edges(n, data=True)

                        for sub_src, _, in_attr in n_in_edges:
                            # reset iter_num in first subgraph
                            if sub_src == in_edges[0][0] and graph.nodes[sub_src]['op'] in ['Dummy', 'Constant']:
                                cur_count_value = np.array(
<<<<<<< HEAD
                                    i, np.dtype(np.int32))
=======
                                    i, np.dtype(np.int64))
>>>>>>> 54459b15
                                in_attr['tensor'].value = cur_count_value
                                NodeWrap(graph, sub_src).replace_obj('Constant', {
                                    'name': sub_src, 'opset_version': 9, 'value': cur_count_value})

                        # TODO: some special nodes need to reset attr.
                        if n_obj.type == 'Slice':
                            cur_obj_attr = n_obj.copied_attr()
                            cur_obj_attr.update({'starts': None, 'ends': None})
                            NodeWrap(graph, n).replace_obj(
                                n_obj.type, cur_obj_attr)

                    graph.add_edge(subgraph_main_out,
                                   stack,
                                   **{'src_out_port': subgraph_main_outport,
                                      'dst_in_port': i,
                                      'tensor': Tensor(value=main_out_tensor)})

                else:
                    for n in subgraph_main_nodes:
                        name_suffix = '_loop_%s' % i
                        new_n = get_valid_node_name(graph, n + name_suffix)
                        n_obj = subgraph_main_nodes_objs[n]
                        n_in_edges = graph.sorted_in_edges(n, data=True)
                        if len(n_in_edges) == 0:
                            continue
                        for src, _, in_attr in n_in_edges:
                            if src not in subgraph_main_nodes and not src.endswith(name_suffix):
                                # nodes not in the sub graph.
                                if len(loop_obj.body._attr['output_names']) == 3 and not n in const_node_list:
                                    # add edge between last loop res with the first node of next loop.
                                    graph.add_edge(
                                        last_loop_res, new_n, **in_attr)
                                    last_loop_res = new_n
                                elif src == in_edges[0][0]:
                                    # change iter num for constant node.
                                    new_const = get_valid_node_name(
                                        graph, src + name_suffix)
                                    cur_count_value = np.array(
<<<<<<< HEAD
                                        i, np.dtype(np.int32))
=======
                                        i, np.dtype(np.int64))
>>>>>>> 54459b15
                                    new_in_attr = copy.deepcopy(in_attr)
                                    new_in_attr['tensor'].value = cur_count_value
                                    new_in_attr['tensor'].name = new_const
                                    graph.add_edge(
                                        new_const, new_n, **new_in_attr)

                                    NodeWrap(graph, new_const).replace_obj('Constant', {
                                        'name': new_const, 'opset_version': 9, 'value': cur_count_value})
                                else:
                                    graph.add_edge(src, new_n, **in_attr)
                            elif src in subgraph_main_nodes:
                                # nodes in the sub graph
                                new_in_attr = copy.deepcopy(in_attr)

                                if n in subgraph_main_nodes:
                                    graph.add_edge(
                                        src + name_suffix, new_n, **new_in_attr)
                                    if graph.nodes[src + name_suffix]['op'] is None:
                                        src_obj = subgraph_main_nodes_objs[src]
                                        src_obj_attr = src_obj.copied_attr()
                                        src_obj_attr.update({'name': new_n})
                                        NodeWrap(
                                            graph, src + name_suffix).replace_obj(src_obj.type, src_obj_attr)
                                else:
                                    graph.add_edge(
                                        src + name_suffix, new_n, **new_in_attr)
                            else:
                                WARN(
                                    '[Parser]: Invalid in edges for Node(%s)!' % new_n)
                        cur_obj_attr = n_obj.copied_attr()
                        cur_obj_attr.update({'name': new_n})
                        if n_obj.type == 'Slice':
                            cur_obj_attr.update({'starts': None, 'ends': None})

                        NodeWrap(graph, new_n).replace_obj(
                            n_obj.type, cur_obj_attr)
                        if n == subgraph_main_out:
                            graph.add_edge(new_n,
                                           stack,
                                           **{'src_out_port': subgraph_main_outport,
                                              'dst_in_port': i,
                                              'tensor': Tensor(value=main_out_tensor)
                                              })
            if len(loop_out_edges) == 1:
                for _, dst, out_attr in loop_out_edges:
                    graph.remove_edge(loop, dst)
                    graph.add_edge(stack, dst, **out_attr)
            elif len(loop_out_edges) == 2:
                for index, (_, dst, out_attr) in enumerate(loop_out_edges):
                    graph.remove_edge(loop, dst)
                    if index == 1:
                        graph.add_edge(stack, dst, **out_attr)
            else:
                WARN('invalid loop out_edges, need to support.')
            NodeWrap(graph, stack).replace_obj('ConcatFromSequence', {
                'name': stack, 'opset_version': 11, 'axis': 0, 'new_axis': 1})

        else:
            ERROR(
                '[Parser]: Meets invalid Loop Op (%s) in decompose_const_loop!' % loop)

    if matched:
        if graph._attr.get('subgraph_output_names', None) is not None:
            graph._attr['output_names'] = list(set(graph._attr['output_names']).difference(
                list(graph._attr['subgraph_output_names'])))
            if loop in list(set(graph._attr['output_names'])):
                index = graph._attr['output_names'].index(loop)
                graph._attr['output_names'].pop(index)
                if condition:
                    graph._attr['output_names'].append(last_loop_res)
                    graph._attr['output_names'].append(stack)
                else:
                    graph._attr['output_names'].append(in_edges[-1][0])
        clear_redundant_nodes(graph)


def convert_special_sequence_construct(graph):
    '''Add Out node after inputs of sequence_construct and update graph outputs if
    the sequence_construct node is graph output.
    sequence_construct will be removed by clear_redundant_nodes if there is no path
    between it and other graph output, or be processed and removed by other passes
    otherwise.
    '''
    matched = False
    matches = single_node_matcher(graph, 'SequenceConstruct')
    for m in matches:
        seq_construct = m['target']
        seq_construct_obj = NodeWrap(graph, seq_construct)['object']
        if seq_construct_obj is None:
            ERROR(
                '[Parser]: Meets invalid SequenceConstruct Op (%s) in convert_special_sequence_construct!' % seq_construct)
            continue
        if seq_construct not in graph._attr['output_names']:
            continue
        matched = True
        WARN('[Parser]: SequenceConstruct Op (%s) will be converted to deconstructed tensors in graph outputs!' % seq_construct)
        index = graph._attr['output_names'].index(seq_construct)
        graph._attr['output_names'].pop(index)
        in_edges = graph.sorted_in_edges(seq_construct, data=True)
        for idx, (name, _, in_attr) in enumerate(in_edges):
            out_name = get_valid_node_name(graph, name + '_out')
            out_in_attr = copy.deepcopy(in_attr)
            out_in_attr.update({'dst_in_port': 0})
            graph.add_edge(name, out_name, **out_in_attr)
            NodeWrap(graph, out_name).replace_obj('Out', {'name': out_name})
            graph._attr['output_names'].insert(index+idx, name)
    if matched:
        clear_redundant_nodes(graph)


def convert_deconv(graph):
    deconv_ops = BaseDeconvOp.get_concrete_subclass_names()
    framework_ops = Op.framework_op_types(graph._attr['framework'])
    current_deconvs = list(set(deconv_ops).intersection(framework_ops))
    matches = single_node_matcher(graph, current_deconvs)
    for m in matches:
        deconv = m['target']
        deconv_obj = NodeWrap(graph, deconv)['object']
        if deconv_obj is None:
            ERROR('[Parser]: Meets invalid Deconv Op(%s) in convert_deconv!' % deconv)
            continue
        main_in_port = type(deconv_obj).main_in_port()
        input_shapes = deconv_obj.get_input_shapes()
        in_edges = graph.sorted_in_edges(deconv, data=True)
        if len(input_shapes) >= 0 \
                and len(input_shapes) > main_in_port \
                and input_shapes[main_in_port] is not None \
                and all(s is not None for s in input_shapes[main_in_port]) \
                and len(input_shapes) == len(in_edges):
            src, _, in_attr = in_edges[main_in_port]
            graph.remove_edges_from(in_edges)
            in_attr['dst_in_port'] = 0
            graph.add_edge(src, deconv, **in_attr)
            in_shape = input_shapes[main_in_port]
            spatial_in_shape = in_shape[1:-1] if deconv_obj.data_format == 'NHWC' else in_shape[2:]
            deconv_obj.update_pads(spatial_in_shape)
            new_weights = np.transpose(deconv_obj.weights, axes=type(deconv_obj).perm_lite_to_onnx())
            attrs = deconv_obj.copied_attr()
            attrs.update({'opset_version': 11, 'weights': new_weights})
            NodeWrap(graph, deconv).replace_obj('ConvTranspose', attrs)


def convert_mmcv_deform_conv(graph):
    matches = single_node_matcher(graph, 'MMCVModulatedDeformConv2d')
    for m in matches:
        deform_conv = m['target']
        deform_conv_obj = NodeWrap(graph, deform_conv)['object']
        in_edges = graph.sorted_in_edges(deform_conv, data=True)
        if deform_conv_obj is None or len(in_edges) < 4:
            ERROR('[Parser]: Meets invalid MMCVModulatedDeformConv2d Op(%s) in convert_mmcv_deform_conv!' % deconv)
            continue
        graph.remove_edges_from(in_edges[1:])
        # inputs of MMCVModulatedDeformConv2d: input, offset, mask, weight, bias(optional)
        offset, _, offset_in_attr = in_edges[1]
        mask, _, mask_in_attr = in_edges[2]
        weight, _, weight_in_attr = in_edges[3]
        # inputs of onnx DeformConv: input, weight, offset, bias, mask
        weight_in_attr.update({'dst_in_port': 1})
        graph.add_edge(weight, deform_conv, **weight_in_attr)
        offset_in_attr.update({'dst_in_port': 2})
        graph.add_edge(offset, deform_conv, **offset_in_attr)
        if len(in_edges) > 4:
            bias, _, bias_in_attr = in_edges[4]
            bias_in_attr.update({'dst_in_port': 3})
            graph.add_edge(bias, deform_conv, **bias_in_attr)
        else:
            bias_value = np.zeros(deform_conv_obj.num_output, np.float32)
            insert_constant(graph, deform_conv + '_bias', bias_value, deform_conv, in_port=3)
        mask_in_attr.update({'dst_in_port': 4})
        graph.add_edge(mask, deform_conv, **mask_in_attr)
        deform_conv_attr = deform_conv_obj.copied_attr()
        deform_conv_attr.update({'offset_group': deform_conv_obj.deform_groups, 'opset_version': 19})
        NodeWrap(graph, deform_conv).replace_obj('DeformConv', deform_conv_attr)


<<<<<<< HEAD
=======
def uplift_quant(graph):
    '''For DequantizeLinear+Gemm/Conv/...+Relu/...+QuantizeLinear, switch QuantizeLinear and Relu(quantized).
    Note: 1) src type could be other types(only if Relu will be 'with_activation' in IR);
          2) float_op could be other activations op or float op whose input/output have same scale/zp.
    '''
    if not graph._attr.get('quantize', False):
        return
    matched = False
    matches = matched_patterns(graph,
                               nodes=[
                                   ('x_dequant', {'op': 'DequantizeLinear', 'unique': False}),
                                   ('src', {'op': ['Conv', 'ConvTranspose', 'Gemm']}),
                                   ('float_op', {'op': ['LeakyRelu', 'Relu']}),
                                   ('quant', {'op': 'QuantizeLinear'}),
                               ],
                               edges=[
                                   ('x_dequant', 'src', {'dst_in_port': 0}),
                                   ('src', 'float_op', {'dst_in_port': 0}),
                                   ('float_op', 'quant', {'dst_in_port': 0}),
                               ])
    for m in matches:
        float_op, quant, src = m['float_op'], m['quant'], m['src']
        float_op_obj = NodeWrap(graph, float_op)['object']
        quant_obj = NodeWrap(graph, quant)['object']
        float_op_in_edges = graph.sorted_in_edges(float_op, data=True)
        if float_op_obj is None or len(float_op_in_edges) != 1:
            ERROR('[Parser]: Meets invalid node(%s) in uplift_quant!' % float_op)
            continue
        if quant_obj is None:
            ERROR('[Parser]: Meets invalid QuantizeLinear node(%s) in uplift_quant!' % quant)
            continue
        float_op_out_edges = graph.sorted_out_edges(float_op, data=True)
        if len(float_op_out_edges) != 1:
            continue
        quant_out_edges = graph.sorted_out_edges(quant, data=True)
        if len(quant_out_edges) < 1:
            continue
        quant_in_edges = graph.sorted_in_edges(quant, data=True)
        if len(quant_in_edges) not in (2, 3):
            ERROR('[Parser]: Meets invalid QuantizeLinear Op(%s) in uplift_quant!' % quant)
            continue
        if any(e[2]['tensor'].value is None for e in quant_in_edges[1:]) \
                or any(not e[2]['tensor'].is_const for e in quant_in_edges[1:]):
            continue
        matched = True
        graph.remove_edges_from(float_op_in_edges + quant_out_edges)
        graph.remove_edge(float_op, quant)
        src, _, in_attr = float_op_in_edges[0]
        graph.add_edge(src, quant, **in_attr)
        quant_out_attr = copy.deepcopy(quant_out_edges[0][2])
        quant_out_attr.update({'dst_in_port': 0})
        y_scale, y_zp = quant_obj.y_scale, quant_obj.y_zero_point
        quant_out_attr['tensor'].dtype = str(y_zp.dtype)
        quant_out_attr['tensor'].scale_zp = (y_scale, y_zp)
        quant_out_attr['tensor'].activation_quantization_axis = quant_obj.axis
        graph.add_edge(quant, float_op, **quant_out_attr)
        for _, dst, out_attr in quant_out_edges:
            new_out_attr = copy.deepcopy(quant_out_attr)
            new_out_attr.update({'dst_in_port': out_attr['dst_in_port']})
            graph.add_edge(float_op, dst, **new_out_attr)
        float_op_obj.quantize = True
        if quant in graph._attr['output_names']:
            index = graph._attr['output_names'].index(quant)
            graph._attr['output_names'][index] = float_op
    if matched:
        clear_redundant_nodes(graph)


def uplift_quant_through_concat(graph):
    '''Convert x1/x2/...->Concat->QuantizeLinear to the following pattern so that
    QuantizeLinear can merge with other nodes before Concat(x1/x2/...):
          x1             x2           ...
          |              |            ...
    QuantizeLinear QuantizeLinear     ...
               \         |           /
               Concat(quantized)
    '''
    if not graph._attr.get('quantize', False):
        return
    matched = False
    matches = two_nodes_matcher(graph, 'Concat', 'QuantizeLinear')
    for m in matches:
        float_op, quant = m['begin'], m['end']
        float_obj = NodeWrap(graph, float_op)['object']
        quant_obj = NodeWrap(graph, quant)['object']
        if float_obj is None or quant_obj is None:
            ERROR('[Parser]: Meets invalid nodes in uplift_quant_through_concat!')
            continue
        float_out_edges = graph.sorted_out_edges(float_op, data=True)
        if len(float_out_edges) != 1:
            continue
        quant_in_edges = graph.sorted_in_edges(quant, data=True)
        if len(quant_in_edges) not in (2, 3):
            ERROR('[Parser]: Meets invalid QuantizeLinear Op(%s) in uplift_quant_through_concat!' % quant)
            continue
        if any(e[2]['tensor'].value is None for e in quant_in_edges[1:]) \
                or any(not e[2]['tensor'].is_const for e in quant_in_edges[1:]):
            continue
        matched = True
        quant_attr = quant_obj.copied_attr()
        y_scale_val, y_zp_val, axis = quant_obj.y_scale, quant_obj.y_zero_point, quant_obj.axis
        y_scale, _, y_scale_in_attr = quant_in_edges[1]
        y_zp, y_zp_in_attr = None, None
        if len(quant_in_edges) == 3:
            y_zp, _, y_zp_in_attr = quant_in_edges[2]
        quant_out_edges = graph.sorted_out_edges(quant, data=True)
        float_in_edges = graph.sorted_in_edges(float_op, data=True)
        graph.remove_edges_from(quant_in_edges + quant_out_edges + float_in_edges)
        for idx, (src, _, in_attr) in enumerate(float_in_edges):
            pre_quant = get_valid_node_name(graph, src + '_quant' + str(idx))
            src_out_attr = copy.deepcopy(in_attr)
            src_out_attr.update({'dst_in_port': 0})
            graph.add_edge(src, pre_quant, **src_out_attr)
            graph.add_edge(y_scale, pre_quant, **y_scale_in_attr)
            if y_zp is not None:
                graph.add_edge(y_zp, pre_quant, **y_zp_in_attr)
            in_attr.update({'src_out_port': 0})
            in_attr['tensor'].dtype = str(y_zp_val.dtype)
            in_attr['tensor'].scale_zp = (y_scale_val, y_zp_val)
            in_attr['tensor'].activation_quantization_axis = axis
            graph.add_edge(pre_quant, float_op, **in_attr)
            pre_quant_attr = copy.deepcopy(quant_attr)
            pre_quant_attr.update({'name': pre_quant})
            NodeWrap(graph, pre_quant).replace_obj('QuantizeLinear', pre_quant_attr)
        for _, dst, out_attr in quant_out_edges:
            out_attr['tensor'].dtype = str(y_zp_val.dtype)
            out_attr['tensor'].scale_zp = (y_scale_val, y_zp_val)
            out_attr['tensor'].activation_quantization_axis = axis
            graph.add_edge(float_op, dst, **out_attr)
        float_obj.quantize = True
        if quant in graph._attr['output_names']:
            index = graph._attr['output_names'].index(quant)
            graph._attr['output_names'][index] = float_op
    if matched:
        clear_redundant_nodes(graph)


>>>>>>> 54459b15
def merge_qconv(graph):
    if not graph._attr.get('quantize', False):
        return
    matched = False
    matches = matched_patterns(graph,
                               nodes=[
                                   ('x_dequant', {'op': 'DequantizeLinear', 'unique': False}),
                                   ('w_dequant', {'op': 'DequantizeLinear', 'unique': False}),
                                   ('b_dequant', {'op': 'DequantizeLinear', 'unique': False}),
                                   ('conv', {'op': ['Conv', 'ConvTranspose']}),
                                   ('y_quant', {'op': 'QuantizeLinear'}),
                               ],
                               edges=[
                                   ('x_dequant', 'conv'),
                                   ('w_dequant', 'conv', {'dst_in_port': 1}),
                                   ('b_dequant', 'conv', {'dst_in_port': 2}),
                                   ('conv', 'y_quant')
                               ])
<<<<<<< HEAD
    matches_with_relu = matched_patterns(graph,
=======
    matches_with_bias = matched_patterns(graph,
>>>>>>> 54459b15
                                         nodes=[
                                             ('x_dequant', {
                                              'op': 'DequantizeLinear', 'unique': False}),
                                             ('w_dequant', {
                                              'op': 'DequantizeLinear', 'unique': False}),
<<<<<<< HEAD
                                             ('b_dequant', {
                                              'op': 'DequantizeLinear', 'unique': False}),
                                             ('conv', {'op': 'Conv'}),
                                             ('relu', {'op': 'Relu'}),
=======
                                             ('bias', {
                                              'op': 'Constant', 'unique': False}),
                                             ('conv', {'op': 'Conv'}),
>>>>>>> 54459b15
                                             ('y_quant', {
                                              'op': 'QuantizeLinear'}),
                                         ],
                                         edges=[
                                             ('x_dequant', 'conv'),
                                             ('w_dequant', 'conv',
                                              {'dst_in_port': 1}),
<<<<<<< HEAD
                                             ('b_dequant', 'conv',
                                              {'dst_in_port': 2}),
                                             ('conv', 'relu'),
                                             ('relu', 'y_quant'),
                                         ])
    for m in matches + matches_with_relu:
        names = ['x_dequant', 'w_dequant', 'b_dequant', 'conv',
                 'y_quant'] + (['relu'] if 'relu' in m else [])
=======
                                             ('bias', 'conv',
                                              {'dst_in_port': 2}),
                                             ('conv', 'y_quant'),
                                         ])
    for m in matches + matches_with_bias:
        is_float_bias = ('bias' in m)
        names = ['x_dequant', 'w_dequant', 'conv',
                 'y_quant'] + (['bias'] if is_float_bias else ['b_dequant'])
>>>>>>> 54459b15
        obj_dict = {n: NodeWrap(graph, m[n])['object'] for n in names}
        if any(v is None for v in obj_dict.values()):
            error_node = [n for n in obj_dict if obj_dict[n] is None][0]
            ERROR('[Parser]: Meets invalid Op(%s) in merge_qconv!' % error_node)
            continue
        x_dequant_in_edges = graph.sorted_in_edges(m['x_dequant'], data=True)
        if len(x_dequant_in_edges) not in (2, 3):
            ERROR(
                '[Parser]: Meets invalid Dequantize Op(%s) in merge_qconv!' % m['x_dequant'])
            continue
        if any(e[2]['tensor'].value is None for e in x_dequant_in_edges[1:]) \
                or any(not e[2]['tensor'].is_const for e in x_dequant_in_edges[1:]):
            continue
        w_dequant_in_edges = graph.sorted_in_edges(m['w_dequant'], data=True)
        if len(w_dequant_in_edges) not in (2, 3):
            ERROR(
                '[Parser]: Meets invalid Dequantize Op(%s) in merge_qconv!' % m['w_dequant'])
            continue
        if any(e[2]['tensor'].value is None for e in w_dequant_in_edges) \
                or any(not e[2]['tensor'].is_const for e in w_dequant_in_edges):
            continue
<<<<<<< HEAD
        b_dequant_in_edges = graph.sorted_in_edges(m['b_dequant'], data=True)
        if len(b_dequant_in_edges) not in (2, 3):
            ERROR(
                '[Parser]: Meets invalid Dequantize Op(%s) in merge_qconv!' % m['b_dequant'])
            continue
        if any(e[2]['tensor'].value is None for e in b_dequant_in_edges) \
                or any(not e[2]['tensor'].is_const for e in b_dequant_in_edges):
            continue
=======
>>>>>>> 54459b15
        conv_out_edges = graph.sorted_out_edges(m['conv'], data=True)
        if len(conv_out_edges) != 1:
            continue
        relu = m['relu'] if 'relu' in m else None
        if relu is not None and len(graph.sorted_out_edges(relu)) != 1:
            continue
        y_quant_in_edges = graph.sorted_in_edges(m['y_quant'], data=True)
        if len(y_quant_in_edges) not in (2, 3):
            ERROR('[Parser]: Meets invalid Quantize Op(%s) in merge_qconv!' %
                  m['y_quant'])
            continue
        if any(e[2]['tensor'].value is None for e in y_quant_in_edges[1:]) \
                or any(not e[2]['tensor'].is_const for e in y_quant_in_edges[1:]):
            continue

        src, _, in_attr = x_dequant_in_edges[0]
        x_scale, x_zp = obj_dict['x_dequant'].x_scale, obj_dict['x_dequant'].x_zero_point
<<<<<<< HEAD
=======
        w_scale, w_zp = obj_dict['w_dequant'].x_scale, obj_dict['w_dequant'].x_zero_point
        y_scale, y_zp = obj_dict['y_quant'].y_scale, obj_dict['y_quant'].y_zero_point
        weights = w_dequant_in_edges[0][2]['tensor'].value
        if not is_float_bias:
            b_dequant_in_edges = graph.sorted_in_edges(m['b_dequant'], data=True)
            if len(b_dequant_in_edges) not in (2, 3):
                ERROR(
                    '[Parser]: Meets invalid Dequantize Op(%s) in merge_qconv!' % m['b_dequant'])
                continue
            if any(e[2]['tensor'].value is None for e in b_dequant_in_edges) \
                    or any(not e[2]['tensor'].is_const for e in b_dequant_in_edges):
                continue
            b_scale, b_zp = obj_dict['b_dequant'].x_scale, obj_dict['b_dequant'].x_zero_point
            if not FLOAT_EQUAL(w_scale*x_scale, b_scale) or not np.all(b_zp == 0):
                continue
            biases = b_dequant_in_edges[0][2]['tensor'].value
        else:
            b_scale, b_zp = None, None
            biases = obj_dict['bias'].value

        matched = True
        new_in_attr = copy.deepcopy(in_attr)
        new_in_attr['tensor'].dtype = str(x_zp.dtype)
        new_in_attr['tensor'].scale_zp = (x_scale, x_zp)
        new_in_attr['tensor'].activation_quantization_axis = obj_dict['x_dequant'].axis
        graph.remove_edges_from(
            graph.sorted_in_edges(m['conv']) + conv_out_edges)
        graph.add_edge(src, m['conv'], **new_in_attr)
        for _, dst, out_attr in graph.sorted_out_edges(m['y_quant'], data=True):
            graph.remove_edge(m['y_quant'], dst)
            out_attr['tensor'].dtype = str(y_zp.dtype)
            out_attr['tensor'].scale_zp = (y_scale, y_zp)
            out_attr['tensor'].activation_quantization_axis = obj_dict['y_quant'].axis
            graph.add_edge(m['conv'], dst, **out_attr)

        if m['y_quant'] in graph._attr['output_names']:
            index = graph._attr['output_names'].index(m['y_quant'])
            graph._attr['output_names'][index] = m['conv']

        conv_attr = obj_dict['conv'].copied_attr()
        conv_attr.update({'quantize': True})
        if obj_dict['conv'].type == 'Conv':
            if is_float_bias:
                op_type = 'Conv'
                conv_attr.update({'opset_version': 11,
                                  'weights': weights, 'weights_scale_zp': [w_scale, w_zp],
                                  'biases': biases, 'biases_scale_zp': [b_scale, b_zp]})
            else:
                op_type = 'QLinearConv'
                conv_attr.update({'opset_version': 10})
                insert_constant(graph, m['conv'] + '_x_scale',
                                x_scale, m['conv'], in_port=1, data_format='NHWC')
                insert_constant(graph, m['conv'] + '_x_zero_point',
                                x_zp, m['conv'], in_port=2, data_format='NHWC')
                insert_constant(graph, m['conv'] + '_w', weights,
                                m['conv'], in_port=3, data_format='NHWC')
                insert_constant(graph, m['conv'] + '_w_scale',
                                w_scale, m['conv'], in_port=4, data_format='NHWC')
                insert_constant(graph, m['conv'] + '_w_zero_point',
                                w_zp, m['conv'], in_port=5, data_format='NHWC')
                insert_constant(graph, m['conv'] + '_y_scale',
                                y_scale, m['conv'], in_port=6, data_format='NHWC')
                insert_constant(graph, m['conv'] + '_y_zero_point',
                                y_zp, m['conv'], in_port=7, data_format='NHWC')
                insert_constant(graph, m['conv'] + '_B', biases,
                                m['conv'], in_port=8, data_format='NHWC')
        else:
            op_type = 'ConvTranspose'
            conv_attr.update({'opset_version': 11,
                              'weights': weights, 'weights_scale_zp': [w_scale, w_zp],
                              'biases': biases, 'biases_scale_zp': [b_scale, b_zp]})

        NodeWrap(graph, m['conv']).replace_obj(op_type, conv_attr)

    if matched:
        clear_redundant_nodes(graph)


def merge_qgemm(graph):
    # Merge patterns into QGemmMs. This pass should be done after infer(to get input/output
    # shapes for the inserted Reshape nodes) and before fuse_const(avoid DequantizeLinear
    # being merged into Constant).
    if not graph._attr.get('quantize', False):
        return
    matched = False
    matches_non_2d = matched_patterns(graph,
                                      nodes=[
                                          ('x_dequant', {'op': 'DequantizeLinear', 'unique': False}),
                                          ('w_dequant', {'op': 'DequantizeLinear', 'unique': False}),
                                          ('trans', {'op': 'Transpose'}),
                                          ('b_dequant', {'op': 'DequantizeLinear', 'unique': False}),
                                          ('gemm', {'op': 'MatMul'}),
                                          ('add', {'op': 'Add'}),
                                          ('y_quant', {'op': 'QuantizeLinear'}),
                                      ],
                                      edges=[
                                          ('x_dequant', 'gemm', {'dst_in_port': 0}),
                                          ('w_dequant', 'trans'),
                                          ('trans', 'gemm', {'dst_in_port': 1}),
                                          ('b_dequant', 'add'),
                                          ('gemm', 'add'),
                                          ('add', 'y_quant')
                                      ])
    matches_non_2d_with_relu = matched_patterns(graph,
                                                nodes=[
                                                    ('x_dequant', {'op': 'DequantizeLinear', 'unique': False}),
                                                    ('w_dequant', {'op': 'DequantizeLinear', 'unique': False}),
                                                    ('trans', {'op': 'Transpose'}),
                                                    ('b_dequant', {'op': 'DequantizeLinear', 'unique': False}),
                                                    ('gemm', {'op': 'MatMul'}),
                                                    ('add', {'op': 'Add'}),
                                                    ('relu', {'op': 'Relu'}),
                                                    ('y_quant', {'op': 'QuantizeLinear'}),
                                                ],
                                                edges=[
                                                    ('x_dequant', 'gemm', {'dst_in_port': 0}),
                                                    ('w_dequant', 'trans'),
                                                    ('trans', 'gemm', {'dst_in_port': 1}),
                                                    ('b_dequant', 'add'),
                                                    ('gemm', 'add'),
                                                    ('add', 'relu'),
                                                    ('relu', 'y_quant')
                                                ])
    for m in matches_non_2d + matches_non_2d_with_relu:
        names = ['x_dequant', 'w_dequant', 'b_dequant', 'gemm', 'add', 'y_quant', 'trans'] \
            + (['relu'] if 'relu' in m else [])
        obj_dict = {n: NodeWrap(graph, m[n])['object'] for n in names}
        if any(v is None for v in obj_dict.values()):
            error_node = [n for n in obj_dict if obj_dict[n] is None][0]
            ERROR('[Parser]: Meets invalid Op(%s) in merge_qgemm!' % error_node)
            continue
        x_dequant_in_edges = graph.sorted_in_edges(m['x_dequant'], data=True)
        x_dequant_in_shapes = obj_dict['x_dequant'].get_input_shapes()
        if len(x_dequant_in_edges) not in (2, 3) or len(x_dequant_in_shapes) < 1 \
                or x_dequant_in_shapes[0] is None or None in x_dequant_in_shapes[0]:
            ERROR(
                '[Parser]: Meets invalid Dequantize Op(%s) in merge_qgemm!' % m['x_dequant'])
            continue
        if any(e[2]['tensor'].value is None for e in x_dequant_in_edges[1:]) \
                or any(not e[2]['tensor'].is_const for e in x_dequant_in_edges[1:]):
            continue
        w_dequant_in_edges = graph.sorted_in_edges(m['w_dequant'], data=True)
        if len(w_dequant_in_edges) not in (2, 3):
            ERROR(
                '[Parser]: Meets invalid Dequantize Op(%s) in merge_qgemm!' % m['w_dequant'])
            continue
        if any(e[2]['tensor'].value is None for e in w_dequant_in_edges) \
                or any(not e[2]['tensor'].is_const for e in w_dequant_in_edges):
            continue
        b_dequant_in_edges = graph.sorted_in_edges(m['b_dequant'], data=True)
        if len(b_dequant_in_edges) not in (2, 3):
            ERROR(
                '[Parser]: Meets invalid Dequantize Op(%s) in merge_qgemm!' % m['b_dequant'])
            continue
        if any(e[2]['tensor'].value is None for e in b_dequant_in_edges) \
                or any(not e[2]['tensor'].is_const for e in b_dequant_in_edges):
            continue
        gemm_out_edges = graph.sorted_out_edges(m['gemm'], data=True)
        if len(gemm_out_edges) != 1:
            continue
        relu = m['relu'] if 'relu' in m else None
        if relu is not None and len(graph.sorted_out_edges(relu)) != 1:
            continue
        if len(graph.sorted_out_edges(m['add'])) != 1 or obj_dict['trans'].perm != [1, 0]:
            continue
        y_quant_in_edges = graph.sorted_in_edges(m['y_quant'], data=True)
        y_quant_out_shapes = obj_dict['y_quant'].get_output_shapes()
        if len(y_quant_in_edges) not in (2, 3) or len(y_quant_out_shapes) < 1 \
                or y_quant_out_shapes[0] is None or None in y_quant_out_shapes[0]:
            ERROR('[Parser]: Meets invalid Quantize Op(%s) in merge_qgemm!' % m['y_quant'])
            continue
        if any(e[2]['tensor'].value is None for e in y_quant_in_edges[1:]) \
                or any(not e[2]['tensor'].is_const for e in y_quant_in_edges[1:]):
            continue

        src, _, in_attr = x_dequant_in_edges[0]
        x_scale, x_zp = obj_dict['x_dequant'].x_scale, obj_dict['x_dequant'].x_zero_point
>>>>>>> 54459b15
        w_scale, w_zp = obj_dict['w_dequant'].x_scale, obj_dict['w_dequant'].x_zero_point
        b_scale, b_zp = obj_dict['b_dequant'].x_scale, obj_dict['b_dequant'].x_zero_point
        y_scale, y_zp = obj_dict['y_quant'].y_scale, obj_dict['y_quant'].y_zero_point
        weights = w_dequant_in_edges[0][2]['tensor'].value
        biases = b_dequant_in_edges[0][2]['tensor'].value
<<<<<<< HEAD

        if not FLOAT_EQUAL(w_scale*x_scale, b_scale) or not np.all(b_zp == 0):
            continue

=======

        if not FLOAT_EQUAL(w_scale*x_scale, b_scale) or not np.all(b_zp == 0):
            continue

>>>>>>> 54459b15
        matched = True
        new_in_attr = copy.deepcopy(in_attr)
        new_in_attr['tensor'].dtype = str(x_zp.dtype)
        new_in_attr['tensor'].scale_zp = (x_scale, x_zp)
<<<<<<< HEAD
        graph.remove_edges_from(
            graph.sorted_in_edges(m['conv']) + conv_out_edges)
        graph.add_edge(src, m['conv'], **new_in_attr)
        last_node = m['conv']
        if relu is not None:
            graph.remove_edges_from(graph.sorted_out_edges(relu))
            conv_out_attr = conv_out_edges[0][2]
            conv_out_attr['tensor'].dtype = str(y_zp.dtype)
            conv_out_attr['tensor'].scale_zp = (y_scale, y_zp)
            graph.add_edge(m['conv'], relu, **conv_out_attr)
=======
        new_in_attr['tensor'].activation_quantization_axis = obj_dict['x_dequant'].axis
        graph.remove_edges_from(
            graph.sorted_in_edges(m['gemm']) + gemm_out_edges)
        graph.add_edge(src, m['gemm'], **new_in_attr)
        last_node = m['gemm']
        if relu is not None:
            graph.remove_edges_from(graph.sorted_in_edges(relu) + graph.sorted_out_edges(relu))
            gemm_out_attr = gemm_out_edges[0][2]
            gemm_out_attr['tensor'].dtype = str(y_zp.dtype)
            gemm_out_attr['tensor'].scale_zp = (y_scale, y_zp)
            graph.add_edge(m['gemm'], relu, **gemm_out_attr)
>>>>>>> 54459b15
            last_node = relu
            obj_dict['relu'].quantize = True
        for _, dst, out_attr in graph.sorted_out_edges(m['y_quant'], data=True):
            graph.remove_edge(m['y_quant'], dst)
            out_attr['tensor'].dtype = str(y_zp.dtype)
            out_attr['tensor'].scale_zp = (y_scale, y_zp)
<<<<<<< HEAD
            graph.add_edge(last_node, dst, **out_attr)
=======
            out_attr['tensor'].activation_quantization_axis = obj_dict['y_quant'].axis
            graph.add_edge(last_node, dst, **out_attr)
        if len(x_dequant_in_shapes[0]) != 2 and len(y_quant_out_shapes[0]) != 2:
            pre_shape = [int(np.prod(x_dequant_in_shapes[0][:-1])), x_dequant_in_shapes[0][-1]]
            insert_reshape(graph, src, m['gemm'], new_in_attr, pre_shape, quantize=True)
            post_shape = y_quant_out_shapes[0]
            post_new_shape = [int(np.prod(y_quant_out_shapes[0][:-1])), y_quant_out_shapes[0][-1]]
            last_node = insert_reshape_after(graph, last_node, post_shape, post_new_shape, quantize=True)
>>>>>>> 54459b15

        if m['y_quant'] in graph._attr['output_names']:
            index = graph._attr['output_names'].index(m['y_quant'])
            graph._attr['output_names'][index] = last_node

<<<<<<< HEAD
        conv_attr = obj_dict['conv'].copied_attr()
        conv_attr.update({'quantize': True})
        if obj_dict['conv'].type == 'Conv':
            op_type = 'QLinearConv'
            conv_attr.update({'opset_version': 10})
            insert_constant(graph, m['conv'] + '_x_scale',
                            x_scale, m['conv'], in_port=1, data_format='NHWC')
            insert_constant(graph, m['conv'] + '_x_zero_point',
                            x_zp, m['conv'], in_port=2, data_format='NHWC')
            insert_constant(graph, m['conv'] + '_w', weights,
                            m['conv'], in_port=3, data_format='NHWC')
            insert_constant(graph, m['conv'] + '_w_scale',
                            w_scale, m['conv'], in_port=4, data_format='NHWC')
            insert_constant(graph, m['conv'] + '_w_zero_point',
                            w_zp, m['conv'], in_port=5, data_format='NHWC')
            insert_constant(graph, m['conv'] + '_y_scale',
                            y_scale, m['conv'], in_port=6, data_format='NHWC')
            insert_constant(graph, m['conv'] + '_y_zero_point',
                            y_zp, m['conv'], in_port=7, data_format='NHWC')
            insert_constant(graph, m['conv'] + '_B', biases,
                            m['conv'], in_port=8, data_format='NHWC')
        else:
            op_type = 'ConvTranspose'
            conv_attr.update({'opset_version': 11,
                              'weights': weights, 'weights_scale_zp': [w_scale, w_zp],
                              'biases': biases, 'biases_scale_zp': [b_scale, b_zp]})

        NodeWrap(graph, m['conv']).replace_obj(op_type, conv_attr)
=======
        gemm_attr = obj_dict['gemm'].copied_attr()
        gemm_attr.update({'quantize': True, 'opset_version': 1, 'transB': True})
        insert_constant(graph, m['gemm'] + '_x_scale',
                        x_scale, m['gemm'], in_port=1, data_format='NHWC')
        insert_constant(graph, m['gemm'] + '_x_zero_point',
                        x_zp, m['gemm'], in_port=2, data_format='NHWC')
        insert_constant(graph, m['gemm'] + '_w', weights,
                        m['gemm'], in_port=3, data_format='NHWC')
        insert_constant(graph, m['gemm'] + '_w_scale',
                        w_scale, m['gemm'], in_port=4, data_format='NHWC')
        insert_constant(graph, m['gemm'] + '_w_zero_point',
                        w_zp, m['gemm'], in_port=5, data_format='NHWC')
        insert_constant(graph, m['gemm'] + '_B', biases,
                        m['gemm'], in_port=6, data_format='NHWC')
        insert_constant(graph, m['gemm'] + '_y_scale',
                        y_scale, m['gemm'], in_port=7, data_format='NHWC')
        insert_constant(graph, m['gemm'] + '_y_zero_point',
                        y_zp, m['gemm'], in_port=8, data_format='NHWC')

        NodeWrap(graph, m['gemm']).replace_obj('QGemmMs', gemm_attr)
>>>>>>> 54459b15

    if matched:
        clear_redundant_nodes(graph)


def merge_qmatmul(graph):
    if not graph._attr.get('quantize', False):
        return
    matched = False
    matches = matched_patterns(graph,
                               nodes=[
                                   ('a_dequant', {'op': 'DequantizeLinear', 'unique': False}),
                                   ('b_dequant', {'op': 'DequantizeLinear', 'unique': False}),
                                   ('matmul', {'op': 'MatMul'}),
                                   ('y_quant', {'op': 'QuantizeLinear'}),
                               ],
                               edges=[
                                   ('a_dequant', 'matmul'),
                                   ('b_dequant', 'matmul', {'dst_in_port': 1}),
                                   ('matmul', 'y_quant')
                               ])
    for m in matches:
        names = ['a_dequant', 'b_dequant', 'matmul', 'y_quant']
        obj_dict = {n: NodeWrap(graph, m[n])['object'] for n in names}
        if any(v is None for v in obj_dict.values()):
            error_node = [n for n in obj_dict if obj_dict[n] is None][0]
            ERROR('[Parser]: Meets invalid Op(%s) in merge_qmatmul!' % error_node)
            continue
        a_dequant_in_edges = graph.sorted_in_edges(m['a_dequant'], data=True)
        if len(a_dequant_in_edges) not in (2, 3):
            ERROR('[Parser]: Meets invalid Dequantize Op(%s) in merge_qmatmul!' % m['x_dequant'])
            continue
        if any(e[2]['tensor'].value is None for e in a_dequant_in_edges[1:]):
            continue
        b_dequant_in_edges = graph.sorted_in_edges(m['b_dequant'], data=True)
        if len(b_dequant_in_edges) not in (2, 3):
            ERROR('[Parser]: Meets invalid Dequantize Op(%s) in merge_qmatmul!' % m['b_dequant'])
            continue
        if any(e[2]['tensor'].value is None for e in b_dequant_in_edges[1:]):
            continue
        matmul_out_edges = graph.sorted_out_edges(m['matmul'], data=True)
        if len(matmul_out_edges) != 1:
            continue
        y_quant_in_edges = graph.sorted_in_edges(m['y_quant'], data=True)
        if len(y_quant_in_edges) not in (2, 3):
            ERROR('[Parser]: Meets invalid Quantize Op(%s) in merge_qmatmul!' % m['y_quant'])
            continue
        if any(e[2]['tensor'].value is None for e in y_quant_in_edges[1:]):
            continue

        matched = True
        a_zp = obj_dict['a_dequant'].x_zero_point
        b_zp = obj_dict['b_dequant'].x_zero_point
        y_zp = obj_dict['y_quant'].y_zero_point

        matmul_in_edges = graph.sorted_in_edges(m['matmul'])
        graph.remove_edges_from(matmul_in_edges)
        for src, _, in_attr in a_dequant_in_edges:
            new_in_attr = copy.deepcopy(in_attr)
            graph.add_edge(src, m['matmul'], **new_in_attr)
        if len(a_dequant_in_edges) == 2:
            insert_constant(graph, m['matmul'] + '_a_zero_point', a_zp, m['matmul'], in_port=2, data_format='NHWC')
        for src, _, in_attr in b_dequant_in_edges:
            new_in_attr = copy.deepcopy(in_attr)
            new_in_attr['dst_in_port'] += 3
            graph.add_edge(src, m['matmul'], **new_in_attr)
        if len(b_dequant_in_edges) == 2:
            insert_constant(graph, m['matmul'] + '_b_zero_point', b_zp, m['matmul'], in_port=5, data_format='NHWC')
        for src, _, in_attr in y_quant_in_edges[1:]:
            new_in_attr = copy.deepcopy(in_attr)
            new_in_attr['dst_in_port'] += 5
            graph.add_edge(src, m['matmul'], **new_in_attr)
        if len(y_quant_in_edges) == 2:
            insert_constant(graph, m['matmul'] + '_y_zero_point', y_zp, m['matmul'], in_port=7, data_format='NHWC')

        graph.remove_edge(m['matmul'], m['y_quant'])
        y_quant_out_edges = graph.sorted_out_edges(m['y_quant'], data=True)
        for _, dst, out_attr in y_quant_out_edges:
            graph.remove_edge(m['y_quant'], dst)
            graph.add_edge(m['matmul'], dst, **out_attr)

        if m['y_quant'] in graph._attr['output_names']:
            index = graph._attr['output_names'].index(m['y_quant'])
            graph._attr['output_names'][index] = m['matmul']

        matmul_attr = obj_dict['matmul'].copied_attr()
        matmul_attr.update({'opset_version': 10, 'quantize': True})
        NodeWrap(graph, m['matmul']).replace_obj('QLinearMatMul', matmul_attr)

    if matched:
        clear_redundant_nodes(graph)


def merge_q_multiple(graph, op_list):
    if not graph._attr.get('quantize', False):
        return
    if not op_list:
        return
    if not isinstance(op_list, (list, tuple)):
        op_list = [op_list]
    else:
        op_list = list(op_list)

    matched = False
    matches = single_node_matcher(graph, op_list)
    for m in matches:
        float_op = m['target']
        in_edges = graph.sorted_in_edges(float_op, data=True)
        if len(in_edges) < 1:
            ERROR('[Parser]: Meets invalid float Op(%s) in merge_q_multiple!' % float_op)
            continue
        out_edges = graph.sorted_out_edges(float_op, data=True)
        if len(out_edges) < 1:
            continue

        op_in_names = [e[0] for e in in_edges]
        op_out_names = [e[1] for e in out_edges]
        names = op_in_names + [float_op] + op_out_names
        obj_dict = {n: NodeWrap(graph, n)['object'] for n in names}
        if any(v is None for v in obj_dict.values()):
            error_node = [n for n in obj_dict if obj_dict[n] is None][0]
            ERROR('[Parser]: Meets invalid Op(%s) in merge_q_multiple!' % error_node)
            continue

        # For some ops, need special treatment. For example, the second input of Split
        # could be split(length of each output), and should not check DequantizeLinear
        # op for it.
        if obj_dict[float_op].type == 'Split':
            op_in_names = op_in_names[:1]

        if any(obj_dict[n].type != 'DequantizeLinear' for n in op_in_names):
            continue
        if any(obj_dict[n].type != 'QuantizeLinear' for n in op_out_names):
            continue

        found_invalid_dequant = False
        for dequant in op_in_names + op_out_names:
            dequant_in_edges = graph.sorted_in_edges(dequant, data=True)
            if len(dequant_in_edges) not in (2, 3):
                ERROR('[Parser]: Meets invalid Quantize Op(%s) in merge_q_multiple!' % dequant)
                found_invalid_dequant = True
                continue
            if any(e[2]['tensor'].value is None for e in dequant_in_edges[1:]) \
                    or any(not e[2]['tensor'].is_const for e in dequant_in_edges[1:]):
                found_invalid_dequant = True
                break
        if found_invalid_dequant:
            continue

        matched = True

<<<<<<< HEAD
        graph.remove_edges_from(in_edges)

=======
>>>>>>> 54459b15
        for i, dequant in enumerate(op_in_names):
            graph.remove_edge(dequant, float_op)
            dequant_in_edges = graph.sorted_in_edges(dequant, data=True)
            src, _, in_attr = dequant_in_edges[0]
            src_obj = NodeWrap(graph, src)['object']
            if src_obj is not None and not src_obj.quantize:
                src_obj.quantize = True
            new_in_attr = copy.deepcopy(in_attr)
            new_in_attr['dst_in_port'] = i
            x_scale, x_zp = obj_dict[dequant].x_scale, obj_dict[dequant].x_zero_point
            new_in_attr['tensor'].dtype = str(x_zp.dtype)
            new_in_attr['tensor'].scale_zp = (x_scale, x_zp)
<<<<<<< HEAD
=======
            new_in_attr['tensor'].activation_quantization_axis = obj_dict[dequant].axis
>>>>>>> 54459b15
            graph.add_edge(src, float_op, **new_in_attr)

        for quant in op_out_names:
            src_out_port = graph.sorted_in_edges(quant, data=True)[0][2]['src_out_port']
            y_scale, y_zp = obj_dict[quant].y_scale, obj_dict[quant].y_zero_point
            for _, dst, out_attr in graph.sorted_out_edges(quant, data=True):
                graph.remove_edge(quant, dst)
                out_attr['tensor'].dtype = str(y_zp.dtype)
                out_attr['tensor'].scale_zp = (y_scale, y_zp)
<<<<<<< HEAD
=======
                out_attr['tensor'].activation_quantization_axis = obj_dict[quant].axis
>>>>>>> 54459b15
                dst_in_attr = copy.deepcopy(out_attr)
                dst_in_attr.update({'src_out_port': src_out_port})
                graph.add_edge(float_op, dst, **dst_in_attr)

            if quant in graph._attr['output_names']:
                index = graph._attr['output_names'].index(quant)
                if float_op in graph._attr['output_names']:
                    graph._attr['output_names'].pop(index)
                else:
                    graph._attr['output_names'][index] = float_op

        obj_dict[float_op].quantize = True

    if matched:
        clear_redundant_nodes(graph)


def merge_q_unary(graph, op_list):
    if not graph._attr.get('quantize', False):
        return

    if not op_list:
        return
    if not isinstance(op_list, (list, tuple)):
        op_list = [op_list]
    else:
        op_list = list(op_list)

    matched = False
    matches = matched_patterns(graph,
                               nodes=[
                                   ('dequant', {
                                    'op': 'DequantizeLinear', 'unique': False}),
                                   ('float_op', {'op': op_list}),
                                   ('quant', {'op': 'QuantizeLinear'}),
                               ],
                               edges=[
                                   ('dequant', 'float_op', {'dst_in_port': 0}),
                                   ('float_op', 'quant')
                               ])
    for m in matches:
        names = ['dequant', 'float_op', 'quant']
        obj_dict = {n: NodeWrap(graph, m[n])['object'] for n in names}
        if any(v is None for v in obj_dict.values()):
            error_node = [n for n in obj_dict if obj_dict[n] is None][0]
            ERROR('[Parser]: Meets invalid Op(%s) in merge_q_unary!' %
                  error_node)
            continue
        dequant_in_edges = graph.sorted_in_edges(m['dequant'], data=True)
        if len(dequant_in_edges) not in (2, 3):
            ERROR(
                '[Parser]: Meets invalid Dequantize Op(%s) in merge_q_unary!' % m['dequant'])
            continue
        if any(e[2]['tensor'].value is None for e in dequant_in_edges[1:]) \
                or any(not e[2]['tensor'].is_const for e in dequant_in_edges[1:]):
            continue

        op_in_edges = graph.sorted_in_edges(m['float_op'], data=True)
        if len(op_in_edges) < 1:
            ERROR('[Parser]: Meets invalid Op(%s) in merge_q_unary!' %
                  m['float_op'])
            continue
        op_out_edges = graph.sorted_out_edges(m['float_op'], data=True)
        if len(op_out_edges) != 1:
            continue

        quant_in_edges = graph.sorted_in_edges(m['quant'], data=True)
        if len(quant_in_edges) not in (2, 3):
            ERROR(
                '[Parser]: Meets invalid Quantize Op(%s) in merge_q_unary!' % m['quant'])
            continue
        if any(e[2]['tensor'].value is None for e in quant_in_edges[1:]) \
                or any(not e[2]['tensor'].is_const for e in quant_in_edges[1:]):
            continue
        if obj_dict['float_op'].type == 'Clip':
            if len(op_in_edges) != 3\
                    or op_in_edges[1][2]['tensor'] is None \
                    or not op_in_edges[1][2]['tensor'].is_const\
                    or op_in_edges[2][2]['tensor'] is None \
                    or not op_in_edges[2][2]['tensor'].is_const:
                WARN(
                    '[Parser]: Meets invaild clip value for Op (%s) in merge_q_unary!' % m['float_op'])
                continue

        matched = True

        x_scale, x_zp = obj_dict['dequant'].x_scale, obj_dict['dequant'].x_zero_point
        y_scale, y_zp = obj_dict['quant'].y_scale, obj_dict['quant'].y_zero_point

        if obj_dict['float_op'].type == 'Clip':
            graph.remove_edges_from(op_in_edges[1:])
            clip_min = op_in_edges[1][2]['tensor'].value
            clip_max = op_in_edges[2][2]['tensor'].value

            q_min = np.iinfo(x_zp.dtype).min
            q_max = np.iinfo(x_zp.dtype).max

            q_clip_min = np.array(
                np.clip(clip_min/x_scale+x_zp, q_min, q_max)).astype(x_zp.dtype)
            q_clip_max = np.array(
                np.clip(clip_max/x_scale+x_zp, q_min, q_max)).astype(x_zp.dtype)

            insert_constant(graph, m['float_op'] + '_q_clip_min',
                            q_clip_min, m['float_op'], in_port=1)
            insert_constant(graph, m['float_op'] + '_q_clip_max',
                            q_clip_max, m['float_op'], in_port=2)
<<<<<<< HEAD
        elif obj_dict['float_op'].type in ('Sigmoid', 'LeakyRelu', 'HardSwish', 'HardSigmoid', 'Relu') \
                and y_zp.dtype == 'int32':
            y_zp = y_zp.astype(np.int16)
            WARN(
                '[Parser]: Op (%s) output zeropoint dtype is int32, now convert it to int16!' % m['float_op'])
=======
        # elif obj_dict['float_op'].type in ('Sigmoid', 'LeakyRelu', 'HardSwish', 'HardSigmoid', 'Relu') \
        #         and y_zp.dtype == 'int32':
        #     y_zp = y_zp.astype(np.int16)
        #     WARN(
        #         '[Parser]: Op (%s) output zeropoint dtype is int32, now convert it to int16!' % m['float_op'])
>>>>>>> 54459b15

        src, _, in_attr = dequant_in_edges[0]
        src_obj = NodeWrap(graph, src)['object']
        if src_obj is not None and not src_obj.quantize:
            src_obj.quantize = True
        new_in_attr = copy.deepcopy(in_attr)
        new_in_attr['tensor'].dtype = str(x_zp.dtype)
        new_in_attr['tensor'].scale_zp = (x_scale, x_zp)
        new_in_attr['tensor'].activation_quantization_axis = obj_dict['dequant'].axis

        graph.remove_edges_from(op_in_edges[:1])
        graph.remove_edge(m['float_op'], m['quant'])
        graph.add_edge(src, m['float_op'], **new_in_attr)
        for _, dst, out_attr in graph.sorted_out_edges(m['quant'], data=True):
            graph.remove_edge(m['quant'], dst)
            out_attr['tensor'].dtype = str(y_zp.dtype)
            out_attr['tensor'].scale_zp = (y_scale, y_zp)
            out_attr['tensor'].activation_quantization_axis = obj_dict['quant'].axis
            graph.add_edge(m['float_op'], dst, **out_attr)
        if m['quant'] in graph._attr['output_names']:
            index = graph._attr['output_names'].index(m['quant'])
            graph._attr['output_names'][index] = m['float_op']
        obj_dict['float_op'].quantize = True

    if matched:
        clear_redundant_nodes(graph)


def merge_sequence_construct_and_at(graph):
    matched = False
    matches = two_nodes_matcher(graph, 'SequenceConstruct', 'SequenceAt')
    for m in matches:
        seq_construct, seq_at = m['begin'], m['end']
        seq_construct_obj = NodeWrap(graph, seq_construct)['object']
        seq_at_obj = NodeWrap(graph, seq_at)['object']
        construct_in_edges = graph.sorted_in_edges(seq_construct, data=True)
        seq_num = len(construct_in_edges)
        if seq_construct_obj is None or seq_at_obj is None or seq_num < 1:
            ERROR(
                '[Parser]: Meets invalid SequenceConstruct/SequenceAt Op in merge_sequence_construct_and_at!')
            continue
        at_in_edges = graph.sorted_in_edges(seq_at, data=True)
        if len(at_in_edges) != 2 or at_in_edges[1][2]['tensor'] is None \
                or not at_in_edges[1][2]['tensor'].is_const:
            WARN('[Parser]: Only supports SequenceAt Op (%s) with constant position in merge_sequence_construct_and_at!' % seq_construct)
            continue
        position = at_in_edges[1][2]['tensor'].value
        if position < 0:
            position = position + seq_num
        if position < 0 or position >= seq_num:
            ERROR(
                '[Parser]: Meets invalid position(%d) of SequenceAt Op (%s) in merge_sequence_construct_and_at!' % (position, seq_at))
            continue
        matched = True
        at_out_edges = graph.sorted_out_edges(seq_at, data=True)
        graph.remove_edges_from(at_out_edges)
        src, _, in_attr = construct_in_edges[position]
        for _, dst, out_attr in at_out_edges:
            dst_in_attr = copy.deepcopy(in_attr)
            dst_in_attr.update({'dst_in_port': out_attr['dst_in_port']})
            graph.add_edge(src, dst, **dst_in_attr)
        if seq_at in graph._attr['output_names']:
            index = graph._attr['output_names'].index(seq_at)
            graph._attr['output_names'][index] = src
    if matched:
        clear_redundant_nodes(graph)


<<<<<<< HEAD
=======
def merge_sequence_construct_and_concat(graph):
    '''Merge inputs->SequenceConstruct->ConcatFromSequence to inputs->ConcatFromSequence.
    '''
    matched = False
    matches = two_nodes_matcher(graph, 'SequenceConstruct', 'ConcatFromSequence')
    for m in matches:
        seq_construct, seq_concat = m['begin'], m['end']
        seq_construct_obj = NodeWrap(graph, seq_construct)['object']
        seq_concat_obj = NodeWrap(graph, seq_concat)['object']
        construct_in_edges = graph.sorted_in_edges(seq_construct, data=True)
        seq_num = len(construct_in_edges)
        if seq_construct_obj is None or seq_concat_obj is None or seq_num < 1:
            ERROR(
                '[Parser]: Meets invalid SequenceConstruct/ConcatFromSequence Op in merge_sequence_construct_and_concat!')
            continue
        matched = True
        graph.remove_edge(seq_construct, seq_concat)
        for src, _, in_attr in construct_in_edges:
            graph.add_edge(src, seq_concat, **in_attr)
    if matched:
        clear_redundant_nodes(graph)


>>>>>>> 54459b15
def merge_rcnn(graph, params):
    def _convert_to_x_first(graph, node_name):
        '''Add split and concat to convert output from (ymin, xmin, ymax, xmax) to (xmin, ymin, xmax, ymax).
        Return the name of the concat node.'''
        split_node = get_valid_node_name(graph, node_name + '_split')
        graph.add_edge(node_name, split_node, **{'src_out_port': 0})
        split_node_attr = {'name': split_node, 'opset_version': 11, 'axis': -1, 'split': [1, 1, 1, 1]}
        NodeWrap(graph, split_node).replace_obj('Split', split_node_attr)
        concat_node = get_valid_node_name(graph, node_name + '_concat')
        graph.add_edge(split_node, concat_node, **{'src_out_port': 1, 'dst_in_port': 0})
        graph.add_edge(split_node, concat_node, **{'src_out_port': 0, 'dst_in_port': 1})
        graph.add_edge(split_node, concat_node, **{'src_out_port': 3, 'dst_in_port': 2})
        graph.add_edge(split_node, concat_node, **{'src_out_port': 2, 'dst_in_port': 3})
        concat_node_attr = {'name': concat_node, 'opset_version': 11, 'axis': -1}
        NodeWrap(graph, concat_node).replace_obj('Concat', concat_node_attr)
        return concat_node

    if params.get('detection_postprocess', '').upper() not in ('FASTERRCNN', 'MASKRCNN'):
        return
    is_maskrcnn = (params['detection_postprocess'].upper() == 'MASKRCNN')

    pred_box_matches = matched_patterns(graph,
                                        nodes=[
                                            ('conv', {'op': 'Conv'}),
                                            ('weights', {'op': 'Constant'}),
                                            ('reshape1', {'op': 'Reshape'}),
                                            ('trans', {'op': 'Transpose'}),
                                            ('reshape2', {'op': 'Reshape'}),
                                            ('concat', {'op': 'Concat'}),
                                            ('reshape3', {'op': 'Reshape'})],
                                        edges=[
                                            ('weights', 'conv', {'dst_in_port': 1}),
                                            ('conv', 'reshape1', {'dst_in_port': 0}),
                                            ('reshape1', 'trans'),
                                            ('trans', 'reshape2'),
                                            ('reshape2', 'concat', {'dst_in_port': 0}),
                                            ('concat', 'reshape3', {'dst_in_port': 0})])
    if not pred_box_matches or len(pred_box_matches) != 2:
        return
    pred_bbox_deltas, objectness = None, None
    for m in pred_box_matches:
        if 'bbox_pred' in m['weights']:
            pred_bbox_deltas = m['reshape3']
        elif 'cls_logits' in m['weights']:
            objectness = m['reshape3']
    if not pred_bbox_deltas or not objectness:
        return

    anchors_matches = matched_patterns(graph,
                                       nodes=[
                                           ('reshape1', {'op': 'Reshape'}),
                                           ('cast', {'op': 'Cast'}),
                                           ('add', {'op': 'Add'}),
                                           ('reshape2', {'op': 'Reshape'}),
                                           ('concat', {'op': 'Concat'})],
                                       edges=[
                                           ('reshape1', 'cast'),
                                           ('cast', 'add'),
                                           ('add', 'reshape2', {'dst_in_port': 0}),
                                           ('reshape2', 'concat', {'dst_in_port': 0})])
    if len(anchors_matches) != 1:
        return
    anchors = anchors_matches[0]['concat']

    roi_pool_matches = matched_patterns(graph,
                                        nodes=[
                                            ('pool_out', {}),
                                            ('reshape1', {'op': ['Reshape', 'Flatten']}),
                                            ('gemm1', {'op': 'Gemm'}),
                                            ('relu1', {'op': 'Relu'}),
                                            ('gemm2', {'op': 'Gemm'}),
                                            ('relu2', {'op': 'Relu'}),
                                            ('reshape2', {'op': ['Reshape', 'Flatten']}),
                                            ('gemm3', {'op': 'Gemm'}),
                                            ('softmax', {'op': 'Softmax'}),
                                            ('gemm4', {'op': 'Gemm'})],
                                        edges=[
                                            ('pool_out', 'reshape1', {'dst_in_port': 0}),
                                            ('reshape1', 'gemm1', {'dst_in_port': 0}),
                                            ('gemm1', 'relu1'),
                                            ('relu1', 'gemm2', {'dst_in_port': 0}),
                                            ('gemm2', 'relu2'),
                                            ('relu2', 'reshape2', {'dst_in_port': 0}),
                                            ('reshape2', 'gemm3', {'dst_in_port': 0}),
                                            ('gemm3', 'softmax'),
                                            ('reshape2', 'gemm4', {'dst_in_port': 0})])
    if len(roi_pool_matches) != 1:
        return
    roi_heads_pool_out = roi_pool_matches[0]['pool_out']
    roi_scores = roi_pool_matches[0]['softmax']
    roi_boxes = roi_pool_matches[0]['gemm4']

    feature_matches = matched_patterns(graph,
                                       nodes=[
                                           ('inp', {'op': ['Conv', 'Add']}),
                                           ('backbone_out', {'op': 'Conv'}),
                                           ('conv1', {'op': 'Conv'}),
                                           ('relu', {'op': 'Relu'}),
                                           ('conv2', {'op': 'Conv'})],
                                       edges=[
                                           ('inp', 'backbone_out', {'dst_in_port': 0}),
                                           ('backbone_out', 'conv1', {'dst_in_port': 0}),
                                           ('conv1', 'relu'),
                                           ('relu', 'conv2', {'dst_in_port': 0})])
    features = []
    begin_node, begin_feature_node = None, None
    for m in feature_matches:
        inp_obj = NodeWrap(graph, m['inp'])['object']
        if inp_obj is not None and inp_obj.type == 'Conv':
            begin_node = m['inp']
            begin_feature_node = m['backbone_out']
        features.append(m['backbone_out'])
    if not begin_node or not begin_feature_node:
        return
    length_list = []
    for feat in features:
        length_list.append(0 if feat == begin_feature_node else shortest_path_length(graph, begin_node, feat))
    sorted_idx = np.argsort(length_list)[::-1]
    features = [features[idx] for idx in sorted_idx]

    resize_box_matches = matched_patterns(graph,
                                          nodes=[
                                              ('split', {'op': 'Split'}),
                                              ('squeeze_x', {'op': 'Squeeze'}),
                                              ('mul_x', {'op': 'Mul'}),
                                              ('div_x', {'op': 'Div'}),
                                              ('div_x_A', {'op': 'Constant'}),
                                              ('unsqueeze_x', {'op': 'Unsqueeze'}),
                                              ('squeeze_y', {'op': 'Squeeze'}),
                                              ('mul_y', {'op': 'Mul'}),
                                              ('div_y', {'op': 'Div'}),
                                              ('div_y_A', {'op': 'Constant'}),
                                              ('unsqueeze_y', {'op': 'Unsqueeze'}),
                                              ('concat', {'op': 'Concat'})],
                                          edges=[
                                              ('split', 'squeeze_x', {'src_out_port': 0}),
                                              ('squeeze_x', 'mul_x'),
                                              ('div_x_A', 'div_x', {'dst_in_port': 0}),
                                              ('div_x', 'mul_x'),
                                              ('mul_x', 'unsqueeze_x'),
                                              ('unsqueeze_x', 'concat', {'dst_in_port': 0}),
                                              ('split', 'squeeze_y', {'src_out_port': 1}),
                                              ('squeeze_y', 'mul_y'),
                                              ('div_y_A', 'div_y', {'dst_in_port': 0}),
                                              ('div_y', 'mul_y'),
                                              ('mul_y', 'unsqueeze_y'),
                                              ('unsqueeze_y', 'concat', {'dst_in_port': 1})])
    if len(resize_box_matches) != 1:
        return
    height_obj, width_obj = [NodeWrap(graph, resize_box_matches[0][name])['object'] for name in ['div_y_A', 'div_x_A']]
    if height_obj is None or width_obj is None:
        ERROR('[Parser]: Meets invalid Constant Node in merge_rcnn!')
        return
    if height_obj.value.size != 1 or width_obj.value.size != 1:
        return
    original_image_height = int(height_obj.value.item())
    original_image_width = int(width_obj.value.item())
    ret_boxes_split = resize_box_matches[0]['split']
    resized_boxes = resize_box_matches[0]['concat']

    self_min_size_f = 800
    self_max_size_f = 1333
    min_size = float(min(original_image_height, original_image_width))
    max_size = float(max(original_image_height, original_image_width))
    scale = min(self_min_size_f / min_size, self_max_size_f / max_size)
    image_height = int(scale * original_image_height)
    image_width = int(scale * original_image_width)
    bbox_xform_clip = np.log(1000.0 / 16)

    # rpn parameters
    rpn_num_class = 1
    rpn_score_threshold = float(params.get('rpn_score_threshold', 0.5))
    rpn_nms_score_threshold = float(params.get('rpn_score_threshold', 0.7))
    rpn_iou_threshold = float(params.get('rpn_iou_threshold', 0.7))
    rpn_max_box_num = np.iinfo(np.int32).max
    rpn_nms_max_box_num = int(params.get('rpn_max_box_num', 1000))
    # roi heads parameters
    roi_num_class = int(params.get('class_num', 91))
    roi_score_threshold = float(params.get('box_score_threshold', 0.7))
    roi_nms_score_threshold = float(params.get('box_score_threshold', 0.8))
    roi_iou_threshold = float(params.get('box_iou_threshold', 0.7))
    roi_max_box_num = rpn_nms_max_box_num
    roi_nms_max_box_num = int(params.get('box_max_box_num', 100))

    # rpn Sigmoid
    scores = get_valid_node_name(graph, 'rpn_sigmoid')
    graph.add_edge(objectness, scores)
    NodeWrap(graph, scores).replace_obj('Sigmoid', {'name': scores, 'opset_version': 13})
    concat_scores = scores

    # rpn DetectionOutput
    rpn_detect_out = get_valid_node_name(graph, 'rpn_detect_out')
    # DetectionOutput input: score, boxes, anchors
    scores_out_attr = {'dst_in_port': 0}
    graph.add_edge(concat_scores, rpn_detect_out, **scores_out_attr)
    boxes_out_attr = {'dst_in_port': 1}
    graph.add_edge(pred_bbox_deltas, rpn_detect_out, **boxes_out_attr)
    anchors_out_attr = {'dst_in_port': 2}
    graph.add_edge(anchors, rpn_detect_out, **anchors_out_attr)
    insert_reshape(graph, concat_scores, rpn_detect_out, scores_out_attr, [1, -1, rpn_num_class])
    insert_reshape(graph, pred_bbox_deltas, rpn_detect_out, boxes_out_attr, [1, -1, rpn_num_class, 4])
    insert_reshape(graph, anchors, rpn_detect_out, anchors_out_attr, [1, -1, 4])
    # DetectionOutput output: scores, boxes, box_num_perClass, label_perclass, total_class_num
    # boxes format: (xmin, ymin, xmax, ymax); thus set anchor_mode as caffe_detection
    rpn_detect_out_attr = {'name': rpn_detect_out, 'score_threshold': rpn_score_threshold,
                           'class_num': rpn_num_class, 'max_box_num': rpn_max_box_num,
                           'image_height': image_height, 'image_width': image_width,
                           'variance': [1.0, 1.0, 1.0, 1.0], 'anchor_mode': 'caffe_detection',
                           'bbox_xform_clip': bbox_xform_clip}
    NodeWrap(graph, rpn_detect_out).replace_obj('ArmDetectionOutput', rpn_detect_out_attr)

    # rpn FilterBoxes
    rpn_filter_boxes = get_valid_node_name(graph, 'rpn_filter_boxes')
    # FilterBoxes input/output: boxes(ymin, xmin, ymax, xmax), scores, box_num_perClass, label_perclass, total_class_num
    graph.add_edge(rpn_detect_out, rpn_filter_boxes, **{'src_out_port': 1, 'dst_in_port': 0})
    graph.add_edge(rpn_detect_out, rpn_filter_boxes, **{'src_out_port': 0, 'dst_in_port': 1})
    for port in range(2, 5):
        graph.add_edge(rpn_detect_out, rpn_filter_boxes, **{'src_out_port': port, 'dst_in_port': port})
    rpn_filter_boxes_attr = {'name': rpn_filter_boxes, 'min_size': [0.001, 0.001],
                             'maxnum': rpn_max_box_num}
    NodeWrap(graph, rpn_filter_boxes).replace_obj('ArmFilterBoxes', rpn_filter_boxes_attr)
    # Add Out node for output label_perclass(not used) of FilterBoxes
    label_perclass_out = get_valid_node_name(graph, 'rpn_filter_boxes_out')
    graph.add_edge(rpn_filter_boxes, label_perclass_out, **{'src_out_port': 3})
    NodeWrap(graph, label_perclass_out).replace_obj('Out', {'name': label_perclass_out})

    # rpn NMS
    rpn_nms = get_valid_node_name(graph, 'rpn_nms')
    # nms input: boxes(ymin, xmin, ymax, xmax), box_num_perclass, total_class_num, scores
    # FilterBoxes to NMS
    graph.add_edge(rpn_filter_boxes, rpn_nms, **{'src_out_port': 0, 'dst_in_port': 0})
    graph.add_edge(rpn_filter_boxes, rpn_nms, **{'src_out_port': 2, 'dst_in_port': 1})
    graph.add_edge(rpn_filter_boxes, rpn_nms, **{'src_out_port': 4, 'dst_in_port': 2})
    graph.add_edge(rpn_filter_boxes, rpn_nms, **{'src_out_port': 1, 'dst_in_port': 3})
    # nms output: boxes(ymin, xmin, ymax, xmax), box_num_perclass, scores, keep
    nms_attr = {'name': rpn_nms, 'center_point_box': 0,
                'image_height': image_height, 'image_width': image_width, 'max_box_num': rpn_nms_max_box_num,
                'iou_threshold': rpn_iou_threshold, 'score_threshold': rpn_nms_score_threshold}
    NodeWrap(graph, rpn_nms).replace_obj('ArmNMS', nms_attr)
    # Add Out node for outputs that are not used(only boxes is used)
    for idx in range(1, 4):
        out_name = get_valid_node_name(graph, 'rpn_nms_out_' + str(idx))
        graph.add_edge(rpn_nms, out_name, **{'src_out_port': idx})
        NodeWrap(graph, out_name).replace_obj('Out', {'name': out_name})

    # Convert output from (ymin, xmin, ymax, xmax) to (xmin, ymin, xmax, ymax)
    rpn_concat = _convert_to_x_first(graph, rpn_nms)

    # multi_scale_roi_align
    roi_heads_roi_align = get_valid_node_name(graph, 'rpn_roi_align')
    # PyramidROIAlign input: boxes(ymin, xmin, ymax, xmax), feature list
    graph.add_edge(rpn_nms, roi_heads_roi_align, **{'src_out_port': 0, 'dst_in_port': 0})
    for idx, feat in enumerate(features):
        feat_out_attr = {'dst_in_port': idx + 1}
        graph.add_edge(feat, roi_heads_roi_align, **feat_out_attr)
        # transpose from NCHW to NHWC
        insert_transpose(graph, feat, roi_heads_roi_align, feat_out_attr, perm=[0, 2, 3, 1])
    # PyramidROIAlign output: RoI pooled output
    # Set spatial_scale in infer_shape stage because need to know the shapes of features
    roi_heads_roi_align_attr = {'name': roi_heads_roi_align, 'resize_width': 7, 'resize_height': 7,
                                'image_width': image_width, 'image_height': image_height,
                                'sample_ratio': [2, 2], 'spatial_scale': [], 'proposal_normalized': False}
    NodeWrap(graph, roi_heads_roi_align).replace_obj('ArmPyramidROIAlign', roi_heads_roi_align_attr)
    # Connect PyramidROIAlign with box_head and box_predictor
    roi_heads_pool_out_edges = graph.sorted_out_edges(roi_heads_pool_out, data=True)
    graph.remove_edges_from(roi_heads_pool_out_edges)
    for _, dst, out_attr in roi_heads_pool_out_edges:
        out_attr.update({'src_out_port': 0})
        graph.add_edge(roi_heads_roi_align, dst, **out_attr)
    # Transpose back from NHWC to NCHW
    insert_transpose_after(graph, roi_heads_roi_align, [0, 3, 1, 2])

    # roi_heads DetectionOutput
    roi_detect_out = get_valid_node_name(graph, 'roi_detect_out')
    # DetectionOutput input: score, boxes(xmin, ymin, xmax, ymax), anchors(xmin, ymin, xmax, ymax)
    roi_scores_out_attr = {'dst_in_port': 0}
    graph.add_edge(roi_scores, roi_detect_out, **roi_scores_out_attr)
    roi_boxes_out_attr = {'dst_in_port': 1}
    graph.add_edge(roi_boxes, roi_detect_out, **roi_boxes_out_attr)
    proposals_out_attr = {'src_out_port': 0, 'dst_in_port': 2}
    graph.add_edge(rpn_concat, roi_detect_out, **proposals_out_attr)
    insert_reshape(graph, roi_scores, roi_detect_out, roi_scores_out_attr, [1, -1, roi_num_class])
    insert_reshape(graph, roi_boxes, roi_detect_out, roi_boxes_out_attr, [1, -1, roi_num_class, 4])
    insert_reshape(graph, rpn_concat, roi_detect_out, proposals_out_attr, [1, -1, 4])
    # DetectionOutput output: scores, boxes(ymin, xmin, ymax, xmax), box_num_perClass, label_perclass, total_class_num
    roi_detect_out_attr = {'name': roi_detect_out, 'score_threshold': roi_score_threshold,
                           'class_num': roi_num_class, 'max_box_num': roi_max_box_num,
                           'image_height': image_height, 'image_width': image_width,
                           'variance': [10.0, 10.0, 5.0, 5.0], 'anchor_mode': 'caffe_detection',
                           'bbox_xform_clip': bbox_xform_clip}
    NodeWrap(graph, roi_detect_out).replace_obj('ArmDetectionOutput', roi_detect_out_attr)

    # roi FilterBoxes
    roi_filter_boxes = get_valid_node_name(graph, 'roi_filter_boxes')
    # FilterBoxes input/output: boxes(ymin, xmin, ymax, xmax), scores, box_num_perClass, label_perclass, total_class_num
    graph.add_edge(roi_detect_out, roi_filter_boxes, **{'src_out_port': 1, 'dst_in_port': 0})
    graph.add_edge(roi_detect_out, roi_filter_boxes, **{'src_out_port': 0, 'dst_in_port': 1})
    for port in range(2, 5):
        graph.add_edge(roi_detect_out, roi_filter_boxes, **{'src_out_port': port, 'dst_in_port': port})
    roi_filter_boxes_attr = {'name': roi_filter_boxes, 'min_size': [0.01, 0.01],
                             'maxnum': roi_max_box_num}
    NodeWrap(graph, roi_filter_boxes).replace_obj('ArmFilterBoxes', roi_filter_boxes_attr)
    # Add Out node for output label_perclass(not used) of FilterBoxes
    roi_label_perclass_out = get_valid_node_name(graph, 'roi_label_perclass_out')
    graph.add_edge(roi_filter_boxes, roi_label_perclass_out, **{'src_out_port': 3})
    NodeWrap(graph, roi_label_perclass_out).replace_obj('Out', {'name': roi_label_perclass_out})

    # roi_heads NMS
    roi_nms = get_valid_node_name(graph, 'roi_nms')
    # nms input: boxes(ymin, xmin, ymax, xmax), box_num_perclass, total_class_num, scores
    # FilterBoxes to NMS
    graph.add_edge(roi_filter_boxes, roi_nms, **{'src_out_port': 0, 'dst_in_port': 0})
    graph.add_edge(roi_filter_boxes, roi_nms, **{'src_out_port': 2, 'dst_in_port': 1})
    graph.add_edge(roi_filter_boxes, roi_nms, **{'src_out_port': 4, 'dst_in_port': 2})
    graph.add_edge(roi_filter_boxes, roi_nms, **{'src_out_port': 1, 'dst_in_port': 3})
    # nms output: boxes(ymin, xmin, ymax, xmax), box_num_perclass, scores, keep
    roi_nms_attr = {'name': roi_nms, 'center_point_box': 0,
                    'image_height': image_height, 'image_width': image_width, 'max_box_num': roi_nms_max_box_num,
                    'iou_threshold': roi_iou_threshold, 'score_threshold': roi_nms_score_threshold}
    NodeWrap(graph, roi_nms).replace_obj('ArmNMS', roi_nms_attr)
    # Add Out node for NMS
    for idx in range(1, 4):
        out_name = get_valid_node_name(graph, 'roi_nms_out_' + str(idx))
        graph.add_edge(roi_nms, out_name, **{'src_out_port': idx})
        NodeWrap(graph, out_name).replace_obj('Out', {'name': out_name})

    # Convert output from (ymin, xmin, ymax, xmax) to (xmin, ymin, xmax, ymax)
    roi_concat = _convert_to_x_first(graph, roi_nms)

    # Resize boxes back to original size
    split_in_edges = graph.sorted_in_edges(ret_boxes_split)
    graph.remove_edges_from(split_in_edges)
    split_in_attr = {'src_out_port': 0, 'dst_in_port': 0}
    graph.add_edge(roi_concat, ret_boxes_split, **split_in_attr)
    insert_reshape(graph, roi_concat, ret_boxes_split, split_in_attr, [-1, 4])

    graph._attr['output_names'].clear()
    graph._attr['output_names'] = [roi_filter_boxes, roi_nms, resized_boxes]

    if is_maskrcnn:
        mask_pool_matches = matched_patterns(graph,
                                             nodes=[
                                                 ('scatter', {'op': 'ScatterElements'}),
                                                 ('conv', {'op': 'Conv'}),
                                                 ('relu', {'op': 'Relu'})],
                                             edges=[
                                                 ('scatter', 'conv', {'dst_in_port': 0}),
                                                 ('conv', 'relu')])
        mask_out_matches = matched_patterns(graph,
                                            nodes=[
                                                ('sigmoid', {'op': 'Sigmoid'}),
                                                ('flatten', {'op': 'Flatten'}),
                                                ('gather', {'op': 'Gather'}),
                                                ('reshape1', {'op': 'Reshape'}),
                                                ('reshape2', {'op': 'Reshape'}),
                                                ('unsqueeze', {'op': 'Unsqueeze'}),
                                                ('slice', {'op': 'Slice'})],
                                            edges=[
                                                ('sigmoid', 'flatten'),
                                                ('flatten', 'gather', {'dst_in_port': 0}),
                                                ('gather', 'reshape1', {'dst_in_port': 0}),
                                                ('reshape1', 'reshape2', {'dst_in_port': 0}),
                                                ('reshape2', 'unsqueeze'),
                                                ('unsqueeze', 'slice', {'dst_in_port': 0})])
        if len(mask_pool_matches) == 1 and len(mask_out_matches) == 1:
            mask_pool_out = mask_pool_matches[0]['scatter']
            mask_sigmoid = mask_out_matches[0]['sigmoid']
            # multi_scale_roi_align
            mask_roi_align = get_valid_node_name(graph, 'mask_roi_align')
            # PyramidROIAlign input: boxes(ymin, xmin, ymax, xmax), feature list
            graph.add_edge(roi_nms, mask_roi_align, **{'src_out_port': 0, 'dst_in_port': 0})
            for idx, feat in enumerate(features):
                feat_out_attr = {'dst_in_port': idx + 1}
                graph.add_edge(feat, mask_roi_align, **feat_out_attr)
                # transpose from NCHW to NHWC
                insert_transpose(graph, feat, mask_roi_align, feat_out_attr, perm=[0, 2, 3, 1])
            # PyramidROIAlign output: RoI pooled output
            mask_roi_align_attr = {'name': mask_roi_align, 'resize_width': 14, 'resize_height': 14,
                                   'image_width': image_width, 'image_height': image_height,
                                   'sample_ratio': [2, 2], 'spatial_scale': [], 'proposal_normalized': False}
            NodeWrap(graph, mask_roi_align).replace_obj('ArmPyramidROIAlign', mask_roi_align_attr)
            # Connect PyramidROIAlign with box_head and box_predictor
            mask_pool_out_edges = graph.sorted_out_edges(mask_pool_out, data=True)
            graph.remove_edges_from(mask_pool_out_edges)
            for _, dst, out_attr in mask_pool_out_edges:
                out_attr.update({'src_out_port': 0})
                graph.add_edge(mask_roi_align, dst, **out_attr)
            # Transpose back from NHWC to NCHW
            insert_transpose_after(graph, mask_roi_align, [0, 3, 1, 2])

            mask_out_edges = graph.sorted_out_edges(mask_sigmoid)
            graph.remove_edges_from(mask_out_edges)
            mask_expand = get_valid_node_name(graph, mask_sigmoid + '_expand')
            graph.add_edge(mask_sigmoid, mask_expand)
            broadcast_shape = np.array([1, 1, 1, 1, 1])
            insert_constant(graph, mask_expand + '_shape', broadcast_shape, mask_expand, in_port=1)
            NodeWrap(graph, mask_expand).replace_obj('Expand', {'name': mask_expand, 'opset_version': 13})

            mask_out_node = get_valid_node_name(graph, mask_expand + '_out')
            graph.add_edge(mask_expand, mask_out_node)
            NodeWrap(graph, mask_out_node).replace_obj('Out', {'name': mask_out_node})
            # add mask output to graph outputs
            graph._attr['output_names'].append(mask_expand)

    clear_redundant_nodes(graph)<|MERGE_RESOLUTION|>--- conflicted
+++ resolved
@@ -193,13 +193,6 @@
                     pass
 
             graph.remove_edges_from(in_edges)
-<<<<<<< HEAD
-            # TODO: Condition False
-            if not condition:
-                for index, (_, dst, out_attr) in enumerate(loop_out_edges):
-                    graph.remove_edge(loop, dst)
-                    graph.add_edge(in_edges[-1][0], dst, **out_attr)
-=======
             if not condition:
                 loop_out_ports = loop_obj.get_out_ports()
                 if any(p >= 2 for p in loop_out_ports) \
@@ -237,7 +230,6 @@
                         graph._attr['output_names'].pop(index)
                     if const is not None:
                         WARN('[Parser]: The output of Node(%s) has zero shape, which will be removed from graph!' % loop)
->>>>>>> 54459b15
                 continue
 
             last_loop_res = subgraph_main_out
@@ -251,11 +243,7 @@
                             # reset iter_num in first subgraph
                             if sub_src == in_edges[0][0] and graph.nodes[sub_src]['op'] in ['Dummy', 'Constant']:
                                 cur_count_value = np.array(
-<<<<<<< HEAD
-                                    i, np.dtype(np.int32))
-=======
                                     i, np.dtype(np.int64))
->>>>>>> 54459b15
                                 in_attr['tensor'].value = cur_count_value
                                 NodeWrap(graph, sub_src).replace_obj('Constant', {
                                     'name': sub_src, 'opset_version': 9, 'value': cur_count_value})
@@ -294,11 +282,7 @@
                                     new_const = get_valid_node_name(
                                         graph, src + name_suffix)
                                     cur_count_value = np.array(
-<<<<<<< HEAD
-                                        i, np.dtype(np.int32))
-=======
                                         i, np.dtype(np.int64))
->>>>>>> 54459b15
                                     new_in_attr = copy.deepcopy(in_attr)
                                     new_in_attr['tensor'].value = cur_count_value
                                     new_in_attr['tensor'].name = new_const
@@ -404,7 +388,7 @@
             out_in_attr.update({'dst_in_port': 0})
             graph.add_edge(name, out_name, **out_in_attr)
             NodeWrap(graph, out_name).replace_obj('Out', {'name': out_name})
-            graph._attr['output_names'].insert(index+idx, name)
+            graph._attr['output_names'].insert(index + idx, name)
     if matched:
         clear_redundant_nodes(graph)
 
@@ -474,8 +458,6 @@
         NodeWrap(graph, deform_conv).replace_obj('DeformConv', deform_conv_attr)
 
 
-<<<<<<< HEAD
-=======
 def uplift_quant(graph):
     '''For DequantizeLinear+Gemm/Conv/...+Relu/...+QuantizeLinear, switch QuantizeLinear and Relu(quantized).
     Note: 1) src type could be other types(only if Relu will be 'with_activation' in IR);
@@ -613,7 +595,6 @@
         clear_redundant_nodes(graph)
 
 
->>>>>>> 54459b15
 def merge_qconv(graph):
     if not graph._attr.get('quantize', False):
         return
@@ -632,26 +613,15 @@
                                    ('b_dequant', 'conv', {'dst_in_port': 2}),
                                    ('conv', 'y_quant')
                                ])
-<<<<<<< HEAD
-    matches_with_relu = matched_patterns(graph,
-=======
     matches_with_bias = matched_patterns(graph,
->>>>>>> 54459b15
                                          nodes=[
                                              ('x_dequant', {
                                               'op': 'DequantizeLinear', 'unique': False}),
                                              ('w_dequant', {
                                               'op': 'DequantizeLinear', 'unique': False}),
-<<<<<<< HEAD
-                                             ('b_dequant', {
-                                              'op': 'DequantizeLinear', 'unique': False}),
-                                             ('conv', {'op': 'Conv'}),
-                                             ('relu', {'op': 'Relu'}),
-=======
                                              ('bias', {
                                               'op': 'Constant', 'unique': False}),
                                              ('conv', {'op': 'Conv'}),
->>>>>>> 54459b15
                                              ('y_quant', {
                                               'op': 'QuantizeLinear'}),
                                          ],
@@ -659,16 +629,6 @@
                                              ('x_dequant', 'conv'),
                                              ('w_dequant', 'conv',
                                               {'dst_in_port': 1}),
-<<<<<<< HEAD
-                                             ('b_dequant', 'conv',
-                                              {'dst_in_port': 2}),
-                                             ('conv', 'relu'),
-                                             ('relu', 'y_quant'),
-                                         ])
-    for m in matches + matches_with_relu:
-        names = ['x_dequant', 'w_dequant', 'b_dequant', 'conv',
-                 'y_quant'] + (['relu'] if 'relu' in m else [])
-=======
                                              ('bias', 'conv',
                                               {'dst_in_port': 2}),
                                              ('conv', 'y_quant'),
@@ -677,7 +637,6 @@
         is_float_bias = ('bias' in m)
         names = ['x_dequant', 'w_dequant', 'conv',
                  'y_quant'] + (['bias'] if is_float_bias else ['b_dequant'])
->>>>>>> 54459b15
         obj_dict = {n: NodeWrap(graph, m[n])['object'] for n in names}
         if any(v is None for v in obj_dict.values()):
             error_node = [n for n in obj_dict if obj_dict[n] is None][0]
@@ -699,22 +658,8 @@
         if any(e[2]['tensor'].value is None for e in w_dequant_in_edges) \
                 or any(not e[2]['tensor'].is_const for e in w_dequant_in_edges):
             continue
-<<<<<<< HEAD
-        b_dequant_in_edges = graph.sorted_in_edges(m['b_dequant'], data=True)
-        if len(b_dequant_in_edges) not in (2, 3):
-            ERROR(
-                '[Parser]: Meets invalid Dequantize Op(%s) in merge_qconv!' % m['b_dequant'])
-            continue
-        if any(e[2]['tensor'].value is None for e in b_dequant_in_edges) \
-                or any(not e[2]['tensor'].is_const for e in b_dequant_in_edges):
-            continue
-=======
->>>>>>> 54459b15
         conv_out_edges = graph.sorted_out_edges(m['conv'], data=True)
         if len(conv_out_edges) != 1:
-            continue
-        relu = m['relu'] if 'relu' in m else None
-        if relu is not None and len(graph.sorted_out_edges(relu)) != 1:
             continue
         y_quant_in_edges = graph.sorted_in_edges(m['y_quant'], data=True)
         if len(y_quant_in_edges) not in (2, 3):
@@ -727,8 +672,6 @@
 
         src, _, in_attr = x_dequant_in_edges[0]
         x_scale, x_zp = obj_dict['x_dequant'].x_scale, obj_dict['x_dequant'].x_zero_point
-<<<<<<< HEAD
-=======
         w_scale, w_zp = obj_dict['w_dequant'].x_scale, obj_dict['w_dequant'].x_zero_point
         y_scale, y_zp = obj_dict['y_quant'].y_scale, obj_dict['y_quant'].y_zero_point
         weights = w_dequant_in_edges[0][2]['tensor'].value
@@ -742,7 +685,7 @@
                     or any(not e[2]['tensor'].is_const for e in b_dequant_in_edges):
                 continue
             b_scale, b_zp = obj_dict['b_dequant'].x_scale, obj_dict['b_dequant'].x_zero_point
-            if not FLOAT_EQUAL(w_scale*x_scale, b_scale) or not np.all(b_zp == 0):
+            if not FLOAT_EQUAL(w_scale * x_scale, b_scale) or not np.all(b_zp == 0):
                 continue
             biases = b_dequant_in_edges[0][2]['tensor'].value
         else:
@@ -906,39 +849,19 @@
 
         src, _, in_attr = x_dequant_in_edges[0]
         x_scale, x_zp = obj_dict['x_dequant'].x_scale, obj_dict['x_dequant'].x_zero_point
->>>>>>> 54459b15
         w_scale, w_zp = obj_dict['w_dequant'].x_scale, obj_dict['w_dequant'].x_zero_point
         b_scale, b_zp = obj_dict['b_dequant'].x_scale, obj_dict['b_dequant'].x_zero_point
         y_scale, y_zp = obj_dict['y_quant'].y_scale, obj_dict['y_quant'].y_zero_point
         weights = w_dequant_in_edges[0][2]['tensor'].value
         biases = b_dequant_in_edges[0][2]['tensor'].value
-<<<<<<< HEAD
-
-        if not FLOAT_EQUAL(w_scale*x_scale, b_scale) or not np.all(b_zp == 0):
-            continue
-
-=======
-
-        if not FLOAT_EQUAL(w_scale*x_scale, b_scale) or not np.all(b_zp == 0):
-            continue
-
->>>>>>> 54459b15
+
+        if not FLOAT_EQUAL(w_scale * x_scale, b_scale) or not np.all(b_zp == 0):
+            continue
+
         matched = True
         new_in_attr = copy.deepcopy(in_attr)
         new_in_attr['tensor'].dtype = str(x_zp.dtype)
         new_in_attr['tensor'].scale_zp = (x_scale, x_zp)
-<<<<<<< HEAD
-        graph.remove_edges_from(
-            graph.sorted_in_edges(m['conv']) + conv_out_edges)
-        graph.add_edge(src, m['conv'], **new_in_attr)
-        last_node = m['conv']
-        if relu is not None:
-            graph.remove_edges_from(graph.sorted_out_edges(relu))
-            conv_out_attr = conv_out_edges[0][2]
-            conv_out_attr['tensor'].dtype = str(y_zp.dtype)
-            conv_out_attr['tensor'].scale_zp = (y_scale, y_zp)
-            graph.add_edge(m['conv'], relu, **conv_out_attr)
-=======
         new_in_attr['tensor'].activation_quantization_axis = obj_dict['x_dequant'].axis
         graph.remove_edges_from(
             graph.sorted_in_edges(m['gemm']) + gemm_out_edges)
@@ -950,16 +873,12 @@
             gemm_out_attr['tensor'].dtype = str(y_zp.dtype)
             gemm_out_attr['tensor'].scale_zp = (y_scale, y_zp)
             graph.add_edge(m['gemm'], relu, **gemm_out_attr)
->>>>>>> 54459b15
             last_node = relu
             obj_dict['relu'].quantize = True
         for _, dst, out_attr in graph.sorted_out_edges(m['y_quant'], data=True):
             graph.remove_edge(m['y_quant'], dst)
             out_attr['tensor'].dtype = str(y_zp.dtype)
             out_attr['tensor'].scale_zp = (y_scale, y_zp)
-<<<<<<< HEAD
-            graph.add_edge(last_node, dst, **out_attr)
-=======
             out_attr['tensor'].activation_quantization_axis = obj_dict['y_quant'].axis
             graph.add_edge(last_node, dst, **out_attr)
         if len(x_dequant_in_shapes[0]) != 2 and len(y_quant_out_shapes[0]) != 2:
@@ -968,42 +887,11 @@
             post_shape = y_quant_out_shapes[0]
             post_new_shape = [int(np.prod(y_quant_out_shapes[0][:-1])), y_quant_out_shapes[0][-1]]
             last_node = insert_reshape_after(graph, last_node, post_shape, post_new_shape, quantize=True)
->>>>>>> 54459b15
 
         if m['y_quant'] in graph._attr['output_names']:
             index = graph._attr['output_names'].index(m['y_quant'])
             graph._attr['output_names'][index] = last_node
 
-<<<<<<< HEAD
-        conv_attr = obj_dict['conv'].copied_attr()
-        conv_attr.update({'quantize': True})
-        if obj_dict['conv'].type == 'Conv':
-            op_type = 'QLinearConv'
-            conv_attr.update({'opset_version': 10})
-            insert_constant(graph, m['conv'] + '_x_scale',
-                            x_scale, m['conv'], in_port=1, data_format='NHWC')
-            insert_constant(graph, m['conv'] + '_x_zero_point',
-                            x_zp, m['conv'], in_port=2, data_format='NHWC')
-            insert_constant(graph, m['conv'] + '_w', weights,
-                            m['conv'], in_port=3, data_format='NHWC')
-            insert_constant(graph, m['conv'] + '_w_scale',
-                            w_scale, m['conv'], in_port=4, data_format='NHWC')
-            insert_constant(graph, m['conv'] + '_w_zero_point',
-                            w_zp, m['conv'], in_port=5, data_format='NHWC')
-            insert_constant(graph, m['conv'] + '_y_scale',
-                            y_scale, m['conv'], in_port=6, data_format='NHWC')
-            insert_constant(graph, m['conv'] + '_y_zero_point',
-                            y_zp, m['conv'], in_port=7, data_format='NHWC')
-            insert_constant(graph, m['conv'] + '_B', biases,
-                            m['conv'], in_port=8, data_format='NHWC')
-        else:
-            op_type = 'ConvTranspose'
-            conv_attr.update({'opset_version': 11,
-                              'weights': weights, 'weights_scale_zp': [w_scale, w_zp],
-                              'biases': biases, 'biases_scale_zp': [b_scale, b_zp]})
-
-        NodeWrap(graph, m['conv']).replace_obj(op_type, conv_attr)
-=======
         gemm_attr = obj_dict['gemm'].copied_attr()
         gemm_attr.update({'quantize': True, 'opset_version': 1, 'transB': True})
         insert_constant(graph, m['gemm'] + '_x_scale',
@@ -1024,7 +912,6 @@
                         y_zp, m['gemm'], in_port=8, data_format='NHWC')
 
         NodeWrap(graph, m['gemm']).replace_obj('QGemmMs', gemm_attr)
->>>>>>> 54459b15
 
     if matched:
         clear_redundant_nodes(graph)
@@ -1176,11 +1063,6 @@
 
         matched = True
 
-<<<<<<< HEAD
-        graph.remove_edges_from(in_edges)
-
-=======
->>>>>>> 54459b15
         for i, dequant in enumerate(op_in_names):
             graph.remove_edge(dequant, float_op)
             dequant_in_edges = graph.sorted_in_edges(dequant, data=True)
@@ -1193,10 +1075,7 @@
             x_scale, x_zp = obj_dict[dequant].x_scale, obj_dict[dequant].x_zero_point
             new_in_attr['tensor'].dtype = str(x_zp.dtype)
             new_in_attr['tensor'].scale_zp = (x_scale, x_zp)
-<<<<<<< HEAD
-=======
             new_in_attr['tensor'].activation_quantization_axis = obj_dict[dequant].axis
->>>>>>> 54459b15
             graph.add_edge(src, float_op, **new_in_attr)
 
         for quant in op_out_names:
@@ -1206,10 +1085,7 @@
                 graph.remove_edge(quant, dst)
                 out_attr['tensor'].dtype = str(y_zp.dtype)
                 out_attr['tensor'].scale_zp = (y_scale, y_zp)
-<<<<<<< HEAD
-=======
                 out_attr['tensor'].activation_quantization_axis = obj_dict[quant].axis
->>>>>>> 54459b15
                 dst_in_attr = copy.deepcopy(out_attr)
                 dst_in_attr.update({'src_out_port': src_out_port})
                 graph.add_edge(float_op, dst, **dst_in_attr)
@@ -1308,27 +1184,19 @@
             q_max = np.iinfo(x_zp.dtype).max
 
             q_clip_min = np.array(
-                np.clip(clip_min/x_scale+x_zp, q_min, q_max)).astype(x_zp.dtype)
+                np.clip(clip_min / x_scale + x_zp, q_min, q_max)).astype(x_zp.dtype)
             q_clip_max = np.array(
-                np.clip(clip_max/x_scale+x_zp, q_min, q_max)).astype(x_zp.dtype)
+                np.clip(clip_max / x_scale + x_zp, q_min, q_max)).astype(x_zp.dtype)
 
             insert_constant(graph, m['float_op'] + '_q_clip_min',
                             q_clip_min, m['float_op'], in_port=1)
             insert_constant(graph, m['float_op'] + '_q_clip_max',
                             q_clip_max, m['float_op'], in_port=2)
-<<<<<<< HEAD
-        elif obj_dict['float_op'].type in ('Sigmoid', 'LeakyRelu', 'HardSwish', 'HardSigmoid', 'Relu') \
-                and y_zp.dtype == 'int32':
-            y_zp = y_zp.astype(np.int16)
-            WARN(
-                '[Parser]: Op (%s) output zeropoint dtype is int32, now convert it to int16!' % m['float_op'])
-=======
         # elif obj_dict['float_op'].type in ('Sigmoid', 'LeakyRelu', 'HardSwish', 'HardSigmoid', 'Relu') \
         #         and y_zp.dtype == 'int32':
         #     y_zp = y_zp.astype(np.int16)
         #     WARN(
         #         '[Parser]: Op (%s) output zeropoint dtype is int32, now convert it to int16!' % m['float_op'])
->>>>>>> 54459b15
 
         src, _, in_attr = dequant_in_edges[0]
         src_obj = NodeWrap(graph, src)['object']
@@ -1397,8 +1265,6 @@
         clear_redundant_nodes(graph)
 
 
-<<<<<<< HEAD
-=======
 def merge_sequence_construct_and_concat(graph):
     '''Merge inputs->SequenceConstruct->ConcatFromSequence to inputs->ConcatFromSequence.
     '''
@@ -1422,7 +1288,6 @@
         clear_redundant_nodes(graph)
 
 
->>>>>>> 54459b15
 def merge_rcnn(graph, params):
     def _convert_to_x_first(graph, node_name):
         '''Add split and concat to convert output from (ymin, xmin, ymax, xmax) to (xmin, ymin, xmax, ymax).
