# SPDX-License-Identifier: Apache-2.0
# Copyright © 2022-2024 Arm Technology (China) Co. Ltd.


import numpy as np
import copy
import itertools
from ....plugin_loader import PARSER_OP_DICT

from ....common.defs import Tensor, Framework, FLOAT_EQUAL
from ....logger import INFO, DEBUG, WARN, ERROR, FATAL
from ....common.utils import extend_lists, get_converted_dtype
from ....ops.op import Op, OpHasWeights, OpHasBiases, OpHasOneOutPort, ConstLikeOp, OnnxReduceOp
from ....ops.onnx_ops.array_ops import CastOp
from ....ops.release_ops import ArmCastOp, ArmTransposeOp
from ....graph.node_wrap import NodeWrap
from ....graph.graph_algo import has_path, get_valid_node_name, all_simple_paths, clear_redundant_nodes
from ....graph.pattern_match import matched_patterns, single_node_matcher, two_nodes_matcher


def fuse_const(graph):
    matches = single_node_matcher(graph, '')
    for m in matches:
        node_name = m['target']
        if node_name in graph.nodes:
            node_obj = NodeWrap(graph, node_name)['object']
            if node_obj is None:
                ERROR(
                    '[Parser]: Meets invalid Node (%s) in fuse_const!' % node_name)
                continue
            if not isinstance(node_obj, ConstLikeOp) \
                    and isinstance(node_obj, OpHasOneOutPort) \
                    and node_obj.is_all_inputs_const():
                out_edge = graph.sorted_out_edges(node_name, data=True)
                if len(out_edge) >= 1 and out_edge[0][2]['tensor'] is not None and out_edge[0][2]['tensor'].value is not None:
                    const_value = out_edge[0][2]['tensor'].value
                    const_attr = {'name': node_name,
                                  'value': const_value,
                                  'data_format': node_obj.data_format,
                                  'opset_version': 9}
                    NodeWrap(graph, node_name).replace_obj(
                        'Constant', const_attr)
                    in_edges = graph.sorted_in_edges(node_name)
                    graph.remove_edges_from(in_edges)
    clear_redundant_nodes(graph)


def convert_64bit_const(graph):
    matches = single_node_matcher(graph, ['Constant', 'ArmConstant'])
    for m in matches:
        node_obj = NodeWrap(graph, m['target'])['object']
        if node_obj is None:
            ERROR(
                '[Parser]: Meets invalid Node (%s) in convert_64bit_const!' % m['target'])
            continue
        value = getattr(node_obj, 'value') if node_obj.type == 'Constant' else getattr(node_obj, 'weights')
        value_dtype = str(value.dtype)
        if value_dtype in ['int64', 'uint64', 'float64']:
            if value_dtype == 'int64':
                value = value.astype(np.int32)
            elif value_dtype == 'uint64':
                value = value.astype(np.uint32)
            elif value_dtype == 'float64':
                value = value.astype(np.float32)
            setattr(node_obj, 'value' if node_obj.type == 'Constant' else 'weights', value)


def convert_to_const(graph, op_type_name_list):
    if len(graph) and op_type_name_list:
        for node_name in graph.nodes:
            node = NodeWrap(graph, node_name)
            node_obj = node['object']
            if node_obj is None:
                ERROR('[Parser]: Meets invalid Node(%s) in convert_to_const!' % node_name)
                continue
            if isinstance(node_obj, OpHasOneOutPort) and node_obj.type in op_type_name_list:
                out_tensors = node_obj.get_output_tensors()
                if len(out_tensors) >= 1 and out_tensors[0] is not None and node_obj.is_all_outputs_const():
                    new_attr = node_obj.copied_attr()
                    new_attr.update({'value': out_tensors[0].copy()})
                    node.replace_obj('Constant', new_attr)
                    const_in_edges = graph.sorted_in_edges(node_name)
                    graph.remove_edges_from(const_in_edges)
        clear_redundant_nodes(graph)
    else:
        WARN('[Parser]: Invalid params for convert_to_const!')


def remove_node_safely(graph, n):
    assert graph.has_node(
        n), 'The node %s does not exist, cannot remove_node_safely.' % (n)
    in_edges = graph.sorted_in_edges(n, data=True)
    out_edges = graph.sorted_out_edges(n, data=True)
    if len(in_edges) >= 1:
        src_name, _, in_attr = in_edges[0]
        new_attr = copy.deepcopy(in_attr)
        for _, dst_name, out_attr in out_edges:
            if NodeWrap(graph, src_name)['object'].type == 'Constant':
                const = NodeWrap(graph, src_name)['object'].value
                if new_attr['tensor'] is None:
                    new_attr['tensor'] = Tensor(value=const)
                else:
                    new_attr['tensor'].value = const
            if new_attr['tensor'] is None:
                new_attr['tensor'] = Tensor(min_max=out_attr['tensor'].min_max)
            else:
                new_attr['tensor'].min_max = out_attr['tensor'].min_max if out_attr['tensor'].min_max else in_attr['tensor'].min_max
            new_attr.update({'dst_in_port': out_attr['dst_in_port']})
            graph.add_edge(src_name, dst_name, **new_attr)
        graph.remove_node(n)
    elif len(in_edges) == 0 and len(out_edges) == 0:
        graph.remove_node(n)


def remove_useless_op(graph, op_type_list):
    '''Remove some redundant unwanted OP.'''
    for op_type in op_type_list:
        removing_nodes = []
        matched = single_node_matcher(graph, op_type)
        for m in matched:
            node_name = m['target']
            node_obj = NodeWrap(graph, node_name)['object']
            if node_obj is None:
                continue
            if op_type == 'Cast':
                in_edges = graph.sorted_in_edges(node_name, data=True)
                if len(in_edges) > 0 \
                        and in_edges[0][2].get('tensor', None) is not None \
                        and not node_obj.quantize \
                        and in_edges[0][2]['tensor'].get_dtype() is not None \
                        and in_edges[0][2]['tensor'].get_dtype() == node_obj.to:
                    removing_nodes.append(node_name)
                else:
                    continue
            elif op_type == 'ArmCast':
                in_edges = graph.sorted_in_edges(node_name, data=True)
                out_edges = graph.sorted_out_edges(node_name, data=True)
                if not node_obj.quantize \
                        and len(in_edges) > 0 \
                        and in_edges[0][2]['tensor'].get_dtype() is not None \
                        and str(in_edges[0][2]['tensor'].get_dtype()) == node_obj.to_dtype:
                    removing_nodes.append(node_name)
                elif len(in_edges) > 0 \
                        and len(out_edges) > 0 \
                        and in_edges[0][2]['tensor'] is not None \
                        and in_edges[0][2]['tensor'].scale_zp \
                        and out_edges[0][2]['tensor'] is not None \
                        and out_edges[0][2]['tensor'].scale_zp \
                        and str(in_edges[0][2]['tensor'].dtype) == node_obj.to_dtype\
                        and FLOAT_EQUAL(out_edges[0][2]['tensor'].scale_zp[0], in_edges[0][2]['tensor'].scale_zp[0])\
                        and FLOAT_EQUAL(out_edges[0][2]['tensor'].scale_zp[1], in_edges[0][2]['tensor'].scale_zp[1]):
                    removing_nodes.append(node_name)
                else:
                    continue
            elif op_type == 'ChannelShuffle':
                if node_obj.group == 1 and node_obj.splits == 1:
                    removing_nodes.append(node_name)
            elif op_type == 'Concat':
                in_edges = graph.sorted_in_edges(node_name)
                if len(in_edges) <= 1:
                    removing_nodes.append(node_name)
            elif op_type in ('Dummy', 'Identity'):
                removing_nodes.append(node_name)
            elif op_type == 'Dropout':
                in_edges = graph.sorted_in_edges(node_name, data=True)
                if len(in_edges) != 3:
                    continue
                if not in_edges[1][2]['tensor'].is_const or not in_edges[2][2]['tensor'].is_const:
                    continue
                if not node_obj.training_mode or FLOAT_EQUAL(node_obj.ratio, 0.0):
                    out_ports = node_obj.get_out_ports()
                    if len(out_ports) == 2:
                        in_shapes = node_obj.get_input_shapes()
                        if len(in_shapes) < 1 or in_shapes[0] is None:
                            continue
                        mask_value = np.tile(True, in_shapes[0])
                        mask_name = get_valid_node_name(graph, node_name + '_out_mask')
                        out_edges = graph.sorted_out_edges(node_name, keys=True, data=True)
                        for _, dst, k, out_attr in out_edges:
                            if out_attr['src_out_port'] == 1:
                                graph.remove_edge(node_name, dst, key=k)
                                graph.add_edge(mask_name,
                                               dst,
                                               **{'src_out_port': 0,
                                                  'dst_in_port': out_attr['dst_in_port'],
                                                  'tensor': Tensor(value=mask_value, name=mask_name, is_const=True)
                                                  })
                        NodeWrap(graph, mask_name).replace_obj('Constant', {
                            'name': mask_name, 'value': mask_value, 'opset_version': 9})
                    removing_nodes.append(node_name)
                    graph.remove_edges_from(in_edges[1:])
                else:
                    continue
            elif op_type == 'Expand':
                in_shapes = node_obj.get_input_shapes()
                if len(in_shapes) < 1 or in_shapes[0] is None:
                    continue
                in_edges = graph.sorted_in_edges(node_name, data=True)
                if len(in_edges) == 2 \
                        and in_edges[1][2].get('tensor', None) is not None \
                        and in_edges[1][2]['tensor'].is_const:
                    if FLOAT_EQUAL(in_edges[1][2]['tensor'].value, 1) \
                            and in_edges[1][2]['tensor'].value.size <= len(in_shapes[0]):
                        graph.remove_edges_from(in_edges[1:])
                        removing_nodes.append(node_name)
                    else:
                        out_shapes = node_obj.get_output_shapes()
                        if len(out_shapes) >= 1 and out_shapes[0] is not None \
                                and in_shapes[0] == out_shapes[0]:
                            graph.remove_edges_from(in_edges[1:])
                            removing_nodes.append(node_name)
            elif op_type in ('AveragePool', 'MaxPool'):
                in_shapes = node_obj.get_input_shapes()
                out_shapes = node_obj.get_output_shapes()
                if in_shapes[0] is None or out_shapes[0] is None:
                    ERROR(
                        '[Parser]: Meets invalid input/output shape for node (%s) in remove_useless_op.' % node_name)
                    continue
                if (node_obj.data_format == 'NCHW' and in_shapes[0][2:] == [1, 1] and out_shapes[0][2:] == [1, 1]) \
                        or (node_obj.data_format == 'NHWC' and in_shapes[0][1:3] == [1, 1] and out_shapes[0][1:3] == [1, 1]):
                    removing_nodes.append(node_name)
            elif op_type == 'Pad':
                if np.all(np.array(node_obj.pads, np.int64) == 0):
                    removing_nodes.append(node_name)
            elif op_type == 'Pow':
                in_shapes = node_obj.get_input_shapes()
                out_shapes = node_obj.get_output_shapes()
                if len(in_shapes) < 1 or len(out_shapes) < 1 or in_shapes[0] != out_shapes[0]:
                    continue
                in_edges = graph.sorted_in_edges(node_name, data=True)
                if len(in_edges) < 2 or in_edges[1][2]['tensor'] is None \
                        or not in_edges[1][2]['tensor'].is_const \
                        or in_edges[1][2]['tensor'].value is None \
                        or not FLOAT_EQUAL(in_edges[1][2]['tensor'].value, 1):
                    continue
                removing_nodes.append(node_name)
            elif op_type == 'ArmTile':
                reps = node_obj.reps
                if all(rep == 1 for rep in reps):
                    removing_nodes.append(node_name)
            elif op_type in OnnxReduceOp.get_concrete_subclass_names():
                in_edges = graph.sorted_in_edges(node_name)
                if len(in_edges) < 1:
                    ERROR('[Parser]: Meets invalid Reduce(%s) to remove in remove_useless_op!' % node_name)
                    continue
                if node_obj.axes is None and node_obj.noop_with_empty_axes:
                    removing_nodes.append(node_name)
                    if node_name in graph._attr['output_names']:
                        index = graph._attr['output_names'].index(node_name)
                        graph._attr['output_names'][index] = in_edges[0][0]
            elif op_type == 'ArmReduce':
                input_shapes = node_obj.get_input_shapes()
                if len(input_shapes) > 0 \
                        and input_shapes[0] is not None \
                        and None not in input_shapes[0] \
                        and np.product(np.array(input_shapes[0])[np.array(node_obj.axes, np.int32)]) == 1:
                    in_edges = graph.sorted_in_edges(node_name)
                    removing_nodes.append(node_name)
                    if node_name in graph._attr['output_names']:
                        index = graph._attr['output_names'].index(node_name)
                        if in_edges[0][0] not in graph._attr['output_ names']:
                            graph._attr['output_names'][index] = in_edges[0][0]
                        else:
                            graph._attr['output_names'].pop(index)
            elif op_type in ('Reshape', 'ArmReshape'):
                reshape_in_edges = graph.sorted_in_edges(node_name, data=True)
                src_name = reshape_in_edges[0][0]
                src_node_obj = NodeWrap(graph, src_name)['object']
                if src_node_obj is None:
                    continue
                if len(reshape_in_edges) > 1 \
                        and (reshape_in_edges[1][2].get('tensor', None) is None
                             or not reshape_in_edges[1][2]['tensor'].is_const):
                    continue
                in_shapes = node_obj.get_input_shapes()
                out_shapes = node_obj.get_output_shapes()
                if src_node_obj.type == 'Constant' \
                        and src_node_obj.value is not None \
                        and len(graph.sorted_out_edges(src_name)) == 1:
                    new_shape = node_obj.shape if op_type == 'Reshape' else node_obj.dim
                    src_node_obj.value = np.reshape(
                        src_node_obj.value, newshape=new_shape)
                    removing_nodes.append(node_name)
                elif len(in_shapes) >= 1 \
                        and in_shapes[0] is not None \
                        and len(out_shapes) >= 1 \
                        and in_shapes[0] == out_shapes[0]:
                    removing_nodes.append(node_name)
            elif op_type == 'Resize':
                in_shapes = node_obj.get_input_shapes()
                in_tensors = node_obj.get_input_tensors()
                if node_obj.cur_version == 10:
                    if len(in_tensors) == 2 and node_obj.cur_version == 10 and in_tensors[1].size > 0 and np.all(in_tensors[1] == 1):
                        removing_nodes.append(node_name)
                else:
                    if len(in_tensors) >= 3 and in_tensors[2].size > 0 and np.all(in_tensors[2] == 1):
                        removing_nodes.append(node_name)
                    elif len(in_tensors) == 4 and in_tensors[3].size > 0 and in_shapes[0] == in_tensors[3].tolist():
                        removing_nodes.append(node_name)
            elif op_type == 'Roll':
                axis_value = node_obj.axes[0] if len(
                    node_obj.axes) == 1 else node_obj.axes
                roll_shift = node_obj.shift
                roll_shape = node_obj.get_input_shapes()[0]
                if len(roll_shift) == 1:
                    roll_shift = roll_shift[0]
                    from ....ops.common_ops import RollOp
                    roll_shift, start1, end1, steps1, axes1, start2, end2, steps2, axes2 \
                        = RollOp.cal_roll_parm(axis_value, roll_shift, roll_shape)
                    if roll_shift == 0 \
                            or np.any(np.abs(start1) >= np.abs(end1)) \
                            or np.any(np.abs(start2) >= np.abs(end2)):
                        removing_nodes.append(node_name)
                else:
                    if np.all(np.array(roll_shift) == 0):
                        removing_nodes.append(node_name)
                    else:
                        WARN(
                            '[Parser]: Meets unsupported Roll(%s) to remove in remove_useless_op!' % node_name)
                        continue
            elif op_type == 'Slice':
<<<<<<< HEAD
=======
                in_edges = graph.sorted_in_edges(node_name, data=True)
                if len(in_edges) > 1 and any(not in_attr['tensor'].is_const for _, _, in_attr in in_edges[1:]):
                    continue
>>>>>>> 54459b15
                input_shapes = node_obj.get_input_shapes()
                output_shapes = node_obj.get_output_shapes()
                if len(input_shapes) >= 1 \
                        and len(output_shapes) >= 1 \
                        and (input_shapes[0] is not None and None not in input_shapes[0]) \
                        and (output_shapes[0] is not None and None not in output_shapes[0]) \
                        and input_shapes[0] == output_shapes[0] \
                        and all(d == 0 for d in node_obj.starts) \
                        and all(input_shapes[0][axis] == node_obj.ends[idx] for idx, axis in enumerate(node_obj.axes)):
                    removing_nodes.append(node_name)
            elif op_type == 'Split':
                input_shapes = node_obj.get_input_shapes()
                if len(input_shapes) >= 1 and len(node_obj.split) == 1 and \
                        input_shapes[0] is not None and None not in input_shapes[0] and \
                        input_shapes[0][node_obj.axis] == node_obj.split[0]:
                    removing_nodes.append(node_name)
            elif op_type in ('Transpose', 'ArmTranspose'):
                trans_in_edges = graph.sorted_in_edges(node_name, data=True)
                if len(trans_in_edges) != 1:
                    ERROR(
                        '[Parser]: Meets invalid Transpose(%s) to remove in remove_useless_op!' % node_name)
                    continue
                trans_in_tensor = trans_in_edges[0][2]['tensor'].value
                perm = node_obj.perm
                src_name = trans_in_edges[0][0]
                src_node_obj = NodeWrap(graph, src_name)['object']
                if src_node_obj is None:
                    continue
                if src_node_obj.type == 'Constant' \
                        and src_node_obj.value is not None \
                        and len(graph.sorted_out_edges(src_name)) == 1:
                    src_node_obj.value = np.transpose(
                        src_node_obj.value, axes=perm)
                    removing_nodes.append(node_name)
                elif trans_in_tensor is not None and list(range(len(trans_in_tensor.shape))) == perm:
                    removing_nodes.append(node_name)
                elif perm and list(perm) == list(range(max(perm) + 1)):
                    removing_nodes.append(node_name)
            elif op_type == 'Upsample':
                if node_obj.scales and np.all(np.array(node_obj.scales, np.float32) == 1):
                    upsample_in_edges = graph.sorted_in_edges(node_name)
                    if len(upsample_in_edges) >= 1:
                        graph.remove_edges_from(upsample_in_edges[1:])
                    removing_nodes.append(node_name)
            else:
                removing_nodes.append(node_name)

        for rn in removing_nodes:
            remove_node_safely(graph, rn)


def remove_redundant_bn(graph, max_branches=6):
    for b in range(max_branches, 0, -1):
        nodes = [('pre_bn', {'op': 'ArmBatchNorm'})] \
            + [('post_bn_%s' % str(i + 1),
                {'op': 'ArmBatchNorm'}) for i in range(b)]
        edges = [('pre_bn', 'post_bn_%s' % str(i + 1),
                  {'dst_in_port': 0}) for i in range(b)]
        matches = matched_patterns(graph, nodes, edges)
        for m in matches:
            pre_bn = m['pre_bn']
            post_bns = [m['post_bn_%s' % str(i + 1)] for i in range(b)]
            obj_dict = {k: NodeWrap(graph, k)['object']
                        for k in [pre_bn] + post_bns}
            if all([obj is not None for obj in obj_dict.values()]):
                pre_bn_out_edges = graph.sorted_out_edges(pre_bn)
                if len(pre_bn_out_edges) != b:
                    continue
                if any([obj_dict[name].axis != obj_dict[pre_bn].axis for name in post_bns]):
                    continue
                pre_bn_in_edges = graph.sorted_in_edges(pre_bn, data=True)
                if len(pre_bn_in_edges) < 1:
                    ERROR(
                        '[Parser]: Meets invalid BatchNorm Op (%s) in remove_redundant_bn!' % pre_bn)
                    continue
                src, _, in_attr = pre_bn_in_edges[0]
                graph.remove_edge(src, pre_bn)
                for name in post_bns:
                    graph.remove_edge(pre_bn, name)
                    graph.add_edge(src, name, **in_attr)
                    new_weights = obj_dict[pre_bn].weights * \
                        obj_dict[name].weights
                    new_biases = obj_dict[pre_bn].biases * \
                        obj_dict[name].weights + obj_dict[name].biases
                    obj_dict[name].weights = new_weights
                    obj_dict[name].biases = new_biases
                remove_node_safely(graph, pre_bn)
            else:
                ERROR('[Parser]: Meets invalid BatchNorm Op in remove_redundant_bn!')


def remove_redundant_reshape(graph, type='Reshape'):
    matches = matched_patterns(graph,
                               nodes=[
                                   ('reshape_1', {'op': type}), ('reshape_2', {'op': type})],
                               edges=[('reshape_1', 'reshape_2')]
                               )
    for m in matches:
        reshape_1, reshape_2 = m['reshape_1'], m['reshape_2']
        reshape_1_obj = NodeWrap(graph, reshape_1)['object']
        reshape_2_obj = NodeWrap(graph, reshape_2)['object']
        reshape_1_in_shapes = reshape_1_obj.get_input_shapes()
        reshape_1_out_shapes = reshape_1_obj.get_output_shapes()
        reshape_2_out_shapes = reshape_2_obj.get_output_shapes()
        # TODO: When removing nodes, should consider whether it is output.
        # need to optimize other passes in the future.
        if len(reshape_1_in_shapes) >= 1 \
                and len(reshape_1_out_shapes) == 1 \
                and len(reshape_2_out_shapes) >= 1 \
                and reshape_1 not in graph._attr['output_names']:
            remove_node_safely(graph, reshape_1)


def remove_redundant_transpose(graph):
    matched = False
    transpose_types = ['Transpose', 'ArmTranspose']
    matches = [matched_patterns(graph,
                                nodes=[('transpose1', {'op': tt, 'unique': False}),
                                       ('transpose2', {'op': tt})],
                                edges=[('transpose1', 'transpose2')]
                                ) for tt in transpose_types]
    matches = extend_lists(matches)
    for m in matches:
        trans1, trans2 = m['transpose1'], m['transpose2']
        trans1_obj, trans2_obj = NodeWrap(
            graph, trans1)['object'], NodeWrap(graph, trans2)['object']
        if trans1_obj is not None \
                and trans2_obj is not None \
                and len(trans1_obj.perm) == len(trans2_obj.perm):
            trans1_in_edges = graph.sorted_in_edges(trans1, data=True)
            if len(trans1_in_edges) < 1:
                continue
            matched = True
            src, _, in_attr = trans1_in_edges[0]
            trans2_in_edges = graph.sorted_in_edges(trans2, data=True)
            graph.remove_edges_from(trans2_in_edges)
            graph.add_edge(src, trans2, **in_attr)
            trans2_obj.perm = ArmTransposeOp.cal_merged_perm(
                trans1_obj.perm, trans2_obj.perm)
        else:
            ERROR('[Parser]: Meets invalid Transpose (%s or %s) in remove_redundant_transpose!'
                  % (trans1, trans2))
    if matched:
        clear_redundant_nodes(graph)


def remove_redundant_transpose2(graph):
    '''Remove redundant transpose and change dim of Reshape if the following patterns are matched:
    Transpose(NHWC to NCHW) + Reshape(NCHW to NCH'W') + Transpose(NCH'W' to NH'W'C) [=> Reshape(NHWC to NH'W'C)]
    or
    Transpose(NCHW to NHWC) + Reshape(NHWC to NH'W'C) + Transpose(NH'W'C to NCH'W') [=> Reshape(NCHW to NCH'W')]
    '''
    matched = False
    matches = matched_patterns(graph,
                               nodes=[('transpose1', {'op': ['Transpose', 'ArmTranspose'], 'unique': False}),
                                      ('reshape', {'op': ['Reshape', 'ArmReshape']}),
                                      ('transpose2', {'op': ['Transpose', 'ArmTranspose']})],
                               edges=[('transpose1', 'reshape'),
                                      ('reshape', 'transpose2')]
                               )
    for m in matches:
        trans1, reshape, trans2 = m['transpose1'], m['reshape'], m['transpose2']
        trans1_obj, reshape_obj, trans2_obj = [NodeWrap(
            graph, node)['object'] for node in [trans1, reshape, trans2]]
        trans1_in_edges = graph.sorted_in_edges(trans1, data=True)
        if trans1_obj is None or reshape_obj is None or trans2_obj is None or len(trans1_in_edges) < 1:
            ERROR('[Parser]: Meets invalid Transpose/Reshape Node in remove_redundant_transpose2!')
            continue
        reshape_in_shapes = reshape_obj.get_input_shapes()
        if len(reshape_in_shapes) < 1 or reshape_in_shapes[0] is None or None in reshape_in_shapes[0]:
            continue
        reshape_out_shapes = reshape_obj.get_output_shapes()
        if len(reshape_out_shapes) < 1 or reshape_out_shapes[0] is None or None in reshape_out_shapes[0]:
            continue
        reshape_in_shape = reshape_in_shapes[0]
        reshape_dim = reshape_out_shapes[0]
        if len(reshape_in_shape) != len(reshape_dim):
            continue
        trans1_perm = trans1_obj.perm
        trans2_perm = trans2_obj.perm
        if len(trans1_perm) != len(trans2_perm) or len(trans1_perm) != len(reshape_dim):
            continue
        rank = len(trans1_perm)
        nhwc_to_nchw = [0, rank - 1] + list(range(1, rank - 1))
        nchw_to_nhwc = [0] + list(range(2, rank)) + [1]
        input_data_format = None
        if trans1_perm == nhwc_to_nchw and trans2_perm == nchw_to_nhwc:
            input_data_format = 'NHWC'
        elif trans1_perm == nchw_to_nhwc and trans2_perm == nhwc_to_nchw:
            input_data_format = 'NCHW'
        else:
            continue
        if input_data_format == 'NHWC':
            # If input data format is NHWC, then data format of reshape is NCHW.
            if reshape_in_shape[:2] != reshape_dim[:2]:
                continue
            new_dim = [reshape_dim[0]] + reshape_dim[2:] + [reshape_dim[1]]
        else:  # input_data_format == 'NCHW'
            # If input data format is NCHW, then data format of reshape is NHWC.
            if reshape_in_shape[0] != reshape_dim[0] or reshape_in_shape[-1] != reshape_dim[-1]:
                continue
            new_dim = [reshape_dim[0]] + [reshape_dim[-1]] + reshape_dim[1:-1]
        matched = True
        src, _, in_attr = trans1_in_edges[0]
        trans2_out_edges = graph.sorted_out_edges(trans2, data=True)
        graph.remove_edges_from(trans2_out_edges)
        new_reshape = get_valid_node_name(graph, trans2 + '_reshape')
        graph.add_edge(src, new_reshape, **in_attr)
        for _, dst, out_attr in trans2_out_edges:
            graph.add_edge(new_reshape, dst, **out_attr)
        new_reshape_attr = reshape_obj.copied_attr()
        new_reshape_attr.update({'name': new_reshape, 'dim': new_dim})
        NodeWrap(graph, new_reshape).replace_obj('ArmReshape', new_reshape_attr)
        if trans2 in graph._attr['output_names']:
            index = graph._attr['output_names'].index(trans2)
            graph._attr['output_names'][index] = new_reshape
    if matched:
        clear_redundant_nodes(graph)
<<<<<<< HEAD
=======


def remove_redundant_transpose3(graph):
    '''Remove Transpose nodes from the following patterns if their perm are inversed.
    sink_single_transpose won't work for this case because the first Transpose has more than 1 children.
        x -> Transpose -> Quantize(or others) -> Transpose
                     \--> (other children)
    Merge to:
        x -> Quantize(or others)
         \-> Transpose --> (other children)
    '''
    matched = False
    matches = matched_patterns(graph,
                               nodes=[('trans1', {'op': 'ArmTranspose', 'unique': False}),
                                      ('unaware', {'op': ['ArmQuantize', 'ArmDeQuantize']}),  # or other ops
                                      ('trans2', {'op': 'ArmTranspose'})],
                               edges=[('trans1', 'unaware'),
                                      ('unaware', 'trans2')]
                               )
    for m in matches:
        trans1, trans2, unaware = m['trans1'], m['trans2'], m['unaware']
        trans1_obj, trans2_obj, unaware_obj = [NodeWrap(
            graph, name)['object'] for name in [trans1, trans2, unaware]]
        trans1_in_edges = graph.sorted_in_edges(trans1, data=True)
        if trans1_obj is None or trans2_obj is None or unaware_obj is None \
                or len(trans1_obj.perm) != len(trans2_obj.perm) \
                or len(trans1_in_edges) < 1:
            ERROR('[Parser]: Meets invalid nodes in remove_redundant_transpose3!')
            continue
        merged_perm = ArmTransposeOp.cal_merged_perm(trans1_obj.perm, trans2_obj.perm)
        if merged_perm != list(range(len(merged_perm))):
            continue
        unaware_out_edges = graph.sorted_out_edges(unaware)
        if len(unaware_out_edges) != 1:
            continue
        matched = True
        unaware_in_edges = graph.sorted_in_edges(unaware)
        trans2_out_edges = graph.sorted_out_edges(trans2, data=True)
        graph.remove_edges_from(unaware_in_edges + unaware_out_edges + trans2_out_edges)
        src, _, in_attr = trans1_in_edges[0]
        graph.add_edge(src, unaware, **in_attr)
        for _, dst, out_attr in trans2_out_edges:
            graph.add_edge(unaware, dst, **out_attr)
        if trans2 in graph._attr['output_names']:
            index = graph._attr['output_names'].index(trans2)
            graph._attr['output_names'][index] = unaware
    if matched:
        clear_redundant_nodes(graph)
>>>>>>> 54459b15


def remove_redundant_cast(graph):
    cast_types = ['Cast', 'ArmCast']
    cast_combinations = itertools.product(cast_types, cast_types)
    for cast1_type, cast2_type in cast_combinations:
        matches = two_nodes_matcher(graph, cast1_type, cast2_type)
        for m in matches:
            cast1, cast2 = m['begin'], m['end']
            cast1_obj = NodeWrap(graph, cast1)['object']
            cast2_obj = NodeWrap(graph, cast2)['object']
            if cast1_obj is not None and cast2_obj is not None:
                cast1_dst_type = cast1_obj.to if cast1_type == 'Cast' else cast1_obj.to_dtype
                cast2_dst_type = cast2_obj.to if cast2_type == 'Cast' else cast2_obj.to_dtype
                if 'int' in cast1_dst_type and 'float' in cast2_dst_type:
                    # int+float is not same as float. For example, if input is 1.5, int+float
                    # will get 1.0, while float will get 1.5.
                    continue
                cast1_out_edges = graph.sorted_out_edges(cast1)
                if len(cast1_out_edges) == 1:
                    remove_node_safely(graph, cast1)
            else:
                ERROR('[Parser]: Meets invalid Cast Node (%s or %s) in remove_redundant_cast!' % (
                    cast1, cast2))


def insert_cast(graph, src, dst, dst_type, in_attr=None, key=None, type='Cast'):
    ret = None
    allowed_dtypes = ArmCastOp.attributes()['to_dtype']['options']
    if type == 'Cast':
        allowed_dtypes += ['int64', 'float64']
    if graph is not None \
            and len(graph) >= 2 \
            and dst_type in allowed_dtypes \
            and graph.has_node(src) \
            and graph.has_node(dst) \
            and type in ('Cast', 'ArmCast'):
        if not in_attr:
            in_attr = {'src_out_port': 0, 'dst_in_port': 0}
        if has_path(graph, src, dst):
            graph.remove_edge(src, dst, key=key)
        cast = get_valid_node_name(
            graph, dst + '_pre_cast_' + str(in_attr.get('dst_in_port', 0)))
        cast_in_attr = copy.deepcopy(in_attr)
        cast_in_attr['dst_in_port'] = 0
        cast_out_tensor = Tensor()
        if in_attr.get('tensor', None) is not None and in_attr['tensor'].value is not None:
            cast_out_tensor.value = in_attr['tensor'].value.astype(np.dtype(dst_type))
        else:
            cast_out_tensor.dtype = dst_type
        cast_out_attr = {'src_out_port': 0, 'dst_in_port': in_attr.get(
            'dst_in_port', 0), 'tensor': cast_out_tensor}
        graph.add_edge(src, cast, **cast_in_attr)
        graph.add_edge(cast, dst, **cast_out_attr)
        if type == 'Cast':
            cast_attr = {'name': cast, 'opset_version': 1, 'to': dst_type}
        else:
            cast_attr = {'name': cast, 'to_dtype': dst_type}
        NodeWrap(graph, cast).replace_obj(type, cast_attr)
        ret = cast
    else:
        ERROR('[Parser]: Invalid params for insert_cast!')
    return ret


def insert_cast_after(graph, src, from_dtype, to_dtype, out_port=0, type='Cast'):
    ret = None
    allowed_dtypes = ArmCastOp.attributes()['to_dtype']['options']
    if type == 'Cast':
        allowed_dtypes += ['int64', 'float64']
    if graph.has_node(src) \
            and to_dtype in allowed_dtypes \
            and type in ('Cast', 'ArmCast') \
            and NodeWrap(graph, src)['object'] is not None \
            and out_port in NodeWrap(graph, src)['object'].get_out_ports():
        if out_port == 0:
            cast = src + '_post_cast'
        else:
            cast = src + '_post_cast_' + str(out_port)
        cast = get_valid_node_name(graph, cast)
        cast_in_tensor = Tensor()
        for _, dst, k, out_attr in graph.sorted_out_edges(src, keys=True, data=True):
            if out_attr['src_out_port'] == out_port:
                new_out_attr = copy.deepcopy(out_attr)
                new_out_attr['src_out_port'] = 0
                if new_out_attr['tensor'] is not None:
                    if new_out_attr['tensor'].value is not None:
                        new_out_attr['tensor'].value = new_out_attr['tensor'].value.astype(
                            np.dtype(to_dtype))
                        cast_in_tensor.value = new_out_attr['tensor'].value.astype(
                            np.dtype(from_dtype))
                    else:
                        new_out_attr['tensor'].dtype = to_dtype
                        cast_in_tensor.dtype = from_dtype
                graph.remove_edge(src, dst, k)
                graph.add_edge(cast, dst, **new_out_attr)
        graph.add_edge(src, cast, **{'src_out_port': out_port,
                                     'dst_in_port': 0, 'tensor': cast_in_tensor})
        if type == 'Cast':
            cast_attr = {'name': cast, 'opset_version': 1, 'to': to_dtype}
        else:
            cast_attr = {'name': cast, 'to_dtype': to_dtype}
        NodeWrap(graph, cast).replace_obj(type, cast_attr)
        ret = cast
    else:
        ERROR('[Parser]: Invalid params for insert_cast_after!')
    return ret


def insert_cast_sub_mul_for_quant(graph, src, dst, scale, zero_point, in_attr=None, key=None, data_format='NCHW'):
    ret = None
    if graph is None \
            or len(graph) < 2 \
            or not graph.has_node(src) \
            or not graph.has_node(dst) \
            or not has_path(graph, src, dst):
        ERROR('[Parser]: Meets invalid params for insert_cast_sub_mul_for_quant!')
        return ret

    scale = np.array(scale).astype(np.float32)
    zero_point = np.array(zero_point).astype(np.int32)

    cast_out_attr = copy.deepcopy(in_attr)
    cast_out_attr.update({'src_out_port': 0, 'dst_in_port': 0})
    sub_out_attr = copy.deepcopy(cast_out_attr)
    sub_cast_out_attr = copy.deepcopy(cast_out_attr)
    mul_out_attr = copy.deepcopy(cast_out_attr)
    if not in_attr:
        in_attr = {'src_out_port': 0, 'dst_in_port': 0}
    else:
        mul_out_attr.update({'dst_in_port': in_attr.get('dst_in_port', 0)})
        in_attr.update({'dst_in_port': 0})
        if in_attr['tensor'] is not None and in_attr['tensor'].value is not None:
            cast_out_attr['tensor'].value = np.array(in_attr['tensor'].value).astype(np.int32)
            sub_out_attr['tensor'].value = cast_out_attr['tensor'].value - zero_point
            sub_cast_out_attr['tensor'].value = np.array(sub_out_attr['tensor'].value).astype(np.float32)
            mul_out_attr['tensor'].value = sub_cast_out_attr['tensor'].value * scale

    graph.remove_edge(src, dst, key=key)

    cast = get_valid_node_name(graph, src + '_cast')
    sub = get_valid_node_name(graph, src + '_sub')
    sub_cast = get_valid_node_name(graph, sub + '_cast')
    mul = get_valid_node_name(graph, src + '_mul')

    graph.add_edge(src, cast, **in_attr)
    graph.add_edge(cast, sub, **cast_out_attr)
    graph.add_edge(sub, sub_cast, **sub_out_attr)
    graph.add_edge(sub_cast, mul, **sub_cast_out_attr)
    graph.add_edge(mul, dst, **mul_out_attr)

    insert_constant(graph, src + '_zp', zero_point, sub, in_port=1, data_format=data_format)
    insert_constant(graph, src + '_scale', scale, mul, in_port=1, data_format=data_format)
    NodeWrap(graph, cast).replace_obj('Cast', {'name': cast, 'opset_version': 1, 'to': 'int32'})
    NodeWrap(graph, sub).replace_obj('Sub', {'name': sub, 'opset_version': 7})
    NodeWrap(graph, sub_cast).replace_obj(
        'Cast', {'name': sub_cast, 'opset_version': 1, 'to': 'float32'})
    NodeWrap(graph, mul).replace_obj('Mul', {'name': mul, 'opset_version': 7})
    ret = cast
    return ret


def insert_mul_add_cast_after_for_dequant(graph, src, to_dtype, scale, zero_point, data_format='NCHW'):
    '''Insert nodes for the output of quantized nodes according to formula:
    y = saturate(round(x / y_scale) + y_zero_point)
    '''
    ret = None
    if not graph.has_node(src) \
            or NodeWrap(graph, src)['object'] is None \
            or to_dtype not in ArmCastOp.attributes()['to_dtype']['options']:
        ERROR('[Parser]: Meets invalid params for insert_mul_add_cast_after_for_dequant!')
        return ret
    out_edges = graph.sorted_out_edges(src, data=True)
    if len(out_edges) < 1:
        ERROR('[Parser]: Meets invalid outputs for Node(%s) in insert_mul_add_cast_after_for_dequant!' % src)
        return ret

    mul_scale = np.array(1 / scale).astype(np.float32)
    zero_point = np.array(zero_point).astype(np.float32)
    clip_min = float(np.iinfo(to_dtype).min)
    clip_max = float(np.iinfo(to_dtype).max)

    out_attr = out_edges[0][2]
    src_out_attr = copy.deepcopy(out_attr)
    src_out_attr.update({'dst_in_port': 0})
    mul_out_attr = copy.deepcopy(src_out_attr)
    mul_out_attr.update({'src_out_port': 0})
    round_out_attr = copy.deepcopy(mul_out_attr)
    add_out_attr = copy.deepcopy(mul_out_attr)
    clip_out_attr = copy.deepcopy(mul_out_attr)
    if out_attr['tensor'] is not None and out_attr['tensor'].value is not None:
        src_out_attr['tensor'].value = np.array(out_attr['tensor'].value).astype(np.float32)
        mul_out_attr['tensor'].value = src_out_attr['tensor'].value * mul_scale
        round_out_attr['tensor'].value = np.around(mul_out_attr['tensor'].value)
        add_out_attr['tensor'].value = round_out_attr['tensor'].value + zero_point
        clip_out_attr['tensor'].value = np.clip(add_out_attr['tensor'].value, clip_min, clip_max)

    out_mul = get_valid_node_name(graph, src + '_out_mul')
    out_round = get_valid_node_name(graph, src + '_out_round')
    out_add = get_valid_node_name(graph, src + '_out_add')
    out_clip = get_valid_node_name(graph, src + '_out_clip')
    out_cast = get_valid_node_name(graph, src + '_out_cast')

    graph.remove_edges_from(out_edges)
    graph.add_edge(src, out_mul, **src_out_attr)
    graph.add_edge(out_mul, out_round, **mul_out_attr)
    graph.add_edge(out_round, out_add, **round_out_attr)
    graph.add_edge(out_add, out_clip, **add_out_attr)
    graph.add_edge(out_clip, out_cast, **clip_out_attr)

    insert_constant(graph, out_mul + '_scale', mul_scale,
                    out_mul, in_port=1, data_format=data_format)
    insert_constant(graph, out_add + '_zp', zero_point,
                    out_add, in_port=1, data_format=data_format)

    for _, dst, out_attr in out_edges:
        graph.add_edge(out_cast, dst, **out_attr)

    NodeWrap(graph, out_mul).replace_obj('Mul', {'name': out_mul, 'opset_version': 7})
    NodeWrap(graph, out_round).replace_obj('Round', {'name': out_round, 'opset_version': 11})
    NodeWrap(graph, out_add).replace_obj('Add', {'name': out_add, 'opset_version': 7})
    NodeWrap(graph, out_clip).replace_obj('Clip', {'name': out_clip, 'opset_version': 6,
                                                   'min': clip_min, 'max': clip_max})
    NodeWrap(graph, out_cast).replace_obj('Cast', {'name': out_cast, 'opset_version': 1, 'to': str(to_dtype)})
    ret = out_cast
    return ret


def insert_constant(graph, name, value, dst, in_port=0, data_format='NCHW', const_ver=9, scale_zp=None, quantize=False):
    if graph.has_node(dst) and value is not None and isinstance(value, np.ndarray):
        const_name = get_valid_node_name(graph, name)
        graph.add_node(const_name)
        const_attr = {'name': const_name,
                      'value': value,
                      'data_format': data_format,
                      'opset_version': const_ver,
                      'quantize': quantize}
        NodeWrap(graph, const_name).replace_obj('Constant', const_attr)
        edge_attr = {'src_out_port': 0, 'dst_in_port': in_port,
                     'tensor': Tensor(value=value, is_const=True)}
        if isinstance(scale_zp, (tuple, list)) \
                and len(scale_zp) == 2:
            edge_attr['tensor'].scale_zp = tuple(scale_zp)
            edge_attr['tensor'].dtype = str(value.dtype)
        graph.add_edge(const_name, dst, **edge_attr)
    else:
        ERROR('[Parser]: Invalid params for insert_constant (%s)!' % name)


def insert_gather(graph, src, dst, indices, axis=0, edge_attr=None, key=None, type='Gather'):
    ret = None
    if edge_attr is None:
        edge_attr = dict()
    assert type in (
        'Gather', 'ArmGather'), 'The type of node is invalid in insert_gather.'
    if graph.has_node(src) and graph.has_node(dst) and indices is not None:
        if has_path(graph, src, dst):
            graph.remove_edge(src, dst, key=key)
        if not edge_attr:
            edge_attr = {'src_out_port': 0, 'dst_in_port': 0}
        gather = get_valid_node_name(graph, dst + '_pre_gather')
        gather_in_attr = copy.deepcopy(edge_attr)
        gather_in_attr.update({'dst_in_port': 0})
        graph.add_edge(src, gather, **gather_in_attr)
        insert_constant(graph, gather + '_indices', indices,
                        gather, in_port=1, data_format='NHWC')
        gather_out_attr = {'src_out_port': 0,
                           'dst_in_port': edge_attr['dst_in_port']}
        if edge_attr and edge_attr.get('tensor', None) is not None and getattr(edge_attr['tensor'], 'value', None) is not None:
            out_tensor = np.take(edge_attr['tensor'].value, indices, axis=axis)
            gather_out_attr.update({'tensor': Tensor(value=out_tensor)})
        graph.add_edge(gather, dst, **gather_out_attr)
        gather_attr = {'name': gather, 'axis': axis}
        if type == 'Gather':
            gather_attr.update({'opset_version': 11})
        NodeWrap(graph, gather).replace_obj(type, gather_attr)
        ret = gather
    else:
        ERROR('[Parser]: Invalid params for insert_gather!')
    return ret


def insert_repeat(graph, src, dst, in_attr, reps, axis=None, key=None, type='Repeat', data_format='NHWC'):
    ret = None
    if graph.has_node(src) \
            and graph.has_node(dst) \
            and reps is not None \
            and ((isinstance(reps, (list, tuple)) and len(reps) > 0) or (isinstance(reps, np.ndarray) and reps.size > 0)) \
            and type in ('Repeat', 'ArmRepeat'):
        if isinstance(reps, (list, tuple)):
            reps = np.array(reps, np.int32)
        if has_path(graph, src, dst):
            graph.remove_edge(src, dst, key=key)
        repeat = get_valid_node_name(graph, dst + '_pre_repeat')
        graph.add_node(repeat)

        repeat_in_attr = copy.deepcopy(in_attr)
        repeat_in_attr.update({'dst_in_port': 0})
        graph.add_edge(src, repeat, **repeat_in_attr)
        dst_in_attr = copy.deepcopy(in_attr)
        if dst_in_attr['tensor'] is not None:
            if dst_in_attr['tensor'].value is not None:
                tensor = Tensor(min_max=in_attr['tensor'].min_max,
                                value=np.repeat(dst_in_attr['tensor'].value, reps.tolist()))
            if dst_in_attr['tensor'].dtype is not None:
                tensor.dtype = dst_in_attr['tensor'].dtype
                tensor.scale_zp = dst_in_attr['tensor'].scale_zp
        else:
            tensor = Tensor(min_max=in_attr['tensor'].min_max)
        dst_in_attr.update({'src_out_port': 0, 'tensor': tensor})
        graph.add_edge(repeat, dst, **dst_in_attr)
        insert_constant(graph, repeat + '_reps', reps, repeat, in_port=1, data_format=data_format)
        repeat_attr = {'name': repeat, 'axis': axis}
        if type == 'Repeat':
            repeat_attr.update({'opset_version': 1})
        NodeWrap(graph, repeat).replace_obj(type, repeat_attr)
        ret = repeat
    else:
        ERROR('[Parser]: Invalid params for insert_repeat!')
    return ret


def insert_reshape(graph, src, dst, in_attr, dim, key=None, type='Reshape', data_format='NHWC', quantize=False):
    ret = None
    if graph.has_node(src) and graph.has_node(dst) and dim:
        if has_path(graph, src, dst):
            graph.remove_edge(src, dst, key=key)
        reshape = get_valid_node_name(graph, src + '_post_reshape')
        graph.add_node(reshape)
        reshape_attr = {'name': reshape, 'opset_version': 5, 'quantize': quantize}
        if type == 'Reshape':
            reshape_dim = np.array(dim, np.int32)
            const = get_valid_node_name(graph, reshape + '_shape')
            graph.add_node(const)
            const_attr = {'name': const, 'value': reshape_dim,
                          'data_format': data_format, 'opset_version': 9}
            NodeWrap(graph, const).replace_obj('Constant', const_attr)
            const_edge_attr = {'src_out_port': 0, 'dst_in_port': 1,
                               'tensor': Tensor(value=reshape_dim, is_const=True)}
            graph.add_edge(const, reshape, **const_edge_attr)
        else:
            reshape_attr.update({'dim': dim})
        NodeWrap(graph, reshape).replace_obj(type, reshape_attr)

        reshape_in_attr = copy.deepcopy(in_attr)
        reshape_in_attr.update({'dst_in_port': 0})
        graph.add_edge(src, reshape, **reshape_in_attr)

        reshape_out_attr = copy.deepcopy(in_attr)
        out_tensor = Tensor()
        if in_attr.get('tensor', None) is not None:
            out_tensor = copy.deepcopy(in_attr['tensor'])
            if in_attr['tensor'].value is not None:
                out_tensor.value = np.reshape(
                    in_attr['tensor'].value, newshape=dim)
                out_tensor.shape = out_tensor.value.shape
            else:
                out_tensor.shape = tuple(dim)
        reshape_out_attr.update({'src_out_port': 0, 'tensor': out_tensor})
        graph.add_edge(reshape, dst, **reshape_out_attr)
        ret = reshape
    else:
        ERROR('[Parser]: Invalid params for insert_reshape!')
    return ret


def insert_reshape_after(graph, src, new_dim, old_dim=None, out_port=0, type='Reshape', quantize=False):
    ret = None
    if old_dim is None:
        old_dim = list()
    if graph.has_node(src) and type in ('Reshape', 'ArmReshape'):
        if out_port == 0:
            reshape_name = src + '_post_reshape'
        else:
            reshape_name = src + '_post_reshape_' + str(out_port)
        reshape = get_valid_node_name(graph, reshape_name)
        graph.add_node(reshape)
        reshape_attr = {'name': reshape, 'opset_version': 5, 'quantize': quantize}
        if type == 'Reshape':
            reshape_dim = np.array(new_dim, np.int64)
            const = get_valid_node_name(graph, reshape + '_shape')
            graph.add_node(const)
            const_attr = {'name': const, 'value': reshape_dim,
                          'data_format': 'NHWC', 'opset_version': 9}
            NodeWrap(graph, const).replace_obj('Constant', const_attr)
            const_edge_attr = {'src_out_port': 0, 'dst_in_port': 1,
                               'tensor': Tensor(value=reshape_dim, is_const=True)}
            graph.add_edge(const, reshape, **const_edge_attr)
        else:
            reshape_attr.update({'dim': new_dim})
        NodeWrap(graph, reshape).replace_obj(type, reshape_attr)

        src_out_attr = {'src_out_port': out_port,
                        'dst_in_port': 0, 'tensor': Tensor()}
        out_edges = graph.sorted_out_edges(src, keys=True, data=True)
        for _, dst, key, out_attr in out_edges:
            if out_attr.get('src_out_port', 0) == out_port:
                graph.remove_edge(src, dst, key)
                new_out_attr = copy.deepcopy(out_attr)
                new_out_attr['src_out_port'] = 0
                graph.add_edge(reshape, dst, **new_out_attr)
                if new_out_attr.get('tensor', None) is not None:
                    new_out_tensor_shape = new_out_attr['tensor'].get_shape()
                    new_out_tensor_value = new_out_attr['tensor'].value
                    if old_dim:
                        if new_out_tensor_value is not None:
                            new_src_out_tensor = np.reshape(
                                new_out_attr['tensor'].value, newshape=old_dim)
                            src_out_attr.update(
                                {'tensor': Tensor(value=new_src_out_tensor)})
                        else:
                            src_out_attr.update({'tensor': Tensor(shape=tuple(old_dim))})
                    elif new_dim and new_out_tensor_shape is not None and new_dim != list(new_out_tensor_shape):
                        if new_out_tensor_value is not None:
                            new_src_out_tensor = np.reshape(
                                new_out_attr['tensor'].value, newshape=new_dim)
                            src_out_attr.update(
                                {'tensor': Tensor(value=new_src_out_tensor)})
                        else:
                            src_out_attr.update({'tensor': Tensor(shape=tuple(new_dim))})

                    if new_out_attr['tensor'].dtype is not None \
                            or len(new_out_attr['tensor'].scale_zp) > 0:
                        if src_out_attr.get('tensor', None) is None:
                            src_out_attr.update({'tensor': Tensor()})
                        src_out_attr['tensor'].dtype = new_out_attr['tensor'].dtype
                        src_out_attr['tensor'].scale_zp = new_out_attr['tensor'].scale_zp
        graph.add_edge(src, reshape, **src_out_attr)
        ret = reshape
    else:
        ERROR('[Parser]: Invalid params for insert_reshape_after!')
    return ret


def place_reshape(graph, reshape, dim, data_format='NHWC'):
    if not isinstance(dim, np.ndarray):
        dim = np.array(dim, np.int32)
    NodeWrap(graph, reshape).replace_obj('Reshape',
                                         {'name': reshape,
                                          'opset_version': 5}
                                         )
    insert_constant(graph,
                    reshape + '_shape',
                    dim,
                    reshape,
                    in_port=1,
                    data_format=data_format)


def insert_slice(graph, src, dst, in_attr, begin, size, key=None, type='Slice', data_format='NHWC', quantize=False):
    ret = None
    if graph.has_node(src) and graph.has_node(dst) and begin and size and type in ('Slice', 'ArmSlice'):
        if has_path(graph, src, dst):
            graph.remove_edge(src, dst, key=key)
        slice = get_valid_node_name(graph, src + '_post_slice')
        graph.add_node(slice)
        slice_attr = {'name': slice, 'quantize': quantize}

        starts = np.array(begin, np.int32)
        size = np.array(size, np.int32)
        ends = starts + size

        if type == 'Slice':
            slice_attr.update({'opset_version': 10})
            insert_constant(graph, slice + '_starts', starts,
                            slice, in_port=1, data_format=data_format)
            insert_constant(graph, slice + '_ends', ends, slice,
                            in_port=2, data_format=data_format)
        else:
            slice_attr.update({'starts': starts.tolist(),
                               'ends': ends.tolist(),
                               'steps': [1] * starts.size
                               })
        NodeWrap(graph, slice).replace_obj(type, slice_attr)

        slice_in_attr = copy.deepcopy(in_attr)
        slice_in_attr.update({'dst_in_port': 0})
        graph.add_edge(src, slice, **slice_in_attr)

        slice_out_attr = copy.deepcopy(in_attr)
        slice_out_attr.update({'src_out_port': 0})
        graph.add_edge(slice, dst, **slice_out_attr)
        ret = slice
    else:
        ERROR('[Parser]: Invalid params for insert_slice!')
    return ret


def insert_slice_after(graph, src, begin, size, out_port=0, type='Slice', data_format='NHWC'):
    ret = None
    if not (graph.has_node(src) and begin and size and type in ('Slice', 'ArmSlice')):
        ERROR('[Parser]: Invalid params for insert_slice_after!')
        return ret
    if out_port == 0:
        name = src + '_post_slice'
    else:
        name = src + '_post_slice_' + str(out_port)
    slice_name = get_valid_node_name(graph, name)
    graph.add_node(slice_name)
    slice_attr = {'name': slice_name}

    starts = np.array(begin, np.int32)
    size = np.array(size, np.int32)
    ends = starts + size

    if type == 'Slice':
        slice_attr.update({'opset_version': 10})
        insert_constant(graph, slice_name + '_starts', starts,
                        slice_name, in_port=1, data_format=data_format)
        insert_constant(graph, slice_name + '_ends', ends,
                        slice_name, in_port=2, data_format=data_format)
    else:
        slice_attr.update({'starts': starts.tolist(),
                           'ends': ends.tolist(),
                           'steps': [1] * starts.size
                           })
    NodeWrap(graph, slice_name).replace_obj(type, slice_attr)

    src_out_attr = {'src_out_port': out_port, 'dst_in_port': 0}
    out_edges = graph.sorted_out_edges(src, data=True)
    for _, dst, out_attr in out_edges:
        if out_attr.get('src_out_port', 0) != out_port:
            continue
        graph.remove_edge(src, dst)
        new_out_attr = copy.deepcopy(out_attr)
        new_out_attr['src_out_port'] = 0
        graph.add_edge(slice_name, dst, **new_out_attr)
    graph.add_edge(src, slice_name, **src_out_attr)
    ret = slice_name
    return ret


def insert_tile(graph, src, dst, in_attr, reps, key=None, type='Tile', data_format='NHWC', quantize=False):
    ret = None
    if graph.has_node(src) \
            and graph.has_node(dst) \
            and reps is not None \
            and ((isinstance(reps, (list, tuple)) and len(reps) > 0) or (isinstance(reps, np.ndarray) and reps.size > 0)) \
            and type in ('Tile', 'ArmTile'):
        if isinstance(reps, (list, tuple)):
            reps = np.array(reps, np.int32)
        if has_path(graph, src, dst):
            graph.remove_edge(src, dst, key=key)
        tile = get_valid_node_name(graph, dst + '_pre_tile')
        graph.add_node(tile)

        tile_in_attr = copy.deepcopy(in_attr)
        tile_in_attr.update({'dst_in_port': 0})
        graph.add_edge(src, tile, **tile_in_attr)
        dst_in_attr = copy.deepcopy(in_attr)
        tensor = dst_in_attr['tensor']
        if tensor.value is not None:
            tensor.value = np.tile(dst_in_attr['tensor'].value, reps.tolist())
        else:
            tensor_shape = tensor.get_shape()
            if tensor_shape is not None and None not in tensor_shape:
                tensor.shape = tuple([int(shape * rep) for shape, rep in zip(tensor_shape, reps)])
        dst_in_attr.update({'src_out_port': 0, 'tensor': tensor})
        graph.add_edge(tile, dst, **dst_in_attr)

        if type == 'Tile':
            const = get_valid_node_name(graph, tile + '_reps')
            graph.add_node(const)
            const_edge_attr = {'src_out_port': 0, 'dst_in_port': 1,
                               'tensor': Tensor(value=reps, is_const=True)}
            graph.add_edge(const, tile, **const_edge_attr)
            NodeWrap(graph, const).replace_obj('Constant', {'name': const,
                                                            'value': reps,
                                                            'data_format': data_format,
                                                            'opset_version': 9
                                                            }
                                               )
            tile_attr = {'name': tile, 'opset_version': 6, 'quantize': quantize}
            NodeWrap(graph, tile).replace_obj('Tile', tile_attr)
        else:
            tile_attr = {'name': tile, 'reps': reps.tolist(), 'quantize': quantize}
            NodeWrap(graph, tile).replace_obj('ArmTile', tile_attr)

        ret = tile
    else:
        ERROR('[Parser]: Invalid params for insert_tile!')
    return ret


def insert_transpose(graph, src, dst, in_attr, perm, key=None, type='Transpose', quantize=False):
    ret = None
    if graph.has_node(src) \
            and graph.has_node(dst) \
            and perm is not None \
            and isinstance(perm, (list, np.ndarray)) \
            and type in ('Transpose', 'ArmTranspose'):
        if isinstance(perm, np.ndarray):
            perm = perm.tolist()
        if has_path(graph, src, dst):
            graph.remove_edge(src, dst, key=key)
        transpose = get_valid_node_name(graph, src + '_post_transpose')
        graph.add_node(transpose)
        transpose_attr = {'name': transpose, 'perm': perm, 'quantize': quantize}
        if type == 'Transpose':
            transpose_attr.update({'opset_version': 1})
        NodeWrap(graph, transpose).replace_obj(type, transpose_attr)

        transpose_in_attr = copy.deepcopy(in_attr)
        transpose_in_attr.update({'dst_in_port': 0})
        graph.add_edge(src, transpose, **transpose_in_attr)

        transpose_out_attr = copy.deepcopy(in_attr)
        out_tensor = Tensor()
        if in_attr.get('tensor', None) is not None:
            out_tensor = copy.deepcopy(in_attr['tensor'])
            if in_attr['tensor'].value is not None:
                out_tensor.value = np.transpose(
                    in_attr['tensor'].value, axes=perm)
                out_tensor.shape = out_tensor.value.shape
            elif out_tensor.shape is not None and len(out_tensor.shape) == len(perm):
                out_tensor.shape = tuple(out_tensor.shape[idx] for idx in perm)
        transpose_out_attr.update({'src_out_port': 0, 'tensor': out_tensor})
        graph.add_edge(transpose, dst, **transpose_out_attr)
        ret = transpose
    else:
        ERROR('[Parser]: Invalid params for insert_transpose!')
    return ret


def insert_transpose_after(graph, src, perm, port=0, type='Transpose', quantize=False):
    ret = None
    if graph.has_node(src) \
            and perm is not None \
            and isinstance(perm, (list, np.ndarray)) \
            and type in ('Transpose', 'ArmTranspose'):
        if isinstance(perm, np.ndarray):
            perm = perm.tolist()
        if port == 0:
            candidate_name = '_post_transpose'
        else:
            candidate_name = '_post_transpose_%s' % str(port)
        transpose = get_valid_node_name(graph, src + candidate_name)
        found_port = False
        out_tensor = None
        for _, dst, k, out_attr in graph.sorted_out_edges(src, keys=True, data=True):
            if out_attr['src_out_port'] == port:
                found_port = True
                new_out_attr = copy.deepcopy(out_attr)
                new_out_attr['src_out_port'] = 0
                graph.remove_edge(src, dst, key=k)
                graph.add_edge(transpose, dst, **new_out_attr)
                if out_tensor is None:
                    out_tensor = copy.deepcopy(new_out_attr['tensor'])

        if found_port:
            out_edge_attr = {'src_out_port': port, 'dst_in_port': 0}
            if out_tensor is not None:
                inverse_perm = Op.cal_inverse_perm(perm)
                if out_tensor.value is not None:
                    out_tensor.value = np.transpose(out_tensor.value, inverse_perm)
                    out_tensor.shape = out_tensor.value.shape
                elif out_tensor.shape is not None and len(out_tensor.shape) == len(inverse_perm):
                    out_tensor.shape = tuple(out_tensor.shape[idx] for idx in inverse_perm)
                out_edge_attr.update({'tensor': out_tensor})
            graph.add_edge(src, transpose, **out_edge_attr)
            node_attr = {'name': transpose, 'perm': perm, 'quantize': quantize}
            if type == 'Transpose':
                node_attr.update({'opset_version': 1})
            NodeWrap(graph, transpose).replace_obj(type, node_attr)
            ret = transpose
        else:
            ERROR('[Parser]: Cannot find port=%d in insert_transpose_after!' % port)
    else:
        ERROR('[Parser]: Invalid params for insert_transpose_after!')
    return ret


def apply_subgraph_plugin(graph):
    try:
        apply_named_subgraph_plugin(graph)
        apply_pattern_subgraph_plugin(graph)
        apply_preprocess_plugin(graph)
    except Exception as e:
        import traceback
        ERROR('Applying Subgraph plugin Failed. %s' % (str(e)))
        print(traceback.format_exc())


def merge_pattern_to_plugin(graph, plugin_node_optype, innodes, outnodes, match=None):
    assert len(
        outnodes) > 0, '[Parser]: Meet invalid outnodes in merge_pattern_to_plugin!'
    plugin_node = get_valid_node_name(graph, outnodes[0] + '_plugin')

    def add_plugin_in_edge(src, in_attr, in_port):
        new_in_attr = copy.deepcopy(in_attr)
        new_in_attr.update({'dst_in_port': in_port})
        graph.add_edge(src, plugin_node, **new_in_attr)

    all_nodes = set()
    for src in innodes:
        for dst in outnodes:
            if src == dst:
                all_nodes.add(src)
                continue
            for path in all_simple_paths(graph, src, dst):
                all_nodes.update(path)

    in_port = 0
    input_index_map = []
    for innode in innodes:
        input_map = []
        innode_in_edges = graph.sorted_in_edges(innode, data=True)
        graph.remove_edges_from(innode_in_edges)
        for src, _, in_attr in innode_in_edges:
            add_plugin_in_edge(src, in_attr, in_port)
            input_map.append(in_port)
            in_port += 1
        input_index_map.append(input_map)

    out_port = 0
    for outnode in outnodes:
        input_map = []
        outnode_in_edges = graph.sorted_in_edges(outnode, data=True)
        graph.remove_edges_from(outnode_in_edges)
        for src, _, in_attr in outnode_in_edges:
            if any((node == src or has_path(graph, node, src)) for node in innodes):
                continue
            add_plugin_in_edge(src, in_attr, in_port)
            input_map.append(in_port)
            in_port += 1
        input_index_map.append(input_map)
        outnode_out_edges = graph.sorted_out_edges(outnode, data=True)
        graph.remove_edges_from(outnode_out_edges)
        for _, dst, out_attr in outnode_out_edges:
            new_out_attr = copy.deepcopy(out_attr)
            new_out_attr.update({'src_out_port': out_port})
            graph.add_edge(plugin_node, dst, **new_out_attr)
            out_port += 1

    # get attributes before remove it
    attr_names_map = {}
    if graph._attr['framework'].name == 'TENSORFLOW':
        from ...tf.load import tf_attr_names_map
        attr_names_map.update({v: k for k, v in tf_attr_names_map.items()})

    attrs = {}
    for name in all_nodes:
        attrs[name] = {}
        for k, v in getattr(NodeWrap(graph, name)['object'],
                            '_attr',
                            {}).items():
            # TODO: do not wrap attr values, e.g.  keepdims = false --> keepdims = 0
            try:
                v_value = getattr(v, 'value')
            except AttributeError:
                continue

            attrs[name].update({k: v_value})
            if k in attr_names_map:
                attrs[name].update({attr_names_map[k]: v_value})

    if match:
        inverse_match = {v: k for k, v in match.items()}
        attrs = {inverse_match[k]: v for k, v in attrs.items()}

    new_attrs = NodeWrap(graph, outnodes[0])['object'].copied_attr()
    new_attrs.update(attrs)
    new_attrs.update({'name': plugin_node, '_nest_inputs': input_index_map})
    NodeWrap(graph, plugin_node).replace_obj(plugin_node_optype, new_attrs)

    for node in all_nodes:
        if node in graph._attr['output_names']:
            index = graph._attr['output_names'].index(node)
            if plugin_node not in graph._attr['output_names']:
                graph._attr['output_names'][index] = plugin_node
            else:
                graph._attr['output_names'].remove(index)
        remove_node_safely(graph, node)


def apply_pattern_subgraph_plugin(graph):
    pattern_subgraph = set()
    for name, plugin in PARSER_OP_DICT.items():
        if hasattr(plugin, '_subgraph_type') and plugin._subgraph_type == 'pattern_subgraph':
            pattern_subgraph.add(plugin)
    if not pattern_subgraph:
        return

    pattern_subgraph = list(pattern_subgraph)
    pattern_subgraph.sort(key=lambda x: x.priority, reverse=True)

    def get_op_name(optype):
        optype_prefix = {
            Framework.TFLITE: lambda x: 'Lite' + x,
            Framework.CAFFE: lambda x: 'Caffe' + x.upper(),
            Framework.TENSORFLOW: lambda x: 'Tf' + x,
        }

        framework = graph._attr.get('framework', Framework.NONE)
        op_name = optype_prefix[framework](optype) if \
            framework in optype_prefix else optype
        return op_name

    def get_io_nodes(nodes, edges):
        has_successors = set()
        has_precusors = set()
        for edge in edges:
            has_successors.add(edge[0])
            has_precusors.add(edge[1])
        inputs = []
        outputs = []
        for node in nodes:
            if node[0] not in has_precusors:
                inputs.append(node[0])
            if node[0] not in has_successors:
                outputs.append(node[0])
        return inputs, outputs

    for plugin in pattern_subgraph:
        innodes, outnodes = get_io_nodes(
            plugin.pattern_nodes, plugin.pattern_edges)

        nodes = [(name, {'op': get_op_name(optype)})
                 for name, optype in plugin.pattern_nodes]
        matches = matched_patterns(graph,
                                   nodes=nodes,
                                   edges=plugin.pattern_edges)
        for m in matches:
            innodes = [m[i] for i in innodes]
            outnodes = [m[i] for i in outnodes]
            merge_pattern_to_plugin(
                graph, plugin.op_type, innodes, outnodes, m)
            DEBUG('[Parser]: pattern based subgraph plugin applied: {[%s]->[%s]} merged to %s' %
                  (','.join([str(n) for n in innodes]), ','.join([str(n) for n in outnodes]), plugin.op_type))


def apply_named_subgraph_plugin(graph):
    named_subgraph = set()
    for _, plugin in PARSER_OP_DICT.items():
        if hasattr(plugin, '_subgraph_type') and plugin._subgraph_type == 'named_subgraph':
            named_subgraph.add(plugin)
    named_subgraph = list(named_subgraph)
    named_subgraph.sort(key=lambda x: x.priority, reverse=True)
    for plugin in named_subgraph:
        if not all(graph.has_node(n) for n in plugin.start_nodes + plugin.end_nodes):
            continue

        merge_pattern_to_plugin(
            graph, '.named_subgraph.' + plugin.op_type, plugin.start_nodes, plugin.end_nodes)
        DEBUG('[Parser]: name_based subgraph plugin applied: {[%s]->[%s]} merged to %s' % (
            ','.join(plugin.start_nodes), ','.join(plugin.end_nodes), plugin.op_type))


def insert_preprocess_plugin(graph, plugin_op_type, input_nodes, input_shapes, use_default_output):
    '''Return a list of input names, in which preprocess plugin is applied.
    '''
    ret = []
    graph_inputs = graph._attr['input_tensors']
    if any(n not in graph_inputs.keys() for n in input_nodes):
        return ret
    nodes_cnt = len(input_nodes)
    shapes_cnt = len(input_shapes)
    if nodes_cnt != shapes_cnt:
        ERROR('[Parser]: The length of input nodes should be same as input shapes in insert_preprocess_plugin, but got (%d, %d)!' % (
            nodes_cnt, shapes_cnt))
        return ret
    DEBUG('[Parser]: preprocess subgraph plugin applied: preprocess %s is added before [%s](shape: %s)' % (
        plugin_op_type, ','.join(input_nodes), ','.join([str(shape) for shape in input_shapes])))
    for input_name, shape in zip(input_nodes, input_shapes):
        # update graph input
        original_input = graph_inputs[input_name]
        original_input_value = original_input.value
        dtype = original_input_value.dtype
        new_input = np.zeros(shape, dtype=dtype) if 'int' in str(dtype) else np.random.ranf(shape).astype(dtype)
        input_tensor = graph._attr['input_tensors'][input_name]
        input_tensor.value = new_input
        input_tensor.shape = tuple(shape)

        # set in_attr for preprocess
        input_out_edges = graph.sorted_out_edges(input_name, data=True)
        if len(input_out_edges) < 1:
            continue
        input_out_attr = input_out_edges[0][2]
        preprocess_in_attr = copy.deepcopy(input_out_attr)
        preprocess_in_attr.update({'src_out_port': 0, 'dst_in_port': 0})
        if preprocess_in_attr['tensor'] is not None:
            preprocess_in_attr['tensor'].value = new_input
        else:
            preprocess_in_attr['tensor'] = Tensor(value=new_input, shape=tuple(shape))

        # insert preprocess node after input node
        graph.remove_edges_from(input_out_edges)
        preprocess_node = get_valid_node_name(graph, plugin_op_type)
        graph.add_edge(input_name, preprocess_node, **preprocess_in_attr)
        if use_default_output:
            preprocess_out_value = original_input_value
            preprocess_out_shape = tuple(original_input_value.shape)
        else:
            preprocess_out_value, preprocess_out_shape = None, None
        for _, dst, out_attr in input_out_edges:
            dst_in_attr = copy.deepcopy(out_attr)
            if dst_in_attr['tensor'] is not None:
                dst_in_attr['tensor'].value = preprocess_out_value
                dst_in_attr['tensor'].shape = preprocess_out_shape
            else:
                dst_in_attr['tensor'] = Tensor(value=preprocess_out_value, shape=preprocess_out_shape, dtype=dtype)
            graph.add_edge(preprocess_node, dst, **dst_in_attr)
        NodeWrap(graph, preprocess_node).replace_obj('.preprocess.' + plugin_op_type,
                                                     {'name': preprocess_node,
                                                      'out_tensors': [preprocess_out_value] if use_default_output else []})
        ret.append(input_name)
    return ret


def apply_preprocess_plugin(graph):
    preprocess_subgraph = set()
    for _, plugin in PARSER_OP_DICT.items():
        if plugin.input_nodes is not None and plugin.input_shapes is not None:
            preprocess_subgraph.add(plugin)
    preprocess_subgraph = list(preprocess_subgraph)
    preprocess_subgraph.sort(key=lambda x: x.priority, reverse=True)
    applied_input_names = []
    for plugin in preprocess_subgraph:
        if all(name in applied_input_names for name in plugin.input_nodes):
            continue
        plugin_op_type = plugin.op_type
        use_default_output = 'infer_shape' not in plugin.__dict__
        applied_input_names.extend(insert_preprocess_plugin(
            graph, plugin_op_type, plugin.input_nodes, plugin.input_shapes, use_default_output))


<<<<<<< HEAD
=======
def merge_same_op_at_out_port(graph, op_types=['ArmTranspose', 'ArmReshape']):
    '''Merge ANY->Transpose/Reshape/others(*n) to ANY->Transpose/Reshape/others(*1) if other
    inputs and attrs of n Transpose/Reshape/others nodes are same.
    '''
    matches = single_node_matcher(graph, {})
    for m in matches:
        node = m['target']
        if not graph.has_node(node):
            continue
        node_obj = NodeWrap(graph, node)['object']
        if node_obj is None or node_obj.type == 'Out':
            continue
        out_ports = node_obj.get_out_ports()
        if len(out_ports) < 1:
            continue
        out_edges = graph.sorted_out_edges(node, keys=True, data=True)
        if len(out_edges) < 2:
            continue
        for p in out_ports:
            cur_p_edges = [e for e in out_edges if (e[3]['src_out_port'] == p and graph.has_node(
                e[1]) and NodeWrap(graph, e[1])['object'] is not None)]
            if len(cur_p_edges) < 2:
                continue
            if any(e[3]['dst_in_port'] != 0 for e in cur_p_edges):
                continue
            for op in op_types:
                cur_type_edges = [e for e in cur_p_edges if (graph.has_node(e[1]) and NodeWrap(
                    graph, e[1])['object'] is not None and NodeWrap(graph, e[1])['object'].type == op)]
                if len(cur_type_edges) < 2:
                    continue
                cur_objs = [NodeWrap(graph, e[1])['object'] for e in cur_type_edges]
                if op == 'ArmReshape':
                    if any(cur_objs[0].dim != obj.dim for obj in cur_objs[1:]):
                        continue
                elif op == 'ArmTranspose':
                    if any(cur_objs[0].perm != obj.perm for obj in cur_objs[1:]):
                        continue
                elif op == 'Cast':
                    if any((cur_objs[0].to != obj.to or cur_objs[0].saturate != obj.saturate) for obj in cur_objs[1:]):
                        continue
                elif op == 'QuantizeLinear':
                    quant_nodes = [e[1] for e in cur_p_edges]
                    for quant_node in quant_nodes:
                        quant_in_edges = graph.sorted_in_edges(quant_node, data=True)
                        if any(e[2]['tensor'].value is None for e in quant_in_edges[1:]) \
                                or any(not e[2]['tensor'].is_const for e in quant_in_edges[1:]):
                            continue
                    if any((cur_objs[0].axis != obj.axis or not FLOAT_EQUAL(cur_objs[0].y_scale, obj.y_scale)
                            or cur_objs[0].y_zero_point != obj.y_zero_point) for obj in cur_objs[1:]):
                        continue
                else:
                    # not supported yet
                    continue
                keep_out_node = cur_type_edges[0][1]
                for _, removing_out, k, _ in cur_type_edges[1:]:
                    graph.remove_edge(node, removing_out, key=k)
                    for _, dst, meta_k, out_attr in graph.sorted_out_edges(removing_out, keys=True, data=True):
                        graph.remove_edge(removing_out, dst, key=meta_k)
                        graph.add_edge(keep_out_node, dst, **out_attr)
                    graph.remove_node(removing_out)
                    if removing_out in graph._attr['output_names']:
                        index = graph._attr['output_names'].index(removing_out)
                        if keep_out_node not in graph._attr['output_names']:
                            graph._attr['output_names'][index] = keep_out_node
                        else:
                            graph._attr['output_names'].pop(index)


>>>>>>> 54459b15
def record_output_tensors(graph, params={}):
    # using Out Op to record the output tensors order
    out_tensors = graph._attr['output_tensor_names']

    matches = single_node_matcher(graph, 'Out')
    out_nodes = [None] * len(out_tensors)
    for m in matches:
        node_name = m['target']
        if node_name in graph.nodes:
            try:
                _, _, _, info = graph.sorted_in_edges(
                    node_name, keys=True, data=True)[0]
                t = info.get('tensor', None)
                if t is not None and t.name in out_tensors:
                    idx = out_tensors.index(t.name)
                    out_nodes[idx] = node_name
            except Exception:
                pass
    graph._attr['output_nodes'] = out_nodes
    if params.get('model_type', '') == 'torch' and None not in out_nodes:
        original_outputs = params.get('output_tensor_map', {}).keys()
        if len(out_nodes) == len(original_outputs):
            for out_name_from_cfg, node_name in zip(original_outputs, out_nodes):
                params['output_tensor_map'][out_name_from_cfg] = [node_name]<|MERGE_RESOLUTION|>--- conflicted
+++ resolved
@@ -319,12 +319,9 @@
                             '[Parser]: Meets unsupported Roll(%s) to remove in remove_useless_op!' % node_name)
                         continue
             elif op_type == 'Slice':
-<<<<<<< HEAD
-=======
                 in_edges = graph.sorted_in_edges(node_name, data=True)
                 if len(in_edges) > 1 and any(not in_attr['tensor'].is_const for _, _, in_attr in in_edges[1:]):
                     continue
->>>>>>> 54459b15
                 input_shapes = node_obj.get_input_shapes()
                 output_shapes = node_obj.get_output_shapes()
                 if len(input_shapes) >= 1 \
@@ -543,8 +540,6 @@
             graph._attr['output_names'][index] = new_reshape
     if matched:
         clear_redundant_nodes(graph)
-<<<<<<< HEAD
-=======
 
 
 def remove_redundant_transpose3(graph):
@@ -593,7 +588,6 @@
             graph._attr['output_names'][index] = unaware
     if matched:
         clear_redundant_nodes(graph)
->>>>>>> 54459b15
 
 
 def remove_redundant_cast(graph):
@@ -1520,8 +1514,6 @@
             graph, plugin_op_type, plugin.input_nodes, plugin.input_shapes, use_default_output))
 
 
-<<<<<<< HEAD
-=======
 def merge_same_op_at_out_port(graph, op_types=['ArmTranspose', 'ArmReshape']):
     '''Merge ANY->Transpose/Reshape/others(*n) to ANY->Transpose/Reshape/others(*1) if other
     inputs and attrs of n Transpose/Reshape/others nodes are same.
@@ -1590,7 +1582,6 @@
                             graph._attr['output_names'].pop(index)
 
 
->>>>>>> 54459b15
 def record_output_tensors(graph, params={}):
     # using Out Op to record the output tensors order
     out_tensors = graph._attr['output_tensor_names']
