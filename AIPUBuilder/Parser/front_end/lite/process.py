# SPDX-License-Identifier: Apache-2.0
# Copyright © 2022-2024 Arm Technology (China) Co. Ltd.


from .load import convert_tflite_to_graph
from .passes.front_passes import split_op_has_activation, split_fc, split_greater_or_less_equal, \
    split_not_equal, split_rsqrt, remove_detection_postprocess, convert_to_onnx, convert_onehot, convert_reverse_sequence, convert_square, \
    convert_unpack, convert_negative_pool_pad, convert_scatternd, convert_scatternd2, convert_special_uni_seq_lstm, convert_strided_slice, convert_square_diff, \
    convert_broadcast_to, remove_redundant_broadcast_to, remove_sub_equal_select, \
    merge_special_cast_quantize, convert_special_quantize, convert_special_dequantize, split_quatized_mean, \
    merge_quantized_instance_norm, merge_quantized_lstm_cell, convert_dequantize, merge_min_quant_max_to_clip, merge_quantized_ln, \
    merge_dqd, convert_sparse_to_dense
# merge_quantized_lstm_cell2, merge_quantized_lstm2
from ..onnx.passes.front_passes import fuse_weights_const, convert_deconv
from ..onnx.passes.common_passes import apply_subgraph_plugin, record_output_tensors, remove_useless_op, fuse_const
from ...graph.graph_algo import infer, clear_redundant_nodes
from ...logger import INFO, DEBUG, WARN, ERROR, FATAL


def process_tflite(graph, model_path, params):
    '''Do some preprocessing on the graph under the tflite framework.'''
    graph = convert_tflite_to_graph(graph, model_path, params)
    record_output_tensors(graph)
    if graph is not None and len(graph) > 0:
        apply_subgraph_plugin(graph)
        infer(graph, partial=True)
        fuse_weights_const(graph)

        split_op_has_activation(graph)

        if graph._attr.get('quantize', False):
            merge_dqd(graph, ['LiteMIRROR_PAD', 'LiteRSQRT',
                              'LiteSQUARED_DIFFERENCE'])
            merge_special_cast_quantize(graph)
            convert_special_quantize(graph)
            convert_special_dequantize(graph)
            # merge_quantized_lstm(graph)
            # merge_quantized_lstm2(graph)
            merge_quantized_lstm_cell(graph)
            # merge_quantized_lstm_cell2(graph)
            # merge_quantized_instance_norm(graph)
            merge_quantized_ln(graph)
            split_quatized_mean(graph)
        else:
            merge_min_quant_max_to_clip(graph)

        split_fc(graph)

        from ..tf.passes.front_passes import split_s2b, split_b2s
        split_s2b(graph, 'LiteSPACE_TO_BATCH_ND')
        split_b2s(graph, 'LiteBATCH_TO_SPACE_ND')
        split_greater_or_less_equal(graph)
        split_not_equal(graph, 'LiteNOT_EQUAL')
        split_rsqrt(graph)

        from ..tf.passes.front_passes import split_special_floormod, convert_reverse, merge_overlap_and_add, merge_sufficient_statistics, merge_sufficient_statistics2
        split_special_floormod(graph, 'LiteFLOOR_MOD')

        remove_detection_postprocess(graph, params)
        convert_onehot(graph)
        merge_sufficient_statistics(graph)
        merge_sufficient_statistics2(graph)

        convert_square(graph, 'LiteSQUARE')
        convert_square_diff(graph, 'LiteSQUARED_DIFFERENCE')
        convert_scatternd(graph, 'LiteSCATTER_ND')
        convert_scatternd2(graph, 'LiteSCATTER_ND')
        convert_reverse(graph, op_type='LiteREVERSE_V2')
        convert_sparse_to_dense(graph, 'LiteSPARSE_TO_DENSE')
        merge_overlap_and_add(graph)

        convert_reverse_sequence(graph, 'LiteREVERSE_SEQUENCE')
        convert_unpack(graph)
        convert_special_uni_seq_lstm(graph)

        clear_redundant_nodes(graph)
        infer(graph)
        fuse_const(graph)

        if not graph._attr.get('quantize', False):
            # need after fuse_const
            remove_useless_op(graph, ['LiteDEQUANTIZE'])

        from ..onnx.passes.common_passes import convert_to_const
        convert_to_const(graph, ['LiteSHAPE', 'LiteZEROS_LIKE'])

        convert_strided_slice(graph, 'LiteSTRIDED_SLICE')

        from ..tf.passes.front_passes import convert_floordiv
        convert_floordiv(graph, op_type='LiteFLOOR_DIV')

        from ..tf.passes.front_passes import convert_topk
        convert_topk(graph, op_type='LiteTOPK_V2')

<<<<<<< HEAD
=======
        from ..tf.passes.front_passes import convert_matmul
        convert_matmul(graph, 'LiteBATCH_MATMUL')

>>>>>>> 54459b15
        convert_deconv(graph)
        convert_negative_pool_pad(graph)
        remove_redundant_broadcast_to(graph)
        convert_broadcast_to(graph)
        remove_sub_equal_select(graph)

        from ..tf.passes.front_passes import convert_nms
        convert_nms(graph, params)

        convert_to_onnx(graph)

        # To support flex op in tflite model, need convert tf op to onnx as well.
        # FIXME: Other passes in tf front passes may be needed as well.
        from ..tf.passes.front_passes import convert_to_onnx as convert_tf_op_to_onnx
        convert_tf_op_to_onnx(graph)
    else:
        WARN('[Parser]: Got empty graph in process_tflite!')
    return graph<|MERGE_RESOLUTION|>--- conflicted
+++ resolved
@@ -92,12 +92,9 @@
         from ..tf.passes.front_passes import convert_topk
         convert_topk(graph, op_type='LiteTOPK_V2')
 
-<<<<<<< HEAD
-=======
         from ..tf.passes.front_passes import convert_matmul
         convert_matmul(graph, 'LiteBATCH_MATMUL')
 
->>>>>>> 54459b15
         convert_deconv(graph)
         convert_negative_pool_pad(graph)
         remove_redundant_broadcast_to(graph)
