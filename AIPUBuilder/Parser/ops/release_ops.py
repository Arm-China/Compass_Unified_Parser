# SPDX-License-Identifier: Apache-2.0
# Copyright © 2022-2024 Arm Technology (China) Co. Ltd.


from functools import partial
import itertools
import multiprocessing as mp
import tensorflow as tf
import numpy as np
from .op import *
from ..common.defs import FLOAT_EQUAL
from ..common.utils import list_list_to_string, get_random_array
from ..logger import INFO, DEBUG, WARN, ERROR, FATAL


class ArmAbsOp(LayoutUnawareOp, OpHasOneOutPort, ArmOp):
    @classmethod
    def cast_in_ports(cls):
        return {0: ['float32', 'float16']}

    def __init__(self, graph, attr_dict=None):
        super(ArmAbsOp, self).__init__(graph, attr_dict)
        self.update_attributes(ArmAbsOp, attr_dict)
        assert self.check_required(), 'ArmAbsOp is missing a required parameter.'

    def infer_shape(self):
        super(ArmAbsOp, self).infer_shape()
        inputs = self.get_input_tensors()
        out_tensor = np.abs(inputs[0])
        self.set_out_tensor(out_tensor)


class ArmAccidentalHitsOp(OpHasMultipleOutPorts, ArmOp):
    @classmethod
    def cast_in_ports(cls):
        return {0: 'int32', 1: 'int32'}

    @classmethod
    def num_in_ports(cls):
        return 2

    def infer_shape(self):
        super(ArmAccidentalHitsOp, self).infer_shape()
        input_shape = self.get_input_shapes()[0]
        num_hits = min(np.prod(input_shape), 32768)
        output_indices = get_random_array([num_hits], 'int32')
        output_ids = get_random_array([num_hits], 'int32')
        output_effective_len = get_random_array([1], 'int32')
        self.set_out_tensor([output_indices, output_ids, output_effective_len])


class ArmAcosOp(LayoutUnawareOp, OpHasOneOutPort, ArmOp):
    @classmethod
    def cast_in_ports(cls):
        return {0: ['float32', 'float16']}

    def infer_shape(self):
        super(ArmAcosOp, self).infer_shape()
        inputs = self.get_input_tensors()
        out_tensor = np.arccos(inputs[0])
        self.set_out_tensor(out_tensor)


class ArmAcoshOp(LayoutUnawareOp, OpHasOneOutPort, ArmOp):
    @classmethod
    def cast_in_ports(cls):
        return {0: ['float32', 'float16']}

    def infer_shape(self):
        super(ArmAcoshOp, self).infer_shape()
        inputs = self.get_input_tensors()
        out_tensor = np.arccosh(*inputs)
        self.set_out_tensor(out_tensor)


class ArmActivationOp(LayoutUnawareOp, OpHasMethod, OpHasOneOutPort, ArmOp):
    @classmethod
    def cast_in_ports(cls):
        return {0: ['float32', 'float16', 'int8', 'uint8', 'int16', 'uint16', 'int32']}

    @classmethod
    def attributes(cls):
        return {'method': {'options': ['CELU', 'CLIP', 'ELU', 'GELU', 'HARDSIGMOID', 'HARDSWISH', 'LEAKYRELU', 'MISH', 'PRELU', 'RELU', 'RELU6', 'SELU', 'SHRINK', 'SIGMOID', 'SILU', 'SOFTPLUS', 'SOFTSIGN', 'SWISH', 'TANH', 'TANH_ABS', 'THRESHOLDEDRELU']},
                'clip_min': {'type': AttrType.FLOAT, 'default': None},
                'clip_max': {'type': AttrType.FLOAT, 'default': None},
                'alpha': {'type': AttrType.FLOAT, 'default': None},
                'beta': {'type': AttrType.FLOAT, 'default': None},
                'negative_slope': {'type': AttrType.TENSOR, 'default': None},
                'negative_slope_offset': {'type': AttrType.INT, 'default': -1},
                'negative_slope_range': {'type': AttrType.TENSOR, 'default': None},
                'negative_slope_range_offset': {'type': AttrType.INT, 'default': -1},
                'negative_slope_range_list': {'type': AttrType.TENSORS, 'default': []},
                'negative_slope_scale': {'type': AttrType.TENSOR, 'default': None},
                'negative_slope_scale_offset': {'type': AttrType.INT, 'default': -1},
                'negative_slope_zp': {'type': AttrType.TENSOR, 'default': None},
                'negative_slope_zp_offset': {'type': AttrType.INT, 'default': -1},
                'negative_slope_scale_zp_list': {'type': AttrType.TENSORS, 'default': []},
                'gamma': {'type': AttrType.FLOAT, 'default': None},
                'bias': {'type': AttrType.FLOAT, 'default': None},
                'lambd': {'type': AttrType.FLOAT, 'default': None},
                'approximate': {'type': AttrType.STRINGS, 'default': 'none'},
                }

    METHOD = {'CELU': lambda x, alpha: tf.math.maximum(0.0, x) + tf.math.minimum(0.0, alpha * (tf.exp(x / alpha) - 1.0)),
              'CLIP': lambda x, v1, v2: tf.clip_by_value(x, v1, v2),
              'ELU': tf.nn.elu,
              'GELU': lambda x: (x),
              'HARDSWISH': lambda x: (x * tf.nn.relu6(x + 3) / 6),
              'HARDSIGMOID': lambda x, alpha, beta, cmi, cma: tf.math.maximum(cmi, tf.math.minimum(cma, alpha * x + beta)),
              'LEAKYRELU': lambda x, y: tf.nn.leaky_relu(x, y),
              'MISH': lambda x: (x * tf.math.tanh(tf.math.log(tf.math.exp(x) + 1))),
              'PRELU': lambda x, y: np.clip(x, a_min=0, a_max=None) + np.clip(x, a_min=None, a_max=0) * y,
              'RELU': tf.nn.relu,
              'RELU6': tf.nn.relu6,
              'SELU': lambda x: (x),
              'SHRINK': lambda x: (x),
              'SIGMOID': tf.sigmoid,
              'SILU': lambda x: (x) * tf.sigmoid(x),
              'SOFTPLUS': lambda x: tf.math.log(tf.exp(x) + 1),
              'SOFTSIGN': lambda x: x / (1 + tf.abs(x)),
              'SWISH': lambda x, alpha: (x) * tf.sigmoid(alpha * x),
              'TANH': tf.tanh,
              'TANH_ABS': lambda x: tf.abs(tf.tanh(x)),
              'THRESHOLDEDRELU': lambda x: (x),
              }

    def __init__(self, graph, attr_dict=None):
        super(ArmActivationOp, self).__init__(graph, attr_dict)
        self.update_attributes(ArmActivationOp, attr_dict)
        assert self.check_required(), 'ArmActivationOp is missing a required parameter.'

    def infer_shape(self):
        super(ArmActivationOp, self).infer_shape()
        assert self.method in ArmActivationOp.METHOD, 'self.method is not in ArmActivationOp.METHOD in ArmActivationOp.'
        func = ArmActivationOp.METHOD[self.method]
        inputs = self.get_input_tensors()
        if self.method == 'CELU':
            inp = inputs[0].astype(np.float32) if np.issubdtype(inputs[0].dtype, np.integer) else inputs[0]
            out_tensor = func(inp, self.alpha).numpy().astype(inputs[0].dtype)
        elif self.method == 'CLIP':
            out_tensor = func(inputs[0], self.clip_min, self.clip_max).numpy().astype(inputs[0].dtype)
        elif self.method == 'GELU':
            out_tensor = self.gelu()
        elif self.method == 'HARDSIGMOID':
            out_tensor = func(
                inputs[0], self.alpha, self.beta, self.clip_min, self.clip_max).numpy().astype(inputs[0].dtype)
        elif self.method == 'LEAKYRELU':
            out_tensor = func(inputs[0], self.alpha).numpy().astype(inputs[0].dtype)
        elif self.method == 'PRELU':
            if not self.quantize:
                self.negative_slope = self.negative_slope.astype(np.float32)
<<<<<<< HEAD
            out_tensor = func(inputs[0], self.negative_slope).numpy().astype(inputs[0].dtype)
=======
            out_tensor = func(inputs[0], self.negative_slope).astype(inputs[0].dtype)
>>>>>>> 54459b15
        elif self.method == 'SELU':
            out_tensor = self.selu()
        elif self.method == 'SHRINK':
            out_tensor = self.shrink()
        elif self.method in ('ELU', 'SIGMOID', 'TANH'):
            if np.issubdtype(inputs[0].dtype, np.integer):
                inp = inputs[0].astype(np.float32)
            else:
                inp = inputs[0]
            out_tensor = func(inp).numpy().astype(inputs[0].dtype)
        elif self.method == 'SILU':
            out_tensor = self.silu()
        elif self.method == 'SWISH':
            out_tensor = func(inputs[0], self.alpha).numpy().astype(inputs[0].dtype)
        elif self.method == 'THRESHOLDEDRELU':
            out_tensor = self.thresholded_relu()
        else:
            out_tensor = func(inputs[0]).numpy().astype(inputs[0].dtype)
        self.set_out_tensor(out_tensor)

    def gelu(self):
        inputs = self.get_input_tensors()
        input_tensor = torch.tensor(inputs[0], dtype=torch.float32)
        out_tensor = torch.nn.functional.gelu(input_tensor,
                                              approximate=self.approximate).numpy().astype(inputs[0].dtype)
        return out_tensor

    def silu(self):
        inputs = self.get_input_tensors()
        tor_arr = torch.from_numpy(inputs[0].astype(np.float32))
        m = torch.nn.SiLU()
        out_tensor = m(tor_arr)
        tor2numpy = out_tensor.numpy().astype(inputs[0].dtype)
        return tor2numpy

    def selu(self):
        inputs = self.get_input_tensors()
        out_tensor = inputs[0]
        mask = out_tensor <= 0
        out_tensor[mask] = self.alpha * (np.exp(out_tensor[mask]) - 1)
        out_tensor = self.gamma * out_tensor
        out_tensor = out_tensor.astype(inputs[0].dtype)
        return out_tensor

    def thresholded_relu(self):
        inputs = self.get_input_tensors()
        out_tensor = inputs[0]
        mask = out_tensor < self.alpha
        out_tensor[mask] = 0
        return out_tensor

    def shrink(self):
        inputs = self.get_input_tensors()
        out_tensor = np.array(inputs[0])
        mask_neg = out_tensor < -self.lambd
        mask = out_tensor > self.lambd
        mask_0 = np.logical_not(mask | mask_neg)
        out_tensor[mask_neg] = out_tensor[mask_neg] + self.bias
        out_tensor[mask] = out_tensor[mask] - self.bias
        out_tensor[mask_0] = 0
        self.set_out_tensor(out_tensor)
        return out_tensor

    def write_attrs(self, txt_file):
        ret = super(ArmActivationOp, self).write_attrs(txt_file)
        if ret:
            if self.method == 'CELU':
                txt_file.write('alpha=%1.6f\n' % float(self.alpha))
            elif self.method == 'CLIP':
                if self.quantize:
                    txt_file.write('clip_min=%d\n' % int(self.clip_min))
                    txt_file.write('clip_max=%d\n' % int(self.clip_max))
                else:
                    txt_file.write('clip_min=%1.6f\n' % float(self.clip_min))
                    txt_file.write('clip_max=%1.6f\n' % float(self.clip_max))
            elif self.method == 'ELU':
                txt_file.write('alpha=%1.8f\n' % float(self.alpha))
            elif self.method == 'GELU':
                txt_file.write('approximate=%s\n' %
                               str(self.approximate).upper())
            elif self.method == 'HARDSIGMOID':
                txt_file.write('alpha=%1.6f\n' % float(self.alpha))
                txt_file.write('beta=%1.6f\n' % float(self.beta))
                txt_file.write('clip_min=%1.6f\n' % float(self.clip_min))
                txt_file.write('clip_max=%1.6f\n' % float(self.clip_max))
            elif self.method == 'LEAKYRELU' and self.alpha is not None:
                txt_file.write('negative_slope_type=%s\n' % 'float32')
                txt_file.write('negative_slope_value=%1.6f\n' %
                               float(self.alpha))
            elif self.method == 'PRELU' and self.negative_slope is not None:
                txt_file.write('negative_slope_type=%s\n' % str(self.negative_slope.dtype))
                txt_file.write('negative_slope_offset=%d\n' %
                               self.negative_slope_offset)
                txt_file.write('negative_slope_size=%d\n' % (
                    self.negative_slope.size * self.negative_slope.dtype.itemsize))
                txt_file.write('negative_slope_shape=[%s]\n' % num_list_to_string(
                    list(self.negative_slope.shape)))
                if len(self.negative_slope_range_list) == 2:
                    txt_file.write('negative_slope_range=[%s]\n' %
                                   num_list_to_string(self.negative_slope_range_list))
                elif self.negative_slope_range is not None and len(self.negative_slope_range) == 2:
                    txt_file.write('negative_slope_range_type=%s\n' % str(self.negative_slope_range.dtype))
                    txt_file.write('negative_slope_range_offset=%d\n' % self.negative_slope_range_offset)
                    txt_file.write('negative_slope_range_size=%d\n' % (
                        self.negative_slope_range.size * self.negative_slope_range.dtype.itemsize))
                    txt_file.write('negative_slope_range_shape=[%s]\n' % num_list_to_string(
                        list(self.negative_slope_range.shape)))
                if self.quantize:
                    if len(self.negative_slope_scale_zp_list) == 2:
                        txt_file.write('negative_slope_scale=%s\n' %
                                       str(self.negative_slope_scale_zp_list[0]))
                        txt_file.write('negative_slope_zp=%s\n' %
                                       str(self.negative_slope_scale_zp_list[1]))
                    elif self.negative_slope_scale is not None \
                            and self.negative_slope_zp is not None:
                        txt_file.write('negative_slope_scale_type=%s\n' % str(self.negative_slope_scale.dtype))
                        txt_file.write('negative_slope_scale_offset=%d\n' % self.negative_slope_scale_offset)
                        txt_file.write('negative_slope_scale_size=%d\n' % (
                            self.negative_slope_scale.size * self.negative_slope_scale.dtype.itemsize))
                        txt_file.write('negative_slope_scale_shape=[%s]\n' % num_list_to_string(
                            list(self.negative_slope_scale.shape)))

                        txt_file.write('negative_slope_zp_type=%s\n' % str(self.negative_slope_zp.dtype))
                        txt_file.write('negative_slope_zp_offset=%d\n' % self.negative_slope_zp_offset)
                        txt_file.write('negative_slope_zp_size=%d\n' % (
                            self.negative_slope_zp.size * self.negative_slope_zp.dtype.itemsize))
                        txt_file.write('negative_slope_zp_shape=[%s]\n' % num_list_to_string(
                            list(self.negative_slope_zp.shape)))
            elif self.method == 'SELU':
                txt_file.write('alpha=%1.6f\n' % float(self.alpha))
                txt_file.write('gamma=%1.6f\n' % float(self.gamma))
            elif self.method == 'SWISH':
                txt_file.write('alpha=%1.6f\n' % float(self.alpha))
            elif self.method == 'SHRINK':
                txt_file.write('bias=%1.6f\n' % float(self.bias))
                txt_file.write('lambd=%1.6f\n' % float(self.lambd))
            elif self.method == 'THRESHOLDEDRELU':
                txt_file.write('alpha=%1.6f\n' % float(self.alpha))
        return ret

    def write_negative_slope(self, bin_file):
        ret = True
        if not bin_file.closed and bin_file.mode == 'wb':
            if self.negative_slope is not None \
                    and np.ndim(self.negative_slope) > 0 \
                    and self.negative_slope_offset >= 0:
                Op.numpy_to_bin(bin_file, self.negative_slope, self.negative_slope_offset, self.name)
            if self.negative_slope_range is not None \
                    and np.ndim(self.negative_slope_range) > 0 \
                    and self.negative_slope_range_offset >= 0:
                Op.numpy_to_bin(bin_file, self.negative_slope_range, self.negative_slope_range_offset, self.name)
        else:
            FATAL(
                '[Parser]: Invalid file to write negative_slope for Node(%s)!' % self.name)
        return ret


class ArmAdaptivePoolOp(OpHasMethod, OpHasOneOutPort, ArmOp):
    @classmethod
    def cast_in_ports(cls):
        return {0: ['float32', 'float16', 'int8', 'uint8']}

    @classmethod
    def attributes(cls):
        return {'output_size': {'type': AttrType.INTS, 'required': True},
                'method': {'options': ['AVG', 'MAX'], 'required': True}}

    def __init__(self, graph, attr_dict=None):
        super(ArmAdaptivePoolOp, self).__init__(graph, attr_dict)
        self.update_attributes(ArmAdaptivePoolOp, attr_dict)
        assert self.check_required(), 'ArmAdaptivePoolOp is missing a required parameter.'

    def infer_shape(self):
        super(ArmAdaptivePoolOp, self).infer_shape()
        inputs = self.get_input_tensors()
        assert len(inputs) == 1 and len(inputs[0].shape) > 2, 'The input is invalid in ArmAdaptivePoolOp.'
        # input_tensor = torch.from_numpy(np.transpose(inputs[0], [0, 3, 1, 2]))
        # m = torch.nn.AdaptiveAvgPool2d(self.output_size) if self.method == 'AVG' \
        #     else torch.nn.AdaptiveMaxPool2d(self.output_size)
        # out_tensor = m(input_tensor).numpy()
        # out_tensor = np.transpose(out_tensor, [0, 2, 3, 1])
        output_shape = [inputs[0].shape[0]] + self.output_size + [inputs[0].shape[-1]]
        out_tensor = np.random.ranf(output_shape).astype(inputs[0].dtype)
        self.set_out_tensor(out_tensor)

    def write_attrs(self, txt_file):
        ret = super(ArmAdaptivePoolOp, self).write_attrs(txt_file)
        if ret:
            txt_file.write('output_size=[%s]\n' % list_list_to_string(self.output_size))
        return ret


<<<<<<< HEAD
=======
class ArmAffineGridOp(OpHasOneOutPort, ArmOp):
    @classmethod
    def cast_in_ports(cls):
        return {0: ['float32', 'float16'], 1: ['int32']}

    @classmethod
    def num_in_ports(cls):
        return 2

    @classmethod
    def attributes(cls):
        return {'align_corners': {'type': AttrType.BOOL, 'default': False},
                }

    def __init__(self, graph, attr_dict=None):
        super(ArmAffineGridOp, self).__init__(graph, attr_dict)
        self.update_attributes(ArmAffineGridOp, attr_dict)
        assert self.check_required(), 'ArmAffineGridOp is missing a required parameter.'

    def infer_shape(self):
        super(ArmAffineGridOp, self).infer_shape()
        inputs = self.get_input_tensors()
        assert len(inputs) >= 2 and inputs[1].ndim == 1, \
            'Meets invalid inputs of ArmAffineGridOp(%s) in infer_shape!' % self.name
        theta = torch.from_numpy(inputs[0].astype(np.float32))
        out_tensor = torch.nn.functional.affine_grid(theta,
                                                     size=inputs[1].tolist(),
                                                     align_corners=self.align_corners).numpy()
        self.set_out_tensor(out_tensor.astype(inputs[0].dtype))

    def write_attrs(self, txt_file):
        ret = super(ArmAffineGridOp, self).write_attrs(txt_file)
        if ret:
            txt_file.write('align_corners=%s\n' %
                           str(bool(self.align_corners)).lower())
        return ret


>>>>>>> 54459b15
class ArmArgMinMaxOp(OpHasMethod, OpHasAxis, OpHasOneOutPort, ArmOp):
    @classmethod
    def cast_in_ports(cls):
        return {0: ['float32', 'float16']}

    @classmethod
    def attributes(cls):
        return {'method': {'options': ['MIN', 'MAX']},
                'axis': {'default': -1},
                'select_last_index': {'type': AttrType.INT, 'default': 0}
                }

    def __init__(self, graph, attr_dict=None):
        super(ArmArgMinMaxOp, self).__init__(graph, attr_dict)
        self.update_attributes(ArmArgMinMaxOp, attr_dict)
        assert self.check_required(), 'ArmArgMinMaxOp is missing a required parameter.'

    def __getattr__(self, item):
        ret = None
        try:
            if item == 'select_last_index':
                ret = bool(self.__dict__['_attr'][item].value)
        except:
            ret = None
        if ret is None:
            ret = super(ArmArgMinMaxOp, self).__getattr__(item)
        return ret

    def infer_shape(self):
        super(ArmArgMinMaxOp, self).infer_shape()
        inputs = self.get_input_tensors()
        arg_func = np.argmin if self.method == 'MIN' else np.argmax
        out_tensor = np.expand_dims(
            arg_func(inputs[0], axis=self.axis), axis=self.axis).astype(np.int32)
        self.set_out_tensor(out_tensor)

    def write_attrs(self, txt_file):
        ret = super(ArmArgMinMaxOp, self).write_attrs(txt_file)
        if ret:
            txt_file.write('select_last_index=%s\n' %
                           str(self.select_last_index).lower())
        return ret


class ArmAsinOp(LayoutUnawareOp, OpHasOneOutPort, ArmOp):
    @classmethod
    def cast_in_ports(cls):
        return {0: ['float32', 'float16']}

    def infer_shape(self):
        super(ArmAsinOp, self).infer_shape()
        inputs = self.get_input_tensors()
        out_tensor = np.arcsin(*inputs)
        self.set_out_tensor(out_tensor)


class ArmAsinhOp(LayoutUnawareOp, OpHasOneOutPort, ArmOp):
    @classmethod
    def cast_in_ports(cls):
        return {0: ['float32', 'float16']}

    def infer_shape(self):
        super(ArmAsinhOp, self).infer_shape()
        inputs = self.get_input_tensors()
        out_tensor = np.arcsinh(*inputs)
        self.set_out_tensor(out_tensor)


class ArmAtanOp(LayoutUnawareOp, OpHasOneOutPort, ArmOp):
    @classmethod
    def cast_in_ports(cls):
        return {0: ['float32', 'float16']}

    def infer_shape(self):
        super(ArmAtanOp, self).infer_shape()
        inputs = self.get_input_tensors()
        out_tensor = np.arctan(*inputs)
        self.set_out_tensor(out_tensor)


<<<<<<< HEAD
=======
class ArmAtanhOp(LayoutUnawareOp, OpHasOneOutPort, ArmOp):
    @classmethod
    def cast_in_ports(cls):
        return {0: ['float32', 'float16']}

    def infer_shape(self):
        super(ArmAtanhOp, self).infer_shape()
        inputs = self.get_input_tensors()
        out_tensor = np.arctanh(*inputs)
        self.set_out_tensor(out_tensor.astype(inputs[0].dtype))


>>>>>>> 54459b15
class ArmBasicLSTMOp(BaseRnnOp, OpHasBiases, OpHasWeights, ArmOp):
    @classmethod
    def cast_in_ports(cls):
        return {0: ['float32', 'float16', 'int8'], 1: ['float32', 'float16', 'int8'], 2: ['float32', 'float16', 'int8']}

    @classmethod
    def num_in_ports(cls):
        return 3

    @classmethod
    def attributes(cls):
        return {'method': {'default': 'Y', 'options': ['Y', 'H', 'C', 'YHC', 'YH', 'YC', 'HC']},
                'activations': {'default': ['SIGMOID', 'TANH', 'TANH']},
                'threshold': {'type': AttrType.FLOAT, 'default': None},
                'cell_clip': {'type': AttrType.FLOAT, 'default': None},
                'activation_alpha': {'type': AttrType.FLOATS, 'default': []},
                'activation_beta': {'type': AttrType.FLOATS, 'default': []}
                }

    def __init__(self, graph, attr_dict=None):
        super(ArmBasicLSTMOp, self).__init__(graph, attr_dict)
        self.update_attributes(ArmBasicLSTMOp, attr_dict)
        assert self.check_required(), 'ArmBasicLSTMOp is missing a required parameter.'

    def infer_shape(self):
        super(ArmBasicLSTMOp, self).infer_shape()
        inputs = self.get_input_tensors()
        batch_size = self.get_input_tensors()[0].shape[0]

        '''
        # h_state = inputs[1].copy()
        # c_state = inputs[2].copy()
        # Y = []
        # Y_h = []
        # Y_c = []
        # direction_out = []
        # h_state_per_direction = h_state
        # c_state_per_direction = c_state
        # input_per_direction = inputs[0]
        # for s in range(self.time_steps):
        #     combine_input = tf.concat([input_per_direction[:, s, :], h_state_per_direction], axis=1)
        #     fc = tf.matmul(combine_input, self.weights, transpose_b=True) + self.biases
        #     i, j, f, o = tf.split(fc, 4, axis=1)
        #     i = tf.nn.sigmoid(i)    # input_gate
        #     j = tf.nn.tanh(j)       # cell_gate
        #     f = tf.nn.sigmoid(f)   # f = tf.nn.sigmoid(f + self.forget_bias)    # forget_gate
        #     o = tf.nn.sigmoid(o)    # output_gate
        #     input_gate_res = i * j
        #     forget_gate_res = f * c_state_per_direction
        #     input_add_forget = input_gate_res + forget_gate_res
        #     if self.threshold > 0:
        #         input_add_forget = tf.clip_by_value(input_add_forget, -self.threshold, self.threshold)
        #     output_gate_res = o * tf.nn.tanh(input_add_forget)
        #
        #     direction_out.append(output_gate_res)
        #     if s == self.time_steps - 1:
        #         Y_h.append(output_gate_res)
        #         Y_c.append(input_add_forget)
        #     h_state_per_direction = output_gate_res
        #     c_state_per_direction = input_add_forget

        # Y = tf.stack(direction_out, 0)
        # Y = tf.transpose(Y, perm=[1, 0, 2]).numpy()
        # Y_h = tf.stack(Y_h, axis=1).numpy()
        # Y_c = tf.stack(Y_c, axis=1).numpy()
        '''
        input_dtype = inputs[0].dtype
        Y = np.random.ranf((batch_size, self.time_steps,
                            self.hidden_size)).astype(input_dtype)
        Y_h = np.random.ranf((batch_size, self.hidden_size)).astype(input_dtype)
        Y_c = np.random.ranf((batch_size, self.hidden_size)).astype(input_dtype)

        if self.method == 'Y':
            self.set_out_tensor([Y])
        elif self.method == 'H':
            self.set_out_tensor([Y_h])
        elif self.method == 'C':
            self.set_out_tensor([Y_c])
        elif self.method == 'YH':
            self.set_out_tensor([Y, Y_h])
        elif self.method == 'YC':
            self.set_out_tensor([Y, Y_c])
        elif self.method == 'HC':
            self.set_out_tensor([Y_h, Y_c])
        elif self.method == 'YHC':
            self.set_out_tensor([Y, Y_h, Y_c])
        else:
            ERROR('[Parser]: BasicLSTM (%s) out-sequence type (%s) not supported!' %
                  (self.name, self.method))

    def write_attrs(self, txt_file):
        ret = super(ArmBasicLSTMOp, self).write_attrs(txt_file)
        if ret:
            txt_file.write('out_sequence=[%s]\n' %
                           string_list_to_string(list(self.method)))
            if self.threshold is not None:
                txt_file.write('threshold=%.12f\n' % self.threshold)
            if self.cell_clip is not None:
                txt_file.write('cell_clip=%.12f\n' % self.cell_clip)
            if self.activation_alpha:
                txt_file.write('activation_alpha=[%s]\n' % num_list_to_string(
                    self.activation_alpha))
            if self.activation_beta:
                txt_file.write('activation_beta=[%s]\n' % num_list_to_string(
                    self.activation_beta))
        return ret


class ArmBatchNormOp(BaseLinearOp, OpHasAxis, ArmOp):
    @classmethod
    def cast_in_ports(cls):
        return {0: ['float32', 'float16', 'int8']}

    @classmethod
    def attributes(cls):
        return {'epsilon': {'type': AttrType.FLOAT, 'default': 0.0}}

    def __init__(self, graph, attr_dict=None):
        super(ArmBatchNormOp, self).__init__(graph, attr_dict)
        self.update_attributes(ArmBatchNormOp, attr_dict)
        assert self.check_required(), 'ArmBatchNormOp is missing a required parameter.'

    def infer_shape(self):
        super(ArmBatchNormOp, self).infer_shape()
        inputs = self.get_input_tensors()
        if self.axis < 0:
            self.axis += len(inputs[0].shape)
        out_tensor = (inputs[0] * self.weights +
                      self.biases).astype(inputs[0].dtype)
        self.set_out_tensor(out_tensor)

    def write_attrs(self, txt_file):
        ret = super(ArmBatchNormOp, self).write_attrs(txt_file)
        if ret:
            txt_file.write('epsilon=%.12f\n' % self.epsilon)
        return ret


class ArmBatchToSpaceOp(OpHasOneOutPort, ArmOp):
    @classmethod
    def attributes(cls):
        return {'block_size_x': {'type': AttrType.INT, 'default': 2},
                'block_size_y': {'type': AttrType.INT, 'default': 2},
                'crops': {'type': AttrType.INTS, 'default': [0, 0, 0, 0], 'required': True}
                }

    def __init__(self, graph, attr_dict=None):
        super(ArmBatchToSpaceOp, self).__init__(graph, attr_dict)
        self.update_attributes(ArmBatchToSpaceOp, attr_dict)
        assert self.check_required(), 'ArmBatchToSpaceOp is missing a required parameter.'

    def infer_shape(self):
        super(ArmBatchToSpaceOp, self).infer_shape()
        inputs = self.get_input_tensors()
        out_tensor = tf.compat.v1.batch_to_space_nd(inputs[0],
                                                    block_shape=np.array(
            [self.block_size_y, self.block_size_x], dtype=np.int64),
            crops=OpHasPaddingStrides.onnx_to_tf(self.crops)[1:3, :]).numpy()
        self.set_out_tensor(out_tensor)

    def write_attrs(self, txt_file):
        ret = super(ArmBatchToSpaceOp, self).write_attrs(txt_file)
        if ret:
            txt_file.write('block_size_x=%d\n' % self.block_size_x)
            txt_file.write('block_size_y=%d\n' % self.block_size_y)
            txt_file.write('crop_left=%d\n' % self.crops[1])
            txt_file.write('crop_right=%d\n' % self.crops[3])
            txt_file.write('crop_top=%d\n' % self.crops[0])
            txt_file.write('crop_bottom=%d\n' % self.crops[2])
        return ret


class ArmBatchToSpaceNDOp(OpHasOneOutPort, ArmOp):
    @classmethod
    def attributes(cls):
        return {'block_size': {'type': AttrType.INTS, 'required': True},
                'crops': {'type': AttrType.INTS, 'default': [0, 0, 0, 0], 'required': True}
                }

    def __init__(self, graph, attr_dict=None):
        super(ArmBatchToSpaceNDOp, self).__init__(graph, attr_dict)
        self.update_attributes(ArmBatchToSpaceNDOp, attr_dict)
        assert self.check_required(), 'ArmBatchToSpaceNDOp is missing a required parameter.'

    def infer_shape(self):
        super(ArmBatchToSpaceNDOp, self).infer_shape()
        inputs = self.get_input_tensors()
        out_tensor = tf.compat.v1.batch_to_space_nd(
            inputs[0], self.block_size, self.crops).numpy()
        self.set_out_tensor(out_tensor)

    def write_attrs(self, txt_file):
        ret = super(ArmBatchToSpaceNDOp, self).write_attrs(txt_file)
        if ret:
            txt_file.write('block_size=[%s]\n' % list_list_to_string(self.block_size))
            txt_file.write('crops=[%s]\n' % list_list_to_string(self.crops))
        return ret


class ArmBitShiftOp(OpHasOneOutPort, ArmOp):
    @classmethod
    def cast_in_ports(cls):
        return {0: ['uint32', 'uint8', 'int16', 'uint16', 'int8', 'int32'], 1: ['uint32', 'uint8', 'uint16', 'int16', 'int8', 'int32']}

    @classmethod
    def attributes(cls):
        return {'direction': {'type': AttrType.STRING, 'required': True, 'options': ['RIGHT', 'LEFT']},
                }

    def __init__(self, graph, attr_dict=None):
        super(ArmBitShiftOp, self).__init__(graph, attr_dict)
        self.update_attributes(ArmBitShiftOp, attr_dict)
        assert self.check_required(), 'ArmBitShiftOp is missing a required parameter.'

    def infer_shape(self):
        super(ArmBitShiftOp, self).infer_shape()
        inputs = self.get_input_tensors()
        if self.direction == 'LEFT':
            out_tensor = np.left_shift(inputs[0], inputs[1])
        else:
            out_tensor = np.right_shift(inputs[0], inputs[1])
        self.set_out_tensor(out_tensor)

    def write_attrs(self, txt_file):
        ret = super(ArmBitShiftOp, self).write_attrs(txt_file)
        if ret:
            txt_file.write('direction=%s\n' % self.direction)
        return ret


class ArmBitwiseOp(OpHasOneOutPort, OpHasMethod, ArmOp):
    FUNC_MAP = {'AND': tf.bitwise.bitwise_and,
                'NOT': tf.bitwise.invert,
                'OR': tf.bitwise.bitwise_or,
                'XOR': tf.bitwise.bitwise_xor
                }

    @classmethod
    def cast_in_ports(cls):
        return {0: ['uint32', 'uint8', 'int16', 'uint16', 'int8', 'int32'], None: ['uint32', 'uint8', 'uint16', 'int16', 'int8', 'int32']}

    @classmethod
    def attributes(cls):
        return {'method': {'options': ['ADD', 'NOT', 'OR', 'XOR']},
                }

    def infer_shape(self):
        super(ArmBitwiseOp, self).infer_shape()
        inputs = self.get_input_tensors()
        exp_inputs_cnt = 1 if self.method == 'NOT' else 2
        if len(inputs) != exp_inputs_cnt \
                or any([inp is None for inp in inputs]) is None:
            ERROR(
                '[Parser]: Meets invalid inputs of Bitwise Op(%s) in infer_shape!' % self.name)

        bitwise_func = ArmBitwiseOp.FUNC_MAP[self.method]
        out_tensor = bitwise_func(*inputs).numpy()
        self.set_out_tensor(out_tensor)


class ArmBNLLOp(LayoutUnawareOp, OpHasOneOutPort, ArmOp):
    @classmethod
    def cast_in_ports(cls):
        return {0: ['float32', 'float16']}

    def infer_shape(self):
        super(ArmBNLLOp, self).infer_shape()
        inputs = self.get_input_tensors()
        out_tensor = np.log(1. + np.exp(*inputs))
        out_tensor = out_tensor.astype(np.float32)
        self.set_out_tensor(out_tensor)


class ArmBoundingBoxOp(OpHasOneOutPort, ArmOp):
    @classmethod
    def num_in_ports(cls):
        return 2

    @classmethod
    def attributes(cls):
        return {'coordinate_order': {'type': AttrType.STRING, 'default': 'YX', 'options': ['XY', 'YX']},
                }

    def __init__(self, graph, attr_dict=None):
        super(ArmBoundingBoxOp, self).__init__(graph, attr_dict)
        self.update_attributes(ArmBoundingBoxOp, attr_dict)
        assert self.check_required(), 'ArmBoundingBoxOp is missing a required parameter.'

    def infer_shape(self):
        super(ArmBoundingBoxOp, self).infer_shape()
        inputs = self.get_input_tensors()
        out_tensor = copy.deepcopy(inputs[0])
        self.set_out_tensor(out_tensor)

    def write_attrs(self, txt_file):
        ret = super(ArmBoundingBoxOp, self).write_attrs(txt_file)
        if ret:
            txt_file.write('coordinate_order=%s\n' % self.coordinate_order)
        return ret


class ArmCastOp(LayoutUnawareOp, OpHasOneOutPort, ArmOp):
    @classmethod
    def attributes(cls):
        return {'to_dtype': {'type': AttrType.STRING,
                             'required': True,
                             'options': ['int8', 'uint8', 'int16', 'uint32', 'uint16', 'int32', 'float32', 'float16', 'bfloat16']
                             },
                'clip_mode': {'type': AttrType.STRING, 'options': ['saturation', 'truncation'], 'default': 'saturation'},
                'ignore_scale_zp': {'type': AttrType.BOOL, 'default': True}
                }

    def __init__(self, graph, attr_dict=None):
        super(ArmCastOp, self).__init__(graph, attr_dict)
        self.update_attributes(ArmCastOp, attr_dict)
        assert self.check_required(), 'ArmCastOp is missing a required parameter.'

    def infer_shape(self):
        super(ArmCastOp, self).infer_shape()
        inputs = self.get_input_tensors()
        out_tensor = inputs[0].astype(np.dtype(self.to_dtype))
        self.set_out_tensor(out_tensor)

    def write_attrs(self, txt_file):
        ret = super(ArmCastOp, self).write_attrs(txt_file)
        if ret:
            txt_file.write('to_dtype=%s\n' % self.to_dtype)
            txt_file.write('clip_mode=%s\n' % self.clip_mode.upper())
            txt_file.write('ignore_scale_zp=%s\n' % str(self.ignore_scale_zp).lower())
        return ret


class ArmCeilOp(LayoutUnawareOp, OpHasOneOutPort, ArmOp):
    @classmethod
    def cast_in_ports(cls):
        return {0: ['float32', 'float16']}

    def infer_shape(self):
        super(ArmCeilOp, self).infer_shape()
        inputs = self.get_input_tensors()
        out_tensor = np.ceil(inputs[0])
        self.set_out_tensor(out_tensor)


class ArmChannelShuffleOp(LayoutConcernedOp, OpHasMultipleOutPorts, ArmOp):
    @classmethod
    def cast_in_ports(cls):
        return {0: ['float32', 'float16', 'int8', 'uint8']}

    @classmethod
    def attributes(cls):
        return {'group': {'type': AttrType.INT, 'required': True, 'default': 2},
                'splits': {'type': AttrType.INT, 'required': True, 'default': 1}
                }

    def __init__(self, graph, attr_dict=None):
        super(ArmChannelShuffleOp, self).__init__(graph, attr_dict)
        self.update_attributes(ArmChannelShuffleOp, attr_dict)
        assert self.check_required(), 'ArmChannelShuffleOp is missing a required parameter.'

    def infer_shape(self):
        super(ArmChannelShuffleOp, self).infer_shape()
        inputs = self.get_input_tensors()
        max_dim = len(inputs[0].shape) - 1
        pre_perm = [0, max_dim] + list(range(1, max_dim))
        inp = np.transpose(inputs[0], pre_perm)
        out_tensor = torch.nn.functional.channel_shuffle(
            torch.from_numpy(inp), self.group).numpy()
        out_tensor = np.transpose(out_tensor, Op.cal_inverse_perm(pre_perm))
        out_tensors = np.split(out_tensor, self.splits, axis=-1)
        self.set_out_tensor(out_tensors)

    def write_attrs(self, txt_file):
        ret = super(ArmChannelShuffleOp, self).write_attrs(txt_file)
        if ret:
            txt_file.write('group=%d\n' % self.group)
            txt_file.write('splits=%d\n' % self.splits)
        return ret


class ArmCol2ImOp(OpHasPaddingStrides, OpHasOneOutPort, ArmOp):
    @classmethod
    def num_in_ports(cls):
        return 3

    @classmethod
    def cast_in_ports(cls):
        return {1: 'int32', 2: 'int32'}

    def infer_shape(self):
        super(ArmCol2ImOp, self).infer_shape()
        inputs = self.get_input_tensors()
        input_shape = list(inputs[0].shape)
        batch = input_shape[0]
        image_shape = inputs[1].tolist()
        block_shape = inputs[2].tolist()
        channels = input_shape[1] // int(np.prod(block_shape))
        out_shape = [batch, channels] + image_shape
        out_tensor = np.random.ranf(size=out_shape).astype(inputs[0].dtype)
        self.set_out_tensor(out_tensor)


class ArmCompressOp(OpHasAxis, OpHasOneOutPort, ArmOp):
    @classmethod
    def num_in_ports(cls):
        return 2

    @classmethod
    def cast_in_ports(cls):
        return {1: 'uint8'}

    @classmethod
    def attributes(cls):
        return {'axis': {'default': 0}}

    def __init__(self, graph, attr_dict=None):
        super(ArmCompressOp, self).__init__(graph, attr_dict)
        self.update_attributes(ArmCompressOp, attr_dict)
        assert self.check_required(), 'ArmCompressOp is missing a required parameter.'

    def infer_shape(self):
        super(ArmCompressOp, self).infer_shape()
        inputs = self.get_input_tensors()
        out_tensor = np.compress(inputs[1], inputs[0], axis=self.axis)
        self.set_out_tensor(out_tensor)


class ArmConcatOp(OpHasAxis, OpHasOneOutPort, ArmOp):
    @classmethod
    def num_in_ports(cls):
        return -1

    @classmethod
    def cast_in_ports(cls):
        return {None: ['float32', 'float16', 'int32', 'uint8', 'int8']}

    def infer_shape(self):
        super(ArmConcatOp, self).infer_shape()
        inputs = self.get_input_tensors()
        shapes_list = self.get_input_shapes()

        if len(inputs) < 2 \
                or len(shapes_list) < 2 \
                or any((input_item is None for input_item in inputs))\
                or any((shape is None for shape in shapes_list))\
                or any((shape_item is None for shape in shapes_list for shape_item in shape)):
            ERROR('[Parser]: Invalid inputs shapes for ArmConcatOp!')

        shapes_noaxis = np.delete(shapes_list, self.axis, 1).tolist()
        if shapes_noaxis.count(shapes_noaxis[0]) != len(shapes_noaxis):  # Compare elements in shapes_list for equality
            ERROR('[Parser]: Unequal inputs shapes for ArmConcatOp!')

        out_tensor = np.concatenate(inputs, self.axis)
        in_type_list = [inp.dtype for inp in inputs]
        if in_type_list.count(in_type_list[0]) == len(in_type_list):
            dtype = in_type_list[0]
        elif np.float32 in in_type_list:
            dtype = np.float32
        elif np.int32 in in_type_list:
            dtype = np.int32
        else:
            dtype = None
        if dtype:
            out_tensor = out_tensor.astype(dtype)
        self.set_out_tensor(out_tensor)


class ArmCoshOp(LayoutUnawareOp, OpHasOneOutPort, ArmOp):
    @classmethod
    def cast_in_ports(cls):
        return {0: ['float32', 'float16']}

    def infer_shape(self):
        super(ArmCoshOp, self).infer_shape()
        inputs = self.get_input_tensors()
        out_tensor = np.cosh(*inputs)
        self.set_out_tensor(out_tensor)


class ArmConstantOp(OpHasWeights, OpHasOneOutPort, ConstLikeOp, ArmOp):
    @classmethod
    def num_in_ports(cls):
        return 0

    def infer_shape(self):
        super(ArmConstantOp, self).infer_shape()
        if self._graph._attr.get('quantize', False):
            out_edges = self._graph.sorted_out_edges(self.name, data=True)
            if len(out_edges) > 0:
                _, _, out_attr = out_edges[0]
                if out_attr.get('tensor', None) is not None \
                        and len(out_attr['tensor'].scale_zp) == 2:
                    self.quantize = True
                    self.weights_scale_zp = list(out_attr['tensor'].scale_zp)
        if self.weights.dtype == 'int64':
            self.weights = np.array(self.weights).astype(np.int32)
        elif self.weights.dtype == 'uint64':
            self.weights = np.array(self.weights).astype(np.uint32)
        elif self.weights.dtype in ['float64', ]:
            self.weights = np.array(self.weights).astype(np.float32)
        elif self.weights.dtype == 'bool':
            self.weights = np.array(self.weights).astype(np.uint8)
        self.set_out_tensor(self.weights)


class ArmConvolutionOp(BaseActivationOp, BaseConvOp, ArmOp):
    @classmethod
    def cast_in_ports(cls):
        return {0: ['float32', 'float16', 'int8', 'uint8']}

    @classmethod
    def perm_onnx_to_ir(cls):
        return [0, 2, 3, 1]

    @classmethod
    def perm_onnx_to_tf(cls):
        pass

    @classmethod
    def perm_ir_to_tf(cls):
        return [1, 2, 3, 0]

    def infer_shape(self):
        super(ArmConvolutionOp, self).infer_shape()
        inputs = self.get_input_tensors()

        '''
        # inp = tf.pad(inputs[0], self.tf_pads) if self.auto_pad == 'NOTSET' else inputs[0]
        # input_split = tf.split(inp, self.group, axis=3)
        # weights_split = np.split(self.weights, self.group, axis=0)
        # meta_conv_list = []
        # for i in range(self.group):
        #     meta_conv = tf.nn.conv2d(input_split[i],
        #                              np.transpose(weights_split[i], axes=type(self).perm_ir_to_tf()),
        #                              [1] + self.strides + [1],
        #                              padding='VALID' if self.auto_pad in ('NOTSET', 'VALID') else 'SAME',
        #                              dilations=[1] + self.dilations + [1],
        #                              data_format='NHWC')
        #     meta_conv_list.append(meta_conv)
        # conv = tf.concat(meta_conv_list, axis=3)
        # out_tensor = tf.nn.bias_add(conv, self.biases, data_format=self.data_format).numpy()
        # out_tensor = self.cal_activation(out_tensor)
        '''

        out_shape = BaseConvOp.cal_out_shape(inputs[0].shape[1:-1],
                                             self.pads,
                                             self.strides,
                                             self.kernel_shape,
                                             self.auto_pad,
                                             dilations=self.dilations,
                                             data_format='NHWC')
        out_shape = [inputs[0].shape[0]] + out_shape + [self.num_output]
        out_tensor = np.random.ranf(size=out_shape).astype(inputs[0].dtype)
        self.set_out_tensor(out_tensor)


class ArmConvolution3DOp(BaseActivationOp, BaseConvOp, ArmOp):
    @classmethod
    def cast_in_ports(cls):
        return {0: ['float32', 'float16', 'int8', 'uint8']}

    @classmethod
    def perm_onnx_to_ir(cls):
        return [0, 3, 4, 2, 1]

    def infer_shape(self):
        super(ArmConvolution3DOp, self).infer_shape()
        inputs = self.get_input_tensors()
        out_shape = BaseConvOp.cal_out_shape(inputs[0].shape[1:-1],
                                             self.pads,
                                             self.strides,
                                             self.kernel_shape,
                                             self.auto_pad,
                                             dilations=self.dilations,
                                             data_format='NHWC')
        out_shape = [inputs[0].shape[0]] + out_shape + [self.num_output]
        out_tensor = np.random.ranf(size=out_shape).astype(inputs[0].dtype)
        self.set_out_tensor(out_tensor)


class ArmConvIntegerOp(BaseConvOp, ArmOp):
    @classmethod
    def cast_in_ports(cls):
        return {0: 'uint8'}

    @classmethod
    def perm_onnx_to_ir(cls):
        return [0, 2, 3, 1]

    @classmethod
    def attributes(cls):
        return {'x_zero_point': {'type': AttrType.INT, 'required': True},
                'w_zero_point': {'type': AttrType.INT, 'required': True}
                }

    def __init__(self, graph, attr_dict=None):
        super(ArmConvIntegerOp, self).__init__(graph, attr_dict)
        self.update_attributes(ArmConvIntegerOp, attr_dict)
        assert self.check_required(), 'ArmConvIntegerOp is missing a required parameter.'

    def infer_shape(self):
        super(ArmConvIntegerOp, self).infer_shape()
        inputs = self.get_input_tensors()
        out_shape = BaseConvOp.cal_out_shape(inputs[0].shape[1:-1],
                                             self.pads,
                                             self.strides,
                                             self.kernel_shape,
                                             self.auto_pad,
                                             dilations=self.dilations,
                                             data_format='NHWC')
        out_shape = [inputs[0].shape[0]] + out_shape + [self.num_output]
        out_tensor = np.random.ranf(size=out_shape).astype(np.int32)
        self.set_out_tensor(out_tensor)

    def write_attrs(self, txt_file):
        ret = super(ArmConvIntegerOp, self).write_attrs(txt_file)
        if ret:
            txt_file.write('x_zero_point=%d\n' % int(self.x_zero_point))
            txt_file.write('w_zero_point=%d\n' % int(self.w_zero_point))
        return ret


class ArmConvTransposeOp(BaseActivationOp, BaseConvOp, ArmOp):
    @classmethod
    def cast_in_ports(cls):
<<<<<<< HEAD
        return {0: ['float32', 'float16', 'uint8']}
=======
        return {0: ['float32', 'float16', 'uint8', 'int8']}
>>>>>>> 54459b15

    @classmethod
    def attributes(cls):
        return {'output_shape': {'type': AttrType.INTS, 'required': True},
                'output_padding': {'type': AttrType.INTS, 'default': [0, 0]}
                }

    @classmethod
    def perm_onnx_to_ir(cls):
        return [1, 2, 3, 0]

    @classmethod
    def perm_tf_to_ir(cls):
        return [2, 0, 1, 3]

    @classmethod
    def perm_ir_to_tf(cls):
        return Op.cal_inverse_perm(cls.perm_tf_to_ir())

    def __init__(self, graph, attr_dict=None):
        super(ArmConvTransposeOp, self).__init__(graph, attr_dict)
        self.update_attributes(ArmConvTransposeOp, attr_dict)
        assert self.check_required(), 'ArmConvTransposeOp is missing a required parameter.'

    def infer_shape(self):
        super(ArmConvTransposeOp, self).infer_shape()
        inputs = self.get_input_tensors()
        '''
        # out_tensor = tf.nn.conv2d_transpose(inputs[0],
        #                                     np.transpose(self.weights, axes=ArmConvTransposeOp.perm_ir_to_tf()),
        #                                     [inputs[0].shape[0]] + self.output_shape + [self.num_output],
        #                                     strides=[1] + self.strides + [1],
        #                                     padding='VALID' if (self.tf_pads == 0).all() else 'SAME')
        # out_tensor = tf.nn.bias_add(out_tensor, self.biases).numpy()
        # out_tensor = self.cal_activation(out_tensor)
        '''
        out_shape = [inputs[0].shape[0]] + \
            self.output_shape + [self.num_output]
        out_tensor = np.random.ranf(size=out_shape).astype(inputs[0].dtype)
        self.set_out_tensor(out_tensor)

    def write_attrs(self, txt_file):
        ret = super(ArmConvTransposeOp, self).write_attrs(txt_file)
        if ret:
            # TODO: Remove output_padding_x and output_padding_y
            txt_file.write('output_padding_x=%d\n' % self.output_padding[1])
            txt_file.write('output_padding_y=%d\n' % self.output_padding[0])
            assert(all(p == 0 for p in self.output_padding)
                   ), 'Meet non-zero output_padding in ArmConvTransposeOp!'
        return ret


class ArmConvTranspose3DOp(BaseActivationOp, BaseConvOp, ArmOp):
    @classmethod
    def cast_in_ports(cls):
<<<<<<< HEAD
        return {0: ['float32', 'float16']}
=======
        return {0: ['float32', 'float16', 'uint8', 'int8']}
>>>>>>> 54459b15

    @classmethod
    def attributes(cls):
        return {'output_shape': {'type': AttrType.INTS, 'required': True}}

    @classmethod
    def perm_onnx_to_ir(cls):
        return [1, 3, 4, 2, 0]

    def __init__(self, graph, attr_dict=None):
        super(ArmConvTranspose3DOp, self).__init__(graph, attr_dict)
        self.update_attributes(ArmConvTranspose3DOp, attr_dict)
        assert self.check_required(), 'ArmConvTranspose3DOp is missing a required parameter.'

    def infer_shape(self):
        super(ArmConvTranspose3DOp, self).infer_shape()
        inputs = self.get_input_tensors()
        out_shape = [inputs[0].shape[0]] + \
            self.output_shape + [self.num_output]
        out_tensor = np.random.ranf(size=out_shape).astype(inputs[0].dtype)
        self.set_out_tensor(out_tensor)


class ArmCosineOp(LayoutUnawareOp, OpHasOneOutPort, ArmOp):
    @classmethod
    def cast_in_ports(cls):
        return {0: ['float32', 'float16']}

    def infer_shape(self):
        super(ArmCosineOp, self).infer_shape()
        inputs = self.get_input_tensors()
        out_tensor = np.cos(inputs[0])
        self.set_out_tensor(out_tensor)


class ArmCountOp(OpHasOneOutPort, ArmOp):
    @classmethod
    def cast_in_ports(cls):
        return {0: ['float32', 'float16']}

    @classmethod
    def attributes(cls):
        return {'min': {'type': AttrType.FLOAT, 'required': True},
                'max': {'type': AttrType.FLOAT, 'required': True},
                'nbins': {'type': AttrType.INT, 'required': True},
                'discrete': {'type': AttrType.INT, 'required': True},
                'in_type': {'type': AttrType.STRING, 'required': False, 'default': 'float32'},
                }

    def __init__(self, graph, attr_dict=None):
        super(ArmCountOp, self).__init__(graph, attr_dict)
        self.update_attributes(ArmCountOp, attr_dict)
        assert self.check_required(), 'ArmCountOp is missing a required parameter.'

    def __getattr__(self, item):
        ret = None
        try:
            if item == 'discrete':
                ret = bool(self.__dict__['_attr'][item].value)
        except:
            ret = None
        if ret is None:
            ret = super(ArmCountOp, self).__getattr__(item)
        return ret

    def infer_shape(self):
        super(ArmCountOp, self).infer_shape()
        inputs = self.get_input_tensors()
        if str(inputs[0].dtype) not in ('int32', 'int64', 'float32', 'float16', 'float64'):
            if np.issubdtype(inputs[0].dtype, np.integer) or np.issubdtype(inputs[0].dtype, bool):
                inp = inputs[0].astype(np.int32)
            else:
                inp = inputs[0].astype(np.float32)
        else:
            inp = inputs[0]
        self.in_type = str(inp.dtype)

        tensor_list = []
        for b in range(inp.shape[0]):
            meta_tensor = tf.histogram_fixed_width(inp[b],
                                                   value_range=np.array(
                                                       [self.min, self.max], inp.dtype),
                                                   nbins=self.nbins).numpy()
            tensor_list.append(meta_tensor)
        out_tensor = tf.stack(tensor_list, axis=0).numpy()
        out_tensor = out_tensor.astype(np.int32)
        self.set_out_tensor(out_tensor)

    def write_attrs(self, txt_file):
        ret = super(ArmCountOp, self).write_attrs(txt_file)
        if ret:
            txt_file.write('min=%s\n' % str(
                np.array(self.min).astype(np.dtype(self.in_type))))
            txt_file.write('max=%s\n' % str(
                np.array(self.max).astype(np.dtype(self.in_type))))
            txt_file.write('nbins=%d\n' % self.nbins)
            txt_file.write('discrete=%s\n' % str(self.discrete).lower())
        return ret


class ArmCropAndResizeOp(OpHasMethod, LayoutConcernedOp, OpHasOneOutPort, ArmOp):
    @classmethod
    def cast_in_ports(cls):
        return {0: ['float32', 'float16'], 1: ['float32', 'float16'], 2: 'int32'}

    @classmethod
    def num_in_ports(cls):
        return 3

    @classmethod
    def attributes(cls):
        return {'crop_size': {'type': AttrType.INTS, 'default': []},
                'method': {'options': ['BILINEAR', 'NEAREST']},
                'extrapolation_value': {'type': AttrType.FLOAT, 'default': 0.0}
                }

    def __init__(self, graph, attr_dict=None):
        super(ArmCropAndResizeOp, self).__init__(graph, attr_dict)
        self.update_attributes(ArmCropAndResizeOp, attr_dict)
        assert self.check_required(), 'ArmCropAndResizeOp is missing a required parameter.'

    def infer_shape(self):
        super(ArmCropAndResizeOp, self).infer_shape()
        inputs = self.get_input_tensors()
        depth = inputs[0].shape[-1]
        box_num = inputs[2].size
        out_tensor = np.random.ranf(
            [box_num] + self.crop_size + [depth]).astype(inputs[0].dtype)
        self.set_out_tensor(out_tensor)

    def write_attrs(self, txt_file):
        ret = super(ArmCropAndResizeOp, self).write_attrs(txt_file)
        if ret:
            txt_file.write('crop_size=[%s]\n' %
                           list_list_to_string(self.crop_size))
            txt_file.write('extrapolation_value=%f\n' %
                           self.extrapolation_value)
        return ret


class ArmCTCGreedyDecoderOp(OpHasOneOutPort, ArmOp):
    @classmethod
    def cast_in_ports(cls):
        return {0: ['float32', 'float16'], 1: 'int32'}

    @classmethod
    def num_in_ports(cls):
        return 2

    @classmethod
    def attributes(cls):
        return {'merge_repeated': {'type': AttrType.INT, 'default': 1},
                'sequence_lens': {'type': AttrType.INT},
                'input_size': {'type': AttrType.INT}
                }

    def __init__(self, graph, attr_dict=None):
        super(ArmCTCGreedyDecoderOp, self).__init__(graph, attr_dict)
        self.update_attributes(ArmCTCGreedyDecoderOp, attr_dict)
        assert self.check_required(), 'ArmCTCGreedyDecoderOp is missing a required parameter.'

    def __getattr__(self, item):
        ret = None
        try:
            if item == 'merge_repeated':
                ret = bool(self.__dict__['_attr'][item].value)
        except:
            ret = None
        if ret is None:
            ret = super(ArmCTCGreedyDecoderOp, self).__getattr__(item)
        return ret

    def infer_shape(self):
        super(ArmCTCGreedyDecoderOp, self).infer_shape()
        inputs = self.get_input_tensors()
        out_tensor = get_random_array(
            [inputs[0].shape[0], 4096, 1, 1], 'int32')
        self.set_out_tensor(out_tensor)

    def write_attrs(self, txt_file):
        ret = super(ArmCTCGreedyDecoderOp, self).write_attrs(txt_file)
        if ret:
            txt_file.write('merge_repeated=%s\n' %
                           str(self.merge_repeated).lower())
        return ret


class ArmCumulateOp(OpHasOneOutPort, OpHasMethod, OpHasAxis, ArmOp):
    FUNC_MAP = {'PROD': tf.math.cumprod,
                'SUM': tf.math.cumsum
                }

    @classmethod
    def cast_in_ports(cls):
        return {0: ['uint32', 'uint8', 'int16', 'uint16', 'int8', 'int32', 'float32', 'float16']}

    @classmethod
    def attributes(cls):
        return {'method': {'options': ['PROD', 'SUM']},
                'exclusive': {'type': AttrType.INT, 'default': 0, 'options': [0, 1]},
                'reverse': {'type': AttrType.INT, 'default': 0, 'options': [0, 1]}
                }

    def __init__(self, graph, attr_dict=None):
        super(ArmCumulateOp, self).__init__(graph, attr_dict)
        self.update_attributes(ArmCumulateOp, attr_dict)
        assert self.check_required(), 'Cumulative is missing a required parameter.'

    def infer_shape(self):
        super(ArmCumulateOp, self).infer_shape()
        inputs = self.get_input_tensors()
        cum_func = ArmCumulateOp.FUNC_MAP[self.method]
        out_tensor = cum_func(inputs[0], axis=self.axis, exclusive=bool(
            self.exclusive), reverse=bool(self.reverse)).numpy()
        self.set_out_tensor(out_tensor)

    def write_attrs(self, txt_file):
        ret = super(ArmCumulateOp, self).write_attrs(txt_file)
        if ret:
            txt_file.write('exclusive=%s\n' % str(bool(self.exclusive)).lower())
            txt_file.write('reverse=%s\n' % str(bool(self.reverse)).lower())
        return ret


class ArmDecodeBoxOp(OpHasAnchors, OpHasMultipleOutPorts, ArmOp):
    @staticmethod
    def tile_anchors(grid_height,
                     grid_width,
                     scales,
                     aspect_ratios,
                     base_anchor_size,
                     anchor_stride,
                     anchor_offset):
        scales = np.array(scales, np.float32)
        ratio_sqrts = np.sqrt(aspect_ratios)
        heights = scales / ratio_sqrts * base_anchor_size[0]
        widths = scales * ratio_sqrts * base_anchor_size[1]

        # Get a grid of box centers
        y_centers = np.array(range(grid_height), dtype=np.float32)
        y_centers = y_centers * anchor_stride[0] + anchor_offset[0]
        x_centers = np.array(range(grid_width), dtype=np.float32)
        x_centers = x_centers * anchor_stride[1] + anchor_offset[1]
        x_centers, y_centers = np.meshgrid(x_centers, y_centers)

        widths_grid, x_centers_grid = np.meshgrid(widths, x_centers)
        heights_grid, y_centers_grid = np.meshgrid(heights, y_centers)

        bbox_centers = np.stack([y_centers_grid[:, :, np.newaxis],
                                 x_centers_grid[:, :, np.newaxis]], axis=3)
        bbox_sizes = np.stack(
            [heights_grid[:, :, np.newaxis], widths_grid[:, :, np.newaxis]], axis=3)
        bbox_centers = np.reshape(bbox_centers, [-1, 2])
        bbox_sizes = np.reshape(bbox_sizes, [-1, 2])

        bbox_corners = np.concatenate(
            [bbox_centers - .5 * bbox_sizes, bbox_centers + .5 * bbox_sizes], 1)
        return bbox_corners

    @staticmethod
    def generate_anchors(feature_map_shape_list,
                         min_scale=0.2,
                         max_scale=0.95,
                         aspect_ratios=(1.0, 2.0, 1.0 / 2, 3.0, 1.0 / 3)):
        num_layers = len(feature_map_shape_list)
        origin_scales = np.linspace(
            min_scale, max_scale, num_layers).tolist() + [1.0]
        box_specs_list = []

        for layer, scale, scale_next in zip(range(num_layers),
                                            origin_scales[:-1],
                                            origin_scales[1:]):
            layer_box_specs = []
            if layer == 0:
                layer_box_specs.extend(
                    [(0.1, 1.0), (scale, 2.0), (scale, 0.5), ])
            else:
                for aspect_ratio in aspect_ratios:
                    layer_box_specs.append((scale, aspect_ratio))
                layer_box_specs.append((np.sqrt(scale * scale_next), 1.0))
            box_specs_list.append(layer_box_specs)

        scales_list = [[bs[0] for bs in box_specs]
                       for box_specs in box_specs_list]
        aspect_ratios_list = [[bs[1] for bs in box_specs]
                              for box_specs in box_specs_list]
        anchor_grid_list = []
        anchor_strides = [(1.0 / pair[0], 1.0 / pair[1])
                          for pair in feature_map_shape_list]
        anchor_offsets = [(0.5 * stride[0], 0.5 * stride[1])
                          for stride in anchor_strides]
        base_anchor_size = [1.0, 1.0]
        for grid_size, scales, aspect_ratios, stride, offset in \
                zip(feature_map_shape_list, scales_list, aspect_ratios_list, anchor_strides, anchor_offsets):
            anchor_grid_list.extend(ArmDecodeBoxOp.tile_anchors(
                grid_size[0],
                grid_size[1],
                scales,
                aspect_ratios,
                base_anchor_size,
                stride,
                offset
            ))
        anchors = np.stack(anchor_grid_list, axis=1)
        ymin, xmin, ymax, xmax = np.split(anchors, 4, axis=0)
        width = xmax - xmin
        height = ymax - ymin
        ycenter = ymin + height / 2.
        xcenter = xmin + width / 2.
        return np.squeeze(np.stack([ycenter, xcenter, height, width], axis=2), axis=0).astype(np.float32)

    @staticmethod
    def generate_anchors_for_resnet(fig_size,
                                    feat_size,
                                    steps=None,
                                    scales=None,
                                    aspect_ratios=[[2], [2, 3], [
                                        2, 3], [2, 3], [2], [2]],
                                    scale_xy=0.1,
                                    scale_wh=0.2):
        fig_size_w, fig_size_h = fig_size
        if steps is None:
            steps = [(int(fig_size_w / fs[0]), int(fig_size_h / fs[1]))
                     for fs in feat_size]
        if scales is None:
            scales = [(int(s * fig_size_w / 300), int(s * fig_size_h / 300))
                      for s in [21, 45, 99, 153, 207, 261, 315]]

        steps_w = [st[0] for st in steps]
        steps_h = [st[1] for st in steps]

        fkw = fig_size_w // np.array(steps_w)
        fkh = fig_size_h // np.array(steps_h)

        default_boxes = []
        # size of feature and number of feature
        for idx, sfeat in enumerate(feat_size):
            sfeat_w, sfeat_h = sfeat
            sk1 = scales[idx][0] / fig_size_w
            sk2 = scales[idx + 1][1] / fig_size_h
            sk3 = np.sqrt(sk1 * sk2)
            all_sizes = [(sk1, sk1), (sk3, sk3)]
            for alpha in aspect_ratios[idx]:
                w, h = sk1 * np.sqrt(alpha), sk1 / np.sqrt(alpha)
                all_sizes.append((w, h))
                all_sizes.append((h, w))
            for w, h in all_sizes:
                for i, j in itertools.product(range(sfeat_w), range(sfeat_h)):
                    cx, cy = (j + 0.5) / fkh[idx], (i + 0.5) / fkw[idx]
                    # default_boxes.append((cx, cy, w, h))
                    default_boxes.append([cy, cx, h, w])
        default_boxes = np.clip(default_boxes, 0, 1)
        return np.array(default_boxes, dtype=np.float32)

    @classmethod
    def num_in_ports(cls):
        return 2

    @staticmethod
    def convert_to_nested_list(src_list):
        assert len(
            src_list) % 2 == 0, 'The length of src_list is invalid in convert_to_nested_list of ArmDecodeBoxOp.'
        return [[src_list[i * 2], src_list[i * 2 + 1]] for i in range(len(src_list) // 2)]

    @classmethod
    def attributes(cls):
        return {'feature_map': {'type': AttrType.INTS},
                'image_width': {'type': AttrType.INT, 'default': 300},
                'image_height': {'type': AttrType.INT, 'default': 300},
                'max_box_num': {'type': AttrType.INT, 'default': 5000},
                'class_num': {'type': AttrType.INT, 'default': 90},
                'score_threshold': {'type': AttrType.FLOAT, 'default': 0.5},
                'variance': {'type': AttrType.FLOATS, 'default': []},
                'firstbox_scale': {'type': AttrType.FLOATS, 'default': []},
                'proposal_normalized': {'type': AttrType.BOOL, 'default': True},
                }

    def __init__(self, graph, attr_dict=None):
        super(ArmDecodeBoxOp, self).__init__(graph, attr_dict)
        self.update_attributes(ArmDecodeBoxOp, attr_dict)
        assert self.check_required(), 'ArmDecodeBoxOp is missing a required parameter.'

    def infer_shape(self):
        super(ArmDecodeBoxOp, self).infer_shape()
        inputs = self.get_input_tensors()
        inp_shapes = self.get_input_shapes()
        assert len(inputs) == 2 and len(
            inp_shapes) == 2, 'The length of input is invalid in ArmDecodeBoxOp.'
        inp1_shape = inp_shapes[0]
        inp2_shape = inp_shapes[1]
        anchors_shape = self.anchors.shape
        if not inp1_shape or not inp2_shape \
                or not anchors_shape \
                or any((shape is None for shape in inp1_shape)) \
                or any((shape is None for shape in inp2_shape)) \
                or any((shape is None for shape in anchors_shape)) \
                or len(inp1_shape) != 3 or len(inp2_shape) != 3 \
                or len(anchors_shape) != 2 \
                or inp1_shape[:2] != inp2_shape[:2] \
                or inp1_shape[1] != anchors_shape[0] \
                or inp2_shape[-1] != 4 \
                or anchors_shape[-1] != 4:
            ERROR('[Parser]: Invalid inputs shape of ArmDecodeBoxOp!')

        self.max_box_num = max(inputs[1].shape[1], 5000)
        batch_size = inputs[0].shape[0]
        out_tensor1 = np.random.ranf(
            size=(batch_size, self.max_box_num, 4)).astype(np.float32)
        out_tensor2 = np.random.ranf(
            size=(batch_size, self.max_box_num)).astype(np.int32)
        out_tensor3 = np.random.ranf(size=(batch_size, 1)).astype(np.int32)
        out_tensor4 = np.random.ranf(
            size=(batch_size, self.max_box_num)).astype(np.float32)
        out_tensor5 = np.random.ranf(
            size=(batch_size, self.max_box_num)).astype(np.int32)
        out_tensor_list = [out_tensor1, out_tensor2,
                           out_tensor3, out_tensor4, out_tensor5]
        self.set_out_tensor(out_tensor_list)

    def write_attrs(self, txt_file):
        ret = super(ArmDecodeBoxOp, self).write_attrs(txt_file)
        if ret:
            txt_file.write('image_width=%d\n' % self.image_width)
            txt_file.write('image_height=%d\n' % self.image_height)
            txt_file.write('max_box_num=%d\n' % self.max_box_num)
            txt_file.write('class_num=%d\n' % self.class_num)
            txt_file.write('score_threshold=%f\n' % self.score_threshold)
            txt_file.write('feature_map=[%s]\n' %
                           list_list_to_string(self.feature_map))
            txt_file.write('proposal_normalized=%s\n' % str(self.proposal_normalized).lower())
            if self.variance:
                txt_file.write('variance=[%s]\n' %
                               list_list_to_string(self.variance))
            if (self.xcenter is None or self.ycenter is None or self.ha is None or self.wa is None) \
                    and self.firstbox_scale:
                txt_file.write(
                    'firstbox_scale=[%s]\n' % list_list_to_string(self.firstbox_scale))
        return ret


class ArmDepthToSpaceOp(OpHasOneOutPort, ArmOp):
    @classmethod
    def attributes(cls):
        return {'blocksize': {'type': AttrType.INT, 'required': True},
                'mode': {'type': AttrType.STRING, 'default': 'DCR', 'options': ['DCR', 'CRD']}
                }

    def __init__(self, graph, attr_dict=None):
        super(ArmDepthToSpaceOp, self).__init__(graph, attr_dict)
        self.update_attributes(ArmDepthToSpaceOp, attr_dict)
        assert self.check_required(), 'ArmDepthToSpaceOp is missing a required parameter.'

    def infer_shape(self):
        super(ArmDepthToSpaceOp, self).infer_shape()
        inputs = self.get_input_tensors()
        n, h, w, c = inputs[0].shape
        if self.mode == 'DCR':
            reshape_dim = [n, h, w, self.blocksize, self.blocksize, c // self.blocksize ** 2]
            trans_perm = [0, 1, 3, 2, 4, 5]
        else:
            reshape_dim = [n, h, w, c // self.blocksize ** 2, self.blocksize, self.blocksize]
            trans_perm = [0, 1, 4, 2, 5, 3]
        inp = np.reshape(inputs[0], reshape_dim)
        out = np.transpose(inp, trans_perm)
        out_tensor = np.reshape(
            out, (n, h * self.blocksize, w * self.blocksize, c // self.blocksize ** 2))
        self.set_out_tensor(out_tensor)

    def write_attrs(self, txt_file):
        ret = super(ArmDepthToSpaceOp, self).write_attrs(txt_file)
        if ret:
            txt_file.write('mode=%s\n' % self.mode)
            txt_file.write('block_size_x=%d\n' % self.blocksize)
            txt_file.write('block_size_y=%d\n' % self.blocksize)
        return ret


class ArmDepthwiseConvOp(BaseActivationOp, BaseConvOp, ArmOp):
    @classmethod
    def cast_in_ports(cls):
        return {0: ['float32', 'float16', 'int8', 'uint8']}

    @classmethod
    def attributes(cls):
        return {'multiplier': {'type': AttrType.INT, 'default': 1}}

    @classmethod
    def perm_onnx_to_tf(cls):
        return [2, 3, 0, 1]

    @classmethod
    def perm_onnx_to_ir(cls):
        return [0, 2, 3, 1]

    @classmethod
    def perm_ir_to_tf(cls):
        return [1, 2, 0, 3]

    def __init__(self, graph, attr_dict=None):
        super(ArmDepthwiseConvOp, self).__init__(graph, attr_dict)
        self.update_attributes(ArmDepthwiseConvOp, attr_dict)
        assert self.check_required(), 'ArmDepthwiseConvOp is missing a required parameter.'

    def infer_shape(self):
        super(ArmDepthwiseConvOp, self).infer_shape()
        inputs = self.get_input_tensors()

        # inp = tf.pad(inputs[0], self.tf_pads) if self.auto_pad == 'NOTSET' else inputs[0]
        # out_tensor = tf.nn.depthwise_conv2d(inp,
        #                                     np.transpose(self.weights, axes=type(self).perm_ir_to_tf()),
        #                                     strides=[1] + self.strides + [1],
        #                                     padding='VALID' if self.auto_pad in ('NOTSET', 'VALID') else 'SAME',
        #                                     data_format=self.data_format,
        #                                     rate=self.dilations)
        # out_tensor = tf.nn.bias_add(out_tensor, self.biases, data_format=self.data_format).numpy()
        # out_tensor = self.cal_activation(out_tensor)

        out_shape = BaseConvOp.cal_out_shape(inputs[0].shape[1:-1],
                                             self.pads,
                                             self.strides,
                                             self.kernel_shape,
                                             self.auto_pad,
                                             dilations=self.dilations,
                                             data_format='NHWC')
        out_shape = [inputs[0].shape[0]] + out_shape + [self.num_output]
        out_tensor = np.random.ranf(size=out_shape).astype(inputs[0].dtype)

        self.set_out_tensor(out_tensor)

    def write_attrs(self, txt_file):
        ret = super(ArmDepthwiseConvOp, self).write_attrs(txt_file)
        if ret:
            txt_file.write('multiplier=%d\n' % self.multiplier)
        return ret


class ArmDeQuantizeOp(OpHasAxis, BaseQuantizeDequantizeOp, OpHasOneOutPort, ArmOp):
    @classmethod
    def attributes(cls):
        return {'from_dtype': {'type': AttrType.STRING,
                               'required': True,
                               'options': ['int8', 'uint8', 'int32', 'uint32']}
                }

    def __init__(self, graph, attr_dict=None):
        super(ArmDeQuantizeOp, self).__init__(graph, attr_dict)
        self.update_attributes(ArmDeQuantizeOp, attr_dict)
        assert self.check_required(), 'ArmDeQuantizeOp is missing a required parameter.'

    def infer_shape(self):
        super(ArmDeQuantizeOp, self).infer_shape()
        inputs = self.get_input_tensors()
        if self.axis is None:
            out_tensor = ((inputs[0].astype(np.int32) -
                           self.zero_point) * self.scale).astype(np.float32)
        else:
            expand_len = len(inputs[0].shape) - self.axis - 1
            scale = np.reshape(self.scale, list(
                self.scale.shape) + [1] * expand_len)
            zero_point = np.reshape(self.zero_point, list(
                self.zero_point.shape) + [1] * expand_len)

            out_tensor = ((inputs[0].astype(np.int32) -
                           zero_point) * scale).astype(np.float32)
        self.set_out_tensor(out_tensor)


class ArmDilationOp(OpHasPaddingStrides, OpHasWeights, OpHasOneOutPort, LayoutConcernedOp, ArmOp):
    @classmethod
    def attributes(cls):
        return {'dilations': {'default': [1, 1, 1, 1]}
                }

    @classmethod
    def cast_in_ports(cls):
        return {0: ['float32', 'float16']}

    def __init__(self, graph, attr_dict=None):
        super(ArmDilationOp, self).__init__(graph, attr_dict)
        self.update_attributes(ArmDilationOp, attr_dict)
        assert self.check_required(), 'ArmDilationOp is missing a required parameter.'

    def infer_shape(self):
        super(ArmDilationOp, self).infer_shape()
        inputs = self.get_input_tensors()
        inp = tf.pad(inputs[0], self.tf_pads) if self.auto_pad == 'NOTSET' else inputs[0]
        out_tensor = tf.nn.dilation2d(inp,
                                      np.transpose(np.reshape(self.weights, self.weights.shape[:3]), [1, 2, 0]),
                                      strides=[1] + self.strides + [1],
                                      padding='VALID',
                                      dilations=[1] + self.dilations + [1],
                                      data_format='NHWC').numpy()
        self.set_out_tensor(out_tensor)


class ArmDetectionOutputOp(OpHasMultipleOutPorts, ArmOp):
    @classmethod
    def num_in_ports(cls):
        return 3

    @classmethod
    def attributes(cls):
        return {'image_width': {'type': AttrType.INT, 'required': True},
                'image_height': {'type': AttrType.INT, 'required': True},
                'class_num': {'type': AttrType.INT, 'required': True},
                'score_threshold': {'type': AttrType.FLOAT, 'default': 0.7},
                'max_box_num': {'type': AttrType.INT, 'default': 5000},
                'anchor_mode': {'type': AttrType.STRING, 'default': None},
                'variance': {'type': AttrType.FLOATS, 'default': []},
                'bbox_xform_clip': {'type': AttrType.FLOAT, 'default': None},
                }

    def __init__(self, graph, attr_dict=None):
        super(ArmDetectionOutputOp, self).__init__(graph, attr_dict)
        self.update_attributes(ArmDetectionOutputOp, attr_dict)
        assert self.check_required(), 'ArmDetectionOutputOp is missing a required parameter.'

    def infer_shape(self):
        super(ArmDetectionOutputOp, self).infer_shape()
        inputs = self.get_input_tensors()
        batch_size, box_num = inputs[0].shape[:2]
        valid_max_box_num = int(box_num * self.class_num)
        if self.max_box_num > valid_max_box_num:
            self.max_box_num = valid_max_box_num
        out_tensor1 = np.random.ranf(
            size=(batch_size, self.max_box_num)).astype(np.float32)
        out_tensor2 = np.random.ranf(
            size=(batch_size, self.max_box_num, 4)).astype(np.float32)
        out_tensor3 = np.random.ranf(
            size=(batch_size, self.class_num)).astype(np.int32)
        out_tensor4 = np.random.ranf(
            size=(batch_size, self.class_num)).astype(np.int32)
        out_tensor5 = np.random.ranf(size=(batch_size, 1)).astype(np.int32)
        out_tensor_list = [out_tensor1, out_tensor2,
                           out_tensor3, out_tensor4, out_tensor5]
        self.set_out_tensor(out_tensor_list)

    def write_attrs(self, txt_file):
        ret = super(ArmDetectionOutputOp, self).write_attrs(txt_file)
        if ret:
            txt_file.write('image_width=%d\n' % self.image_width)
            txt_file.write('image_height=%d\n' % self.image_height)
            txt_file.write('score_threshold=%f\n' % self.score_threshold)
            if self.anchor_mode:
                txt_file.write('anchor_mode=%s\n' % self.anchor_mode)
            if self.variance:
                txt_file.write('variance=[%s]\n' %
                               list_list_to_string(self.variance))
            if self.bbox_xform_clip is not None:
                txt_file.write('bbox_xform_clip=%f\n' % self.bbox_xform_clip)
        return ret


class ArmDivOp(LayoutUnawareOp, OpHasOneOutPort, ArmOp):
    @classmethod
    def cast_in_ports(cls):
        return {0: ['float32', 'float16'], 1: ['float32', 'float16']}

    @classmethod
    def num_in_ports(cls):
        return 2

    def infer_shape(self):
        super(ArmDivOp, self).infer_shape()
        inputs = self.get_input_tensors()
        out_tensors = np.true_divide(*inputs)
        self.set_out_tensor(out_tensors)


class ArmDivModOp(LayoutUnawareOp, OpHasMultipleOutPorts, ArmOp):
    @classmethod
    def cast_in_ports(cls):
<<<<<<< HEAD
        return {0: ['int8', 'uint8', 'int32', 'uint32'], 1: ['int8', 'uint8', 'int32', 'uint32']}
=======
        return {0: ['int8', 'uint8', 'int16', 'uint16', 'int32', 'uint32'],
                1: ['int8', 'uint8', 'int16', 'uint16', 'int32', 'uint32']}
>>>>>>> 54459b15

    @classmethod
    def num_in_ports(cls):
        return 2

    @classmethod
    def attributes(cls):
        return {'mode': {'type': AttrType.STRING, 'default': 'floor', 'options': ['trunc', 'floor']}}

    def __init__(self, graph, attr_dict=None):
        super(ArmDivModOp, self).__init__(graph, attr_dict)
        self.update_attributes(ArmDivModOp, attr_dict)
        assert self.check_required(), 'ArmDivModOp is missing a required parameter.'

    def infer_shape(self):
        super(ArmDivModOp, self).infer_shape()
        inputs = self.get_input_tensors()
        assert len(inputs) == 2, 'Expects 2 inputs for ArmDivMod op (%s), but got %d' % (self.name, len(inputs))
<<<<<<< HEAD
        try:
            out0 = torch.div(torch.tensor(inputs[0]), torch.tensor(inputs[1]), rounding_mode=self.mode).numpy()
=======
        input_dtype = inputs[0].dtype
        try:
            out0 = torch.div(torch.tensor(inputs[0].astype(np.int64)), torch.tensor(inputs[1].astype(np.int64)),
                             rounding_mode=self.mode).numpy().astype(input_dtype)
>>>>>>> 54459b15
        except:
            in_consts = self.sorted_in_consts()
            if len(in_consts) == 2 \
                    or (len(in_consts) == 1 and in_consts[0][1] == 1):
                ERROR('[Parser]: Meets invalid second input of ArmDivMod Op (%s) in infer_shape!' % self.name)
                out0 = None
            else:
                WARN('[Parser]: The second input of ArmDivMod Op (%s) is replaced by ones in infer_shape!' % self.name)
                second_input = np.ones_like(inputs[1])
<<<<<<< HEAD
                out0 = torch.div(torch.tensor(inputs[0]), torch.tensor(second_input), rounding_mode=self.mode).numpy()
=======
                out0 = torch.div(torch.tensor(inputs[0].astype(np.int64)), torch.tensor(second_input.astype(np.int64)),
                                 rounding_mode=self.mode).numpy().astype(input_dtype)
>>>>>>> 54459b15
        out1 = (inputs[0] - out0 * inputs[1]) if out0 is not None else None
        self.set_out_tensor([out0, out1])

    def write_attrs(self, txt_file):
        ret = super(ArmDivModOp, self).write_attrs(txt_file)
        if ret:
            txt_file.write('mode=%s\n' % self.mode.upper())


class ArmEltwiseOp(LayoutUnawareOp, OpHasMethod, BaseActivationOp, ArmOp):
    FUNC_MAP = {'ADD': np.add,
                'SUB': np.subtract,
                'MUL': np.multiply,
                'MAX': np.maximum,
                'MIN': np.minimum,
                }

    @classmethod
    def cast_in_ports(cls):
        return {0: ['float32', 'float16', 'int8', 'uint8', 'int32'], 1: ['float32', 'float16', 'int8', 'uint8', 'int32']}

    @classmethod
    def num_in_ports(cls):
        return 2

    @classmethod
    def attributes(cls):
        return {'method': {'options': ['ADD', 'SUB', 'MUL', 'MAX', 'MIN']}}

    def __init__(self, graph, attr_dict=None):
        super(ArmEltwiseOp, self).__init__(graph, attr_dict)
        self.update_attributes(ArmEltwiseOp, attr_dict)
        assert self.check_required(), 'ArmEltwiseOp is missing a required parameter.'

    def infer_shape(self):
        super(ArmEltwiseOp, self).infer_shape()
        inputs = self.get_input_tensors()
        if len(inputs) != 2 \
                or any([inp is None for inp in inputs]) is None:
            ERROR(
                '[Parser]: Meets invalid inputs of Eltwise Op(%s) in infer_shape!' % self.name)
        if list(inputs[0].shape) != list(inputs[1].shape):
            ERROR('[Parser]: Shapes of two inputs of Eltwise Op(%s) should be equal in infer_shape!' % self.name)
        eltwise_func = ArmEltwiseOp.FUNC_MAP[self.method]
        out_tensor = eltwise_func(*inputs)
        out_tensor = self.cal_activation(out_tensor)
        self.set_out_tensor(out_tensor)


class ArmEmbeddingLookupSparseOp(OpHasOneOutPort, ArmOp):
    @classmethod
    def num_in_ports(cls):
        return 4

    @classmethod
    def cast_in_ports(cls):
        return {1: 'int32', 2: 'int32', 3: ['float32', 'float16']}

    @classmethod
    def attributes(cls):
        return {'combiner': {'type': AttrType.STRING, 'default': 'MEAN', 'options': ['MEAN', 'SQRTN', 'SUM']},
                'max_norm': {'type': AttrType.FLOAT, 'default': 'NONE'}
                }

    def __init__(self, graph, attr_dict=None):
        super(ArmEmbeddingLookupSparseOp, self).__init__(graph, attr_dict)
        self.update_attributes(ArmEmbeddingLookupSparseOp, attr_dict)
        assert self.check_required(), 'ArmEmbeddingLookupSparseOp is missing a required parameter.'

    def infer_shape(self):
        super(ArmEmbeddingLookupSparseOp, self).infer_shape()
        inputs = self.get_input_tensors()
        data, ids, values, weights = inputs[:4]
        ids = np.expand_dims(ids, -1)
        sp_ids = tf.sparse.SparseTensor(ids, values, [ids.shape[-1]])
        sp_weights = tf.sparse.SparseTensor(ids, weights, [ids.shape[-1]])
        out_tensor = tf.nn.embedding_lookup_sparse(data,
                                                   sp_ids,
                                                   sp_weights,
                                                   combiner=self.combiner.lower(),
                                                   max_norm=None if self.max_norm == 'NONE' else float(self.max_norm)).numpy()
        self.set_out_tensor(out_tensor)

    def write_attrs(self, txt_file):
        ret = super(ArmEmbeddingLookupSparseOp, self).write_attrs(txt_file)
        if ret:
            txt_file.write('combiner=%s\n' % self.combiner.upper())
            txt_file.write('max_norm=%s\n' % str(self.max_norm))
        return ret


class ArmErfOp(LayoutUnawareOp, OpHasOneOutPort, ArmOp):
    @classmethod
    def cast_in_ports(cls):
        return {0: ['float32', 'float16']}

    def infer_shape(self):
        super(ArmErfOp, self).infer_shape()
        inputs = self.get_input_tensors()
        out_tensor = torch.erf(torch.from_numpy(inputs[0])).numpy()
        self.set_out_tensor(out_tensor)


class ArmErosionOp(OpHasPaddingStrides, OpHasWeights, OpHasOneOutPort, ArmOp):
    @classmethod
    def attributes(cls):
        return {'dilations': {'default': [1, 1, 1, 1]},
                }

    @classmethod
    def cast_in_ports(cls):
        return {0: ['float32', 'float16']}

    def __init__(self, graph, attr_dict=None):
        super(ArmErosionOp, self).__init__(graph, attr_dict)
        self.update_attributes(ArmErosionOp, attr_dict)
        assert self.check_required(), 'ArmErosionOp is missing a required parameter.'

    def infer_shape(self):
        super(ArmErosionOp, self).infer_shape()
        inputs = self.get_input_tensors()
        inp = tf.pad(inputs[0], self.tf_pads) if self.auto_pad == 'NOTSET' else inputs[0]

        out_tensor = tf.compat.v1.nn.erosion2d(inp,
                                               np.transpose(np.reshape(
                                                   self.weights, self.weights.shape[:3]), [1, 2, 0]),
                                               strides=[1] + self.strides + [1],
                                               rates=[1] + self.dilations + [1],
                                               padding='VALID').numpy()

        self.set_out_tensor(out_tensor)


class ArmExpOp(LayoutUnawareOp, OpHasOneOutPort, ArmOp):
    @classmethod
    def cast_in_ports(cls):
        return {0: ['float32', 'float16']}

    def infer_shape(self):
        super(ArmExpOp, self).infer_shape()
        inputs = self.get_input_tensors()
        out_tensor = np.exp(inputs[0])
        self.set_out_tensor(out_tensor)


class ArmFakeQuantWithMinMaxVarsOp(LayoutUnawareOp, OpHasOneOutPort, ArmOp):
    @classmethod
    def attributes(cls):
        return {'num_bits': {'type': AttrType.INT, 'default': 8},
                'narrow_range': {'type': AttrType.INT, 'default': 0},
                'min_val': {'type': AttrType.FLOAT, 'required': True},
                'max_val': {'type': AttrType.FLOAT, 'required': True},
                }

    def __init__(self, graph, attr_dict=None):
        super(ArmFakeQuantWithMinMaxVarsOp, self).__init__(graph, attr_dict)
        self.update_attributes(ArmFakeQuantWithMinMaxVarsOp, attr_dict)
        assert self.check_required(), 'ArmFakeQuantWithMinMaxVarsOp is missing a required parameter.'

    def infer_shape(self):
        super(ArmFakeQuantWithMinMaxVarsOp, self).infer_shape()
        inputs = self.get_input_tensors()
        quant_min = 1 if bool(self.narrow_range) else 0
        quant_max = 2 ** self.num_bits - 1
        from .tf_ops.array_ops import TfFakeQuantWithMinMaxVarsOp
        nudged_min, nudged_max, nudged_scale \
            = TfFakeQuantWithMinMaxVarsOp.nudge(self.min_val, self.max_val, quant_min, quant_max)
        out_tensor = TfFakeQuantWithMinMaxVarsOp.cal_output(
            inputs[0], nudged_min, nudged_max, nudged_scale)
        self.set_out_tensor(out_tensor)

    def write_attrs(self, txt_file):
        ret = super(ArmFakeQuantWithMinMaxVarsOp, self).write_attrs(txt_file)
        if ret:
            txt_file.write('num_bits=%d\n' % int(self.num_bits))
            txt_file.write('narrow_range=%s\n' %
                           str(bool(self.narrow_range)).lower())
            txt_file.write('min=%f\n' % float(self.min_val))
            txt_file.write('max=%f\n' % float(self.max_val))
        return ret


class ArmFilterOp(OpHasAxis, OpHasMultipleOutPorts, ArmOp):
    @classmethod
    def cast_in_ports(cls):
        return {-1: 'uint8', None: ['float32', 'float16']}

    @classmethod
    def num_in_ports(cls):
        return -1

    @classmethod
    def attributes(cls):
        return {'axis': {'default': 0},
                'num': {'type': AttrType.INT, 'required': False}
                }

    def __init__(self, graph, attr_dict=None):
        super(ArmFilterOp, self).__init__(graph, attr_dict)
        self.update_attributes(ArmFilterOp, attr_dict)
        assert self.check_required(), 'ArmFilterOp is missing a required parameter.'

    def infer_shape(self):
        super(ArmFilterOp, self).infer_shape()
        inputs = self.get_input_tensors()
        self.num = len(inputs) - 1
        mask = inputs[-1].astype(bool)
        out_tensors = [np.zeros_like(inp) for inp in inputs[:-1]]
        for i, ot in enumerate(inputs[:-1]):
            true_indices = np.where(mask)[0]
            out_tensors[i][mask] = np.take(ot, true_indices, axis=0)
        valid_num = np.array(int(np.sum(mask)), np.int32)
        out_tensors.append(valid_num)
        self.set_out_tensor(out_tensors)

    def write_attrs(self, txt_file):
        ret = super(ArmFilterOp, self).write_attrs(txt_file)
        if ret:
            txt_file.write('num=%d\n' % self.num)
        return ret


class ArmFilterBoxesOp(OpHasMultipleOutPorts, ArmOp):
    @classmethod
    def cast_in_ports(cls):
        return {0: ['float32', 'float16'], 1: ['float32', 'float16'], 2: 'int32', 3: 'int32', 4: 'int32'}

    @classmethod
    def num_in_ports(cls):
        return 5

    @classmethod
    def attributes(cls):
        return {'min_size': {'type': AttrType.FLOATS, 'required': True, 'default': []},
                'maxnum': {'type': AttrType.INT, 'default': 5000},
                'score_threshold': {'type': AttrType.FLOAT, 'default': -float('inf')}, }

    def __init__(self, graph, attr_dict=None):
        super(ArmFilterBoxesOp, self).__init__(graph, attr_dict)
        self.update_attributes(ArmFilterBoxesOp, attr_dict)
        assert self.check_required(), 'ArmFilterBoxesOp is missing a required parameter.'

    def infer_shape(self):
        super(ArmFilterBoxesOp, self).infer_shape()
        inputs = self.get_input_tensors()
        # input/output: boxes, scores, box_num_perClass, label_perclass, total_class_num
        boxes_shape = inputs[0].shape
        assert len(boxes_shape) == 3 and boxes_shape[-1] == 4, \
            'Meets invalid shape(%s) of first input(boxes)!' % str(boxes_shape)
        batch_size, box_num = boxes_shape[:2]
        class_num = inputs[2].shape[1]
        if self.maxnum > box_num:
            self.maxnum = box_num
        out_tensor1 = np.random.ranf(
            size=(batch_size, self.maxnum, 4)).astype(np.float32)  # boxes
        out_tensor2 = np.random.ranf(
            size=(batch_size, self.maxnum)).astype(np.float32)  # scores
        out_tensor3 = np.random.ranf(
            size=(batch_size, class_num)).astype(np.int32)  # box_num_perClass
        out_tensor4 = np.random.ranf(
            size=(batch_size, class_num)).astype(np.int32)  # label_perclass
        out_tensor5 = np.random.ranf(size=(batch_size, 1)).astype(np.int32)  # total_class_num
        out_tensor_list = [out_tensor1, out_tensor2,
                           out_tensor3, out_tensor4, out_tensor5]
        self.set_out_tensor(out_tensor_list)

    def write_attrs(self, txt_file):
        ret = super(ArmFilterBoxesOp, self).write_attrs(txt_file)
        if ret:
            txt_file.write('score_threshold=%f\n' % self.score_threshold)
            txt_file.write('min_size=[%s]\n' % num_list_to_string(self.min_size))
            txt_file.write('maxnum=%d\n' % self.maxnum)
        return ret


class ArmFloorOp(LayoutUnawareOp, OpHasOneOutPort, ArmOp):
    @classmethod
    def cast_in_ports(cls):
        return {0: ['float32', 'float16']}

    def __init__(self, graph, attr_dict=None):
        super(ArmFloorOp, self).__init__(graph, attr_dict)
        self.update_attributes(ArmFloorOp, attr_dict)
        assert self.check_required(), 'ArmFloorOp is missing a required parameter.'

    def infer_shape(self):
        super(ArmFloorOp, self).infer_shape()
        inputs = self.get_input_tensors()
        out_tensor = np.floor(inputs[0])
        self.set_out_tensor(out_tensor)


class ArmTruncOp(LayoutUnawareOp, OpHasOneOutPort, ArmOp):
    @classmethod
    def cast_in_ports(cls):
        return {0: ['float32', 'float16']}

    def __init__(self, graph, attr_dict=None):
        super(ArmTruncOp, self).__init__(graph, attr_dict)
        self.update_attributes(ArmTruncOp, attr_dict)
        assert self.check_required(), 'ArmTruncOp is missing a required parameter.'

    def infer_shape(self):
        super(ArmTruncOp, self).infer_shape()
        inputs = self.get_input_tensors()
        torch_input = torch.from_numpy(inputs[0])
        out_tensor = torch.trunc(torch_input).numpy()
        self.set_out_tensor(out_tensor)


class ArmFractionalPoolOp(OpHasMethod, OpHasMultipleOutPorts, ArmOp):
    @classmethod
    def attributes(cls):
        return {'method': {'options': ['AVG', 'MAX'], 'required': True},
                'pooling_ratio': {'type': AttrType.FLOATS, 'required': True},
                'pseudo': {'type': AttrType.BOOL, 'default': False},
                'overlap': {'type': AttrType.BOOL, 'default': False},
                'seed': {'type': AttrType.INT, 'default': 0}
                }

    @classmethod
    def cast_in_ports(cls):
        return {0: ['float32', 'float16']}

    def __init__(self, graph, attr_dict=None):
        super(ArmFractionalPoolOp, self).__init__(graph, attr_dict)
        self.update_attributes(ArmFractionalPoolOp, attr_dict)
        assert self.check_required(), 'ArmFractionalPoolOp is missing a required parameter.'

    def infer_shape(self):
        super(ArmFractionalPoolOp, self).infer_shape()
        inputs = self.get_input_tensors()
        out_tuple = tf.nn.fractional_avg_pool(
            inputs[0],
            self.pooling_ratio,
            pseudo_random=self.pseudo,
            overlapping=self.overlap,
            seed=self.seed
        )
        out_tensors = [t.numpy() if i == 0 else t.numpy().astype(np.int32) for i, t in enumerate(out_tuple)]
        self.set_out_tensor(out_tensors)

    def write_attrs(self, txt_file):
        ret = super(ArmFractionalPoolOp, self).write_attrs(txt_file)
        if ret:
            txt_file.write('pseudo=%s\n' % str(self.pseudo).lower())
            txt_file.write('overlap=%s\n' % str(self.overlap).lower())
            txt_file.write('seed=%d\n' % int(self.seed))
        return ret


class ArmFullyConnectedOp(BaseActivationOp, BaseLinearOp, ArmOp):
    @classmethod
    def cast_in_ports(cls):
        return {0: ['float32', 'float16', 'int8', 'uint8']}

    @classmethod
    def perm_onnx_to_ir(cls):
        return [0, 1]

    @classmethod
    def perm_onnx_to_tf(cls):
        return [1, 0]

    @classmethod
    def perm_ir_to_tf(cls):
        return [1, 0]

    def infer_shape(self):
        super(ArmFullyConnectedOp, self).infer_shape()
        inputs = self.get_input_tensors()
        assert len(
            inputs[0].shape) == 2, 'The shape of input is invalid in ArmFullyConnectedOp.'

        if np.issubdtype(inputs[0].dtype, np.integer):
            inp = inputs[0].astype(np.float32)
        else:
            inp = inputs[0]
        out_tensor = (tf.matmul(inp,
                                np.transpose(self.weights, axes=type(
                                    self).perm_onnx_to_tf())
                                ) + self.biases).numpy()
        out_tensor = self.cal_activation(out_tensor).astype(inputs[0].dtype)
        self.set_out_tensor(out_tensor)


class ArmGatherOp(OpHasAxis, OpHasOneOutPort, ArmOp):
    @classmethod
    def num_in_ports(cls):
        return 2

    @classmethod
    def cast_in_ports(cls):
        return {1: 'int32'}

    @classmethod
    def attributes(cls):
        return {'batch_dims': {'type': AttrType.INT, 'default': 0}}

    def __init__(self, graph, attr_dict=None):
        super(ArmGatherOp, self).__init__(graph, attr_dict)
        self.update_attributes(ArmGatherOp, attr_dict)
        assert self.check_required(), 'ArmGatherOp is missing a required parameter.'

    def infer_shape(self):
        super(ArmGatherOp, self).infer_shape()
        inputs = self.get_input_tensors()
        indices = inputs[1].tolist()
        ref_shape = inputs[0].shape
        indices = np.array(indices, np.int64)
        negative_axes = indices < 0
        if np.any(negative_axes):
            len_shape = ref_shape[self.axis]
            indices[negative_axes] += len_shape
        indices = indices.tolist()
        out_tensor = tf.gather(inputs[0],
                               indices,
                               axis=self.axis,
                               batch_dims=self.batch_dims).numpy()
        self.set_out_tensor(out_tensor)

    def write_attrs(self, txt_file):
        ret = super(ArmGatherOp, self).write_attrs(txt_file)
        if ret:
            txt_file.write('batch_dims=%d\n' % self.batch_dims)
        return ret


class ArmGatherElementsOp(OpHasAxis, OpHasOneOutPort, ArmOp):
    @classmethod
    def num_in_ports(cls):
        return 2

    @classmethod
    def cast_in_ports(cls):
        return {1: 'int32'}

    @classmethod
    def attributes(cls):
        return {'axis': {'default': 0},
                }

    def __init__(self, graph, attr_dict=None):
        super(ArmGatherElementsOp, self).__init__(graph, attr_dict)
        self.update_attributes(ArmGatherElementsOp, attr_dict)
        assert self.check_required(), 'ArmGatherElementsOp is missing a required parameter.'

    def infer_shape(self):
        super(ArmGatherElementsOp, self).infer_shape()
        inputs = self.get_input_tensors()
        indices = inputs[1]
        from .onnx_ops.array_ops import GatherElementsOp
        indices = GatherElementsOp.make_indices_non_negative(
            indices, inputs[0].shape[self.axis])
        torch_input = torch.from_numpy(inputs[0])
        torch_indices = torch.from_numpy(np.array(indices, np.int64))
        out_tensor = torch.gather(torch_input, self.axis, torch_indices)
        out_tensor = out_tensor.numpy()
        self.set_out_tensor(out_tensor)


class ArmGatherNDOp(OpHasOneOutPort, ArmOp):
    @staticmethod
    def slice_indexing(indices, data, batch_dim, dtype):
        gather_index = tuple(indices)
        try:
            ret = data[(batch_dim,) + gather_index]
        except:
            ret = np.zeros_like(data[batch_dim, 0], dtype)
        return ret

    @classmethod
    def cast_in_ports(cls):
        return {1: 'int32'}

    @classmethod
    def num_in_ports(cls):
        return 2

    @classmethod
    def attributes(cls):
        return {'batch_dims': {'type': AttrType.INT, 'default': 0}}

    def __init__(self, graph, attr_dict=None):
        super(ArmGatherNDOp, self).__init__(graph, attr_dict)
        self.update_attributes(ArmGatherNDOp, attr_dict)
        assert self.check_required(), 'ArmGatherNDOp is missing a required parameter.'

    def infer_shape(self):
        super(ArmGatherNDOp, self).infer_shape()
        inputs = self.get_input_tensors()

        in_rank = len(inputs[0].shape)
        assert inputs[1].shape[-1] <= in_rank, 'The shape of the input is invalid in ArmGatherNDOp.'
        batch_dims_shape = []
        batch_dims_size = 1
        for i in range(self.batch_dims):
            batch_dims_shape.append(inputs[1].shape[i])
            batch_dims_size *= inputs[1].shape[i]
        output_shape = batch_dims_shape + list(inputs[1].shape)[self.batch_dims:-1] if (inputs[1].shape[-1] == in_rank - self.batch_dims) \
            else batch_dims_shape + list(inputs[1].shape)[self.batch_dims:-1] + list(inputs[0].shape)[self.batch_dims + inputs[1].shape[-1]:]

        out_data = []
        reshaped_indices = inputs[1].reshape(
            batch_dims_size, -1, inputs[1].shape[-1])
        reshaped_data = inputs[0].reshape(
            (batch_dims_size,) + inputs[0].shape[self.batch_dims:])
        for batch_dim in range(reshaped_indices.shape[0]):
            cur_reshaped_indices = reshaped_indices[batch_dim]
            func = partial(ArmGatherNDOp.slice_indexing,
                           data=reshaped_data,
                           batch_dim=batch_dim,
                           dtype=inputs[0].dtype)
            with mp.Pool(mp.cpu_count()) as pool:
                meta_out_data = pool.map(func, cur_reshaped_indices)
            out_data.extend(meta_out_data)
        out_tensor = np.asarray(
            out_data, dtype=inputs[0].dtype).reshape(output_shape)
        self.set_out_tensor(out_tensor)

    def write_attrs(self, txt_file):
        ret = super(ArmGatherNDOp, self).write_attrs(txt_file)
        if ret:
            txt_file.write('batch_dims=%d\n' % self.batch_dims)
        return ret


class ArmGemmOp(OpHasOneOutPort, ArmOp):
    @classmethod
    def cast_in_ports(cls):
        return {0: ['float32', 'float16', 'int8', 'uint8'], 1: ['float32', 'float16', 'int8', 'uint8'], 2: ['float32', 'float16', 'int32']}

    @classmethod
    def num_in_ports(cls):
        return 3

    @classmethod
    def attributes(cls):
        return {'alpha': {'type': AttrType.FLOAT, 'default': 1.0},
                'beta': {'type': AttrType.FLOAT, 'default': 1.0},
                'trans_a': {'type': AttrType.INT, 'default': 0},
                'trans_b': {'type': AttrType.INT, 'default': 0}
                }

    def __init__(self, graph, attr_dict=None):
        super(ArmGemmOp, self).__init__(graph, attr_dict)
        self.update_attributes(ArmGemmOp, attr_dict)
        assert self.check_required(), 'ArmGemmOp is missing a required parameter.'

    def infer_shape(self):
        super(ArmGemmOp, self).infer_shape()
        inputs = self.get_input_tensors()
        A = inputs[0] if not bool(self.trans_a) else np.transpose(inputs[0])
        B = inputs[1] if not bool(self.trans_b) else np.transpose(inputs[1])
        # alpha * A' * B' + beta * C
        C = inputs[2]
        out_tensor = self.alpha * np.matmul(A, B) + self.beta * C
        self.set_out_tensor(out_tensor)

    def write_attrs(self, txt_file):
        ret = super(ArmGemmOp, self).write_attrs(txt_file)
        if ret:
            txt_file.write('trans_a=%s\n' % str(bool(self.trans_a)).lower())
            txt_file.write('trans_b=%s\n' % str(bool(self.trans_b)).lower())
            txt_file.write('alpha=%f\n' % self.alpha)
            txt_file.write('beta=%f\n' % self.beta)
        return ret


class ArmGenerateProposalsOp(LayoutConcernedOp, OpHasWeights, OpHasMultipleOutPorts, ArmOp):
    @classmethod
    def num_in_ports(cls):
        return 3

    @classmethod
    def attributes(cls):
        return {'pre_nms_topn': {'type': AttrType.INT, 'default': 6000},
                'post_nms_topn': {'type': AttrType.INT, 'default': 300},
                'min_size': {'type': AttrType.INT, 'default': 16},
                'iou_threshold': {'type': AttrType.FLOAT, 'default': 0.7},
                'image_width': {'type': AttrType.INT, 'default': 600},
                'image_height': {'type': AttrType.INT, 'default': 600},
                }

    def __init__(self, graph, attr_dict=None):
        super(ArmGenerateProposalsOp, self).__init__(graph, attr_dict)
        self.update_attributes(ArmGenerateProposalsOp, attr_dict)
        assert self.check_required(), 'ArmGenerateProposalsOp is missing a required parameter.'

    def infer_shape(self):
        super(ArmGenerateProposalsOp, self).infer_shape()
        inputs = self.get_input_tensors()
        batch_size = inputs[0].shape[0]
        scores = np.random.ranf(
            (batch_size, self.post_nms_topn)).astype(np.float32)
        boxes = np.random.ranf(
            (batch_size, self.post_nms_topn, 4)).astype(np.float32)
        indices = np.random.ranf(
            (batch_size, self.post_nms_topn, 1)).astype(np.float32)
        box_num = np.random.ranf((batch_size, 1)).astype(np.float32)
        self.set_out_tensor([scores, boxes, indices, box_num])

    def write_attrs(self, txt_file):
        ret = super(ArmGenerateProposalsOp, self).write_attrs(txt_file)
        if ret:
            txt_file.write('pre_nms_topn=%d\n' % self.pre_nms_topn)
            txt_file.write('post_nms_topn=%d\n' % self.post_nms_topn)
            txt_file.write('min_size=%d\n' % self.min_size)
            txt_file.write('iou_threshold=%f\n' % self.iou_threshold)
            txt_file.write('image_width=%d\n' % self.image_width)
            txt_file.write('image_height=%d\n' % self.image_height)
        return ret


class ArmGridSampleOp(LayoutConcernedOp, OpHasMethod, OpHasOneOutPort, ArmOp):
    @classmethod
    def cast_in_ports(cls):
        return {0: ['float32', 'float16'], 1: ['float32', 'float16']}

    @classmethod
    def num_in_ports(cls):
        return 2

    @classmethod
    def attributes(cls):
        return {'align_corners': {'type': AttrType.INT, 'default': 0, 'options': [0, 1]},
                'method': {'type': AttrType.STRING, 'default': 'BILINEAR', 'options': ['BILINEAR', 'NEAREST', 'CUBIC', 'LINEAR']},
                'padding_mode': {'type': AttrType.STRING, 'default': 'zeros', 'options': ['zeros', 'border', 'reflection']}
                }

    def __init__(self, graph, attr_dict=None):
        super(ArmGridSampleOp, self).__init__(graph, attr_dict)
        self.update_attributes(ArmGridSampleOp, attr_dict)
        assert self.check_required(), 'ArmGridSampleOp is missing a required parameter.'

    def infer_shape(self):
        super(ArmGridSampleOp, self).infer_shape()
        inputs = self.get_input_tensors()

        # # Below is for 4d input only
        # inp = np.transpose(inputs[0], (0, 3, 1, 2))
        # out_tensor = torch.nn.functional.grid_sample(torch.from_numpy(inp),
        #                                              torch.from_numpy(
        #                                                  inputs[1]),
        #                                              mode=self.method.lower(),
        #                                              padding_mode=self.padding_mode,
        #                                              align_corners=bool(self.align_corners)).numpy()
        # out_tensor = np.transpose(out_tensor, (0, 2, 3, 1))
        spatial_output_shape = list(inputs[1].shape[1:-1])
        output_shape = [inputs[0].shape[0]] + spatial_output_shape + [inputs[0].shape[-1]]
        out_tensor = np.random.ranf(output_shape).astype(inputs[0].dtype)
        self.set_out_tensor(out_tensor)

    def write_attrs(self, txt_file):
        ret = super(ArmGridSampleOp, self).write_attrs(txt_file)
        if ret:
            txt_file.write('padding_mode=%s\n' % self.padding_mode.upper())
            txt_file.write('align_corners=%s\n' %
                           str(bool(self.align_corners)).lower())
        return ret


class ArmGroupNormOp(OpHasAxis, OpHasBiases, OpHasWeights, OpHasOneOutPort, ArmOp):
    @classmethod
    def cast_in_ports(cls):
        return {0: ['float32', 'float16']}

    @classmethod
    def attributes(cls):
        return {'epsilon': {'type': AttrType.FLOAT, 'required': True, 'default': 1e-5},
                'group': {'type': AttrType.INT, 'required': True},
                }

    def __init__(self, graph, attr_dict=None):
        super(ArmGroupNormOp, self).__init__(graph, attr_dict)
        self.update_attributes(ArmGroupNormOp, attr_dict)
        assert self.check_required(), 'ArmGroupNormOp is missing a required parameter.'

    def infer_shape(self):
        super(ArmGroupNormOp, self).infer_shape()
        inputs = self.get_input_tensors()
        src_perm = [i for i in range(len(inputs[0].shape)) if i != self.axis]
        src_perm.insert(1, self.axis)
        inp = np.transpose(inputs[0], src_perm)
        m = torch.nn.GroupNorm(self.group, inp.shape[1], self.epsilon)
        normalized = m(torch.from_numpy(inp)).detach().numpy()
        weight_bias_shape = [-1 if i ==
                             1 else 1 for i in range(len(inputs[0].shape))]
        weights = np.reshape(self.weights, weight_bias_shape)
        biases = np.reshape(self.biases, weight_bias_shape)
        normalized = (normalized * weights + biases).astype(inputs[0].dtype)
        out_tensor = np.transpose(normalized, Op.cal_inverse_perm(src_perm))
        self.set_out_tensor(out_tensor)

    def write_attrs(self, txt_file):
        ret = super(ArmGroupNormOp, self).write_attrs(txt_file)
        if ret:
            txt_file.write('group=%d\n' % self.group)
            txt_file.write('epsilon=%1.12f\n' % self.epsilon)
        return ret


class ArmGRUv1Op(BaseRnnOp, OpHasBiases, OpHasWeights, ArmOp):
    @classmethod
    def cast_in_ports(cls):
        return {0: ['float32', 'float16'], 1: ['float32', 'float16']}

    @classmethod
    def num_in_ports(cls):
        return 2

    @classmethod
    def attributes(cls):
        return {'method': {'default': 'Y', 'options': ['Y', 'H', 'YH']},
                'threshold': {'type': AttrType.FLOAT, 'default': None},
                'activation_alpha': {'type': AttrType.FLOATS, 'default': []},
                'activation_beta': {'type': AttrType.FLOATS, 'default': []}
                }

    def __init__(self, graph, attr_dict=None):
        super(ArmGRUv1Op, self).__init__(graph, attr_dict)
        self.update_attributes(ArmGRUv1Op, attr_dict)
        assert self.check_required(), 'ArmGRUv1Op is missing a required parameter.'

    def infer_shape(self):
        super(ArmGRUv1Op, self).infer_shape()
        inputs = self.get_input_tensors()
        input_shape = list(inputs[0].shape)
        seq_out_shape = input_shape[0:-1] + [self.hidden_size]
        state_out_shape = [input_shape[0], self.hidden_size]
        seq_out_tensor = get_random_array(seq_out_shape, 'float32')
        state_out_tensor = get_random_array(state_out_shape, 'float32')
        out_tensor_list = [seq_out_tensor, state_out_tensor] \
            if self.method == 'YH' \
            else ([seq_out_tensor] if self.method == 'Y' else [state_out_tensor])
        self.set_out_tensor(out_tensor_list)

    def write_attrs(self, txt_file):
        ret = super(ArmGRUv1Op, self).write_attrs(txt_file)
        if ret:
            if self.method == 'Y':
                out_sequence = 'H'
            elif self.method == 'H':
                out_sequence = 'Hn'
            else:
                out_sequence = 'H,Hn'
            txt_file.write('out_sequence=[%s]\n' % out_sequence)
            if self.threshold is not None:
                txt_file.write('threshold=%.12f\n' % self.threshold)
            if self.activation_alpha:
                txt_file.write('activation_alpha=[%s]\n' % num_list_to_string(
                    self.activation_alpha))
            if self.activation_beta:
                txt_file.write('activation_beta=[%s]\n' % num_list_to_string(
                    self.activation_beta))
        return ret


class ArmGRUv3Op(BaseRnnOp, OpHasBiases, OpHasWeights, ArmOp):
    @classmethod
    def cast_in_ports(cls):
        return {0: ['float32', 'float16'], 1: ['float32', 'float16']}

    @classmethod
    def num_in_ports(cls):
        return 2

    @classmethod
    def attributes(cls):
        return {'method': {'default': 'Y', 'options': ['Y', 'H', 'YH']},
                'threshold': {'type': AttrType.FLOAT, 'default': None},
                'activation_alpha': {'type': AttrType.FLOATS, 'default': []},
                'activation_beta': {'type': AttrType.FLOATS, 'default': []}
                }

    def __init__(self, graph, attr_dict=None):
        super(ArmGRUv3Op, self).__init__(graph, attr_dict)
        self.update_attributes(ArmGRUv3Op, attr_dict)
        assert self.check_required(), 'ArmGRUv3Op is missing a required parameter.'

    def infer_shape(self):
        super(ArmGRUv3Op, self).infer_shape()
        inputs = self.get_input_tensors()
        input_shape = list(inputs[0].shape)
        seq_out_shape = input_shape[0:-1] + [self.hidden_size]
        state_out_shape = [input_shape[0], self.hidden_size]
        seq_out_tensor = get_random_array(seq_out_shape, 'float32')
        state_out_tensor = get_random_array(state_out_shape, 'float32')
        out_tensor_list = [seq_out_tensor, state_out_tensor] \
            if self.method == 'YH' \
            else ([seq_out_tensor] if self.method == 'Y' else [state_out_tensor])
        self.set_out_tensor(out_tensor_list)

    def write_attrs(self, txt_file):
        ret = super(ArmGRUv3Op, self).write_attrs(txt_file)
        if ret:
            if self.method == 'Y':
                out_sequence = 'H'
            elif self.method == 'H':
                out_sequence = 'Hn'
            else:
                out_sequence = 'H,Hn'
            txt_file.write('out_sequence=[%s]\n' % out_sequence)
            if self.threshold is not None:
                txt_file.write('threshold=%.12f\n' % self.threshold)
            if self.activation_alpha:
                txt_file.write('activation_alpha=[%s]\n' % num_list_to_string(
                    self.activation_alpha))
            if self.activation_beta:
                txt_file.write('activation_beta=[%s]\n' % num_list_to_string(
                    self.activation_beta))
        return ret


class ArmInputOp(OpHasOneOutPort, InputLikeOp, ArmOp):
    @classmethod
    def num_in_ports(cls):
        return 0

    def infer_shape(self, input_tensor=None):
        super(ArmInputOp, self).infer_shape()
        assert input_tensor is not None, 'input tensor is empty in ArmInputOp.'
        out_tensor = input_tensor.copy()
        self.set_out_tensor(out_tensor)


class ArmInstanceNormOp(OpHasBiases, OpHasWeights, OpHasOneOutPort, ArmOp):
    @classmethod
    def cast_in_ports(cls):
        return {0: ['float32', 'float16']}

    @classmethod
    def attributes(cls):
        return {'non_channel_axes': {'type': AttrType.INTS, 'default': None},
                'epsilon': {'type': AttrType.FLOAT, 'default': 1e-5},
                'eps_scale': {'type': AttrType.FLOAT, 'default': None},
                'eps_zp': {'type': AttrType.FLOAT, 'default': None},
                }

    def __init__(self, graph, attr_dict=None):
        super(ArmInstanceNormOp, self).__init__(graph, attr_dict)
        self.update_attributes(ArmInstanceNormOp, attr_dict)
        assert self.check_required(), 'ArmInstanceNormOp is missing a required parameter.'

    def infer_shape(self):
        super(ArmInstanceNormOp, self).infer_shape()
        inputs = self.get_input_tensors()
        if self.non_channel_axes is None:
            self.non_channel_axes = list(range(1, len(inputs[0].shape) - 1))
        mean = np.mean(inputs[0], axis=tuple(
            self.non_channel_axes), keepdims=True)
        variance = np.var(inputs[0], axis=tuple(
            self.non_channel_axes), keepdims=True)
        ngamma = 1.0 / ((variance + self.epsilon) ** (.5))
        normalized = (inputs[0] - mean) * ngamma
        out_tensor = (normalized * self.weights +
                      self.biases).astype(inputs[0].dtype)
        self.set_out_tensor(out_tensor)

    def write_attrs(self, txt_file):
        ret = super(ArmInstanceNormOp, self).write_attrs(txt_file)
        if ret:
            if self.quantize \
                    and self.eps_scale is not None \
                    and self.eps_zp is not None:
                txt_file.write('epsilon=%d\n' % self.epsilon)
                txt_file.write('eps_scale=%1.12f\n' % self.eps_scale)
                txt_file.write('eps_zp=%1.12f\n' % self.eps_zp)
            else:
                txt_file.write('epsilon=%1.12f\n' % self.epsilon)
        return ret


class ArmInTopKOp(OpHasOneOutPort, ArmOp):
    @classmethod
    def cast_in_ports(cls):
        return {0: ['float32', 'float16'], 1: 'int32'}

    @classmethod
    def attributes(cls):
        return {'k': {'type': AttrType.INT, 'required': True}
                }

    def __init__(self, graph, attr_dict=None):
        super(ArmInTopKOp, self).__init__(graph, attr_dict)
        self.update_attributes(ArmInTopKOp, attr_dict)
        assert self.check_required(), 'ArmInTopKOp is missing a required parameter.'

    def infer_shape(self):
        super(ArmInTopKOp, self).infer_shape()
        inputs = self.get_input_tensors()
        out_tensor = tf.raw_ops.InTopK(
            predictions=inputs[0], targets=inputs[1], k=self.k).numpy()
        out_tensor = out_tensor.astype(np.uint8)
        self.set_out_tensor(out_tensor)

    def write_attrs(self, txt_file):
        ret = super(ArmInTopKOp, self).write_attrs(txt_file)
        if ret:
            txt_file.write('k=%d\n' % self.k)
        return ret


class ArmLayerNormOp(OpHasAxis, OpHasBiases, OpHasWeights, OpHasVariableOutPorts, ArmOp):
    @classmethod
    def cast_in_ports(cls):
        return {0: ['float32', 'float16', 'int8', 'uint8']}

    @classmethod
    def attributes(cls):
        return {'epsilon': {'type': AttrType.FLOAT, 'required': True, 'default': 1e-5}
                }

    def __init__(self, graph, attr_dict=None):
        super(ArmLayerNormOp, self).__init__(graph, attr_dict)
        self.update_attributes(ArmLayerNormOp, attr_dict)
        assert self.check_required(), 'ArmLayerNormOp is missing a required parameter.'

    def infer_shape(self):
        super(ArmLayerNormOp, self).infer_shape()
        inputs = self.get_input_tensors()
        input_dtype = inputs[0].dtype
        mean = np.mean(inputs[0], axis=tuple(self.axes), keepdims=True)
        variance = np.var(inputs[0], axis=tuple(self.axes), keepdims=True)
        ngamma = 1.0 / ((variance + self.epsilon) ** 0.5)
        normalized = (inputs[0] - mean) * ngamma
        axes = OpHasAxis.make_axes_non_negative(
            self.axes, len(inputs[0].shape))
        weights = OpHasAxis.expand_to(self.weights, axes, len(inputs[0].shape))
        biases = OpHasAxis.expand_to(self.biases, axes, len(inputs[0].shape))
<<<<<<< HEAD
        out_tensor = (normalized * weights + biases).astype(np.float32)
=======
        out_tensor = (normalized * weights + biases).astype(input_dtype)
>>>>>>> 54459b15
        out_tensors = [out_tensor]
        out_ports = self.get_out_ports()
        if 1 in out_ports or 2 in out_ports:
            out_tensors.append(np.array(mean, np.float32))
            out_tensors.append(np.array(ngamma, np.float32))
        self.set_out_tensor(out_tensors)

    def write_attrs(self, txt_file):
        ret = super(ArmLayerNormOp, self).write_attrs(txt_file)
        if ret:
            txt_file.write('epsilon=%1.12f\n' % self.epsilon)
        return ret


class ArmLogOp(LayoutUnawareOp, OpHasOneOutPort, ArmOp):
    @classmethod
    def cast_in_ports(cls):
        return {0: ['float32', 'float16']}

    def infer_shape(self):
        super(ArmLogOp, self).infer_shape()
        inputs = self.get_input_tensors()
        out_tensor = np.log(inputs[0])
        self.set_out_tensor(out_tensor)


class ArmLogSoftmaxOp(OpHasAxis, OpHasOneOutPort, ArmOp):
    @classmethod
    def cast_in_ports(cls):
        return {0: ['float32', 'float16']}

    @classmethod
    def attributes(cls):
        return {'axis': {'default': -1}}

    def __init__(self, graph, attr_dict=None):
        super(ArmLogSoftmaxOp, self).__init__(graph, attr_dict)
        self.update_attributes(ArmLogSoftmaxOp, attr_dict)
        assert self.check_required(), 'ArmLogSoftmaxOp is missing a required parameter.'

    def infer_shape(self):
        super(ArmLogSoftmaxOp, self).infer_shape()
        inputs = self.get_input_tensors()
        out_tensor = torch.log_softmax(
            torch.from_numpy(inputs[0]), dim=self.axis).numpy()
        self.set_out_tensor(out_tensor)


class ArmLogicalOp(LayoutUnawareOp, OpHasMethod, OpHasOneOutPort, ArmOp):
    @classmethod
    def cast_in_ports(cls):
        return {}

    @classmethod
    def num_in_ports(cls):
        return 2

    FUNC_MAP = {'EQUAL': np.equal,
                'NOT_EQUAL': np.not_equal,
                'GREATER': np.greater,
                'GREATER_EQUAL': np.greater_equal,
                'LESS': np.less,
                'LESS_EQUAL': np.less_equal,
                'NOT': np.logical_not,
                'AND': np.logical_and,
                'OR': np.logical_or,
                'XOR': np.logical_xor,
                }

    @classmethod
    def attributes(cls):
        return {'method': {'options': ['EQUAL', 'NOT_EQUAL', 'GREATER', 'LESS', 'GREATER_EQUAL', 'LESS_EQUAL', 'NOT', 'AND', 'OR', 'XOR'], 'required': True},
                }

    def __init__(self, graph, attr_dict=None):
        super(ArmLogicalOp, self).__init__(graph, attr_dict)
        self.update_attributes(ArmLogSoftmaxOp, attr_dict)
        assert self.check_required(), 'ArmLogSoftmaxOp is missing a required parameter.'

    def infer_shape(self):
        super(ArmLogicalOp, self).infer_shape()
        inputs = self.get_input_tensors()
        logical_func = ArmLogicalOp.FUNC_MAP[self.method]
        out_tensor = logical_func(*inputs).astype(np.uint8)
        self.set_out_tensor(out_tensor)


class ArmLRNOp(OpHasMethod, OpHasOneOutPort, ArmOp):
    @classmethod
    def cast_in_ports(cls):
<<<<<<< HEAD
        return {0: ['float32', 'float16']}
=======
        return {0: ['float32', 'float16', 'int8', 'uint8']}
>>>>>>> 54459b15

    @classmethod
    def attributes(cls):
        return {'alpha': {'type': AttrType.FLOAT, 'default': 0.0001},
                'beta': {'type': AttrType.FLOAT, 'default': 0.75},
                'bias': {'type': AttrType.FLOAT, 'default': 1.0},
                'size': {'type': AttrType.INT, 'required': True}
                }

    def __init__(self, graph, attr_dict=None):
        super(ArmLRNOp, self).__init__(graph, attr_dict)
        self.update_attributes(ArmLRNOp, attr_dict)
        assert self.check_required(), 'ArmLRNOp is missing a required parameter.'

    def infer_shape(self):
        super(ArmLRNOp, self).infer_shape()
        inputs = self.get_input_tensors()
        perm1 = [0, len(inputs[0].shape) - 1] + \
            list(range(1, len(inputs[0].shape) - 1))
        perm2 = [0] + list(range(2, len(inputs[0].shape))) + [1]
        inp = np.transpose(inputs[0], axes=perm1)
        lrn = torch.nn.functional.local_response_norm(torch.from_numpy(inp.astype(np.float32)),
                                                      self.size,
                                                      alpha=self.alpha,
                                                      beta=self.beta,
                                                      k=self.bias).numpy()
        out_tensor = np.transpose(lrn, axes=perm2).astype(inputs[0].dtype)
        self.set_out_tensor(out_tensor)

    def write_attrs(self, txt_file):
        ret = super(ArmLRNOp, self).write_attrs(txt_file)
        if ret:
            txt_file.write('size=%d\n' % self.size)
            txt_file.write('bias=%f\n' % self.bias)
            txt_file.write('alpha=%f\n' % self.alpha)
            txt_file.write('beta=%f\n' % self.beta)
        return ret


class ArmMatMulOp(OpHasOneOutPort, ArmOp):
    @classmethod
    def num_in_ports(cls):
        return 2

    @classmethod
    def cast_in_ports(cls):
        return {0: ['float32', 'float16', 'uint8', 'int16', 'int8'],
                1: ['float32', 'float16', 'uint8', 'int16', 'int8']}

    @classmethod
    def attributes(cls):
        return {'trans_a': {'type': AttrType.INT, 'default': 0},
                'trans_b': {'type': AttrType.INT, 'default': 0},
                }

    def __init__(self, graph, attr_dict=None):
        super(ArmMatMulOp, self).__init__(graph, attr_dict)
        self.update_attributes(ArmMatMulOp, attr_dict)
        assert self.check_required(), 'ArmMatMulOp is missing a required parameter.'

    def __getattr__(self, item):
        ret = None
        try:
            if item == 'trans_a':
                ret = bool(self.__dict__['_attr'][item].value)
            elif item == 'trans_b':
                ret = bool(self.__dict__['_attr'][item].value)
        except:
            ret = None
        if ret is None:
            ret = super(ArmMatMulOp, self).__getattr__(item)
        return ret

    def infer_shape(self):
        super(ArmMatMulOp, self).infer_shape()
        inputs = self.get_input_tensors()
        if len(inputs[0].shape) != 4 or len(inputs[1].shape) != 4:
            ERROR('[Parser]: Currently only 4 dim input are supported in ArmMatMulOp.!')
        A = inputs[0] if not bool(self.trans_a) else np.transpose(
            inputs[0], (0, 1, 3, 2))
        B = inputs[1] if not bool(self.trans_b) else np.transpose(
            inputs[1], (0, 1, 3, 2))
        out_tensor = np.matmul(A, B)
        self.set_out_tensor(out_tensor)

    def write_attrs(self, txt_file):
        ret = super(ArmMatMulOp, self).write_attrs(txt_file)
        if ret:
            txt_file.write('trans_a=%s\n' % str(self.trans_a).lower())
            txt_file.write('trans_b=%s\n' % str(self.trans_b).lower())
        return ret


class ArmMatMulIntegerOp(OpHasOneOutPort, ArmOp):
    @classmethod
    def num_in_ports(cls):
        return 2

    @classmethod
    def cast_in_ports(cls):
        return {0: ['uint8', 'int8'], 1: ['uint8', 'int8']}

    @classmethod
    def attributes(cls):
        return {'a_zero_point': {'type': AttrType.INT, 'default': 0},
                'b_zero_point': {'type': AttrType.INT, 'default': 0}
                }

    def __init__(self, graph, attr_dict=None):
        super(ArmMatMulIntegerOp, self).__init__(graph, attr_dict)
        self.update_attributes(ArmMatMulIntegerOp, attr_dict)
        assert self.check_required(), 'ArmMatMulIntegerOp is missing a required parameter.'

    def infer_shape(self):
        super(ArmMatMulIntegerOp, self).infer_shape()
        inputs = self.get_input_tensors()
        out_tensor = np.matmul(*inputs).astype(np.int32)
        self.set_out_tensor(out_tensor)

    def write_attrs(self, txt_file):
        ret = super(ArmMatMulIntegerOp, self).write_attrs(txt_file)
        if ret:
            txt_file.write('a_zero_point=%d\n' % int(self.a_zero_point))
            txt_file.write('b_zero_point=%d\n' % int(self.b_zero_point))
        return ret


class ArmMaxPoolingWithArgMaxOp(OpHasPaddingStrides, OpHasMultipleOutPorts, ArmOp):
    @classmethod
    def cast_in_ports(cls):
        return {0: ['float32', 'float16']}

    @classmethod
    def attributes(cls):
        return {'flatten_dim': {'type': AttrType.STRING, 'default': 'HWC', 'options': ['NHWC', 'HWC', 'HW', 'NCHW']},
                'ceil_mode': {'type': AttrType.INT, 'default': 0},
                'storage_order': {'type': AttrType.INT, 'default': 0, 'options': [0, 1]}
                }

    def __init__(self, graph, attr_dict=None):
        super(ArmMaxPoolingWithArgMaxOp, self).__init__(graph, attr_dict)
        self.update_attributes(ArmMaxPoolingWithArgMaxOp, attr_dict)
        assert self.check_required(), 'ArmMaxPoolingWithArgMaxOp is missing a required parameter.'

    def infer_shape(self):
        super(ArmMaxPoolingWithArgMaxOp, self).infer_shape()
        inputs = self.get_input_tensors()
        input_tensor = torch.from_numpy(
            np.transpose(inputs[0], axes=(0, 3, 1, 2)))
        inp = torch.nn.functional.pad(input_tensor, self.torch_pads, mode='constant', value=0) \
            if self.auto_pad == 'NOTSET' \
            else input_tensor
        out_tensors = torch.nn.functional.max_pool2d(inp,
                                                     kernel_size=(
                                                         self.kernel_shape[0], self.kernel_shape[1]),
                                                     stride=(
                                                         self.strides[0], self.strides[1]),
                                                     dilation=(
                                                         self.dilations[0], self.dilations[1]),
                                                     return_indices=True,
                                                     ceil_mode=bool(
                                                         self.ceil_mode)
                                                     )
        out_tensors = [t.numpy() if i == 0 else t.numpy().astype(np.int32)
                       for i, t in enumerate(out_tensors)]
        out_tensors = [np.transpose(t, axes=(0, 2, 3, 1)) for t in out_tensors]
        self.set_out_tensor(out_tensors)

    def write_attrs(self, txt_file):
        ret = super(ArmMaxPoolingWithArgMaxOp, self).write_attrs(txt_file)
        if ret:
            txt_file.write('ceil_mode=%s\n' %
                           str(bool(self.ceil_mode)).lower())
            txt_file.write('flatten_dim=%s\n' % self.flatten_dim)
            txt_file.write('storage_order=%d\n' % self.storage_order)


class ArmMaxRoiPoolOp(OpHasOneOutPort, ArmOp):
    @classmethod
    def num_in_ports(cls):
        return 2

    @classmethod
    def cast_in_ports(cls):
        return {0: ['float32', 'float16'], 1: ['float32', 'float16']}

    @classmethod
    def attributes(cls):
        return {'spatial': {'type': AttrType.FLOATS, 'default': [1.0, 1.0]},
                'pooled_shape': {'type': AttrType.INTS, 'required': True}
                }

    def __init__(self, graph, attr_dict=None):
        super(ArmMaxRoiPoolOp, self).__init__(graph, attr_dict)
        self.update_attributes(ArmMaxRoiPoolOp, attr_dict)
        assert self.check_required(), 'ArmMaxRoiPoolOp is missing a required parameter.'

    def infer_shape(self):
        super(ArmMaxRoiPoolOp, self).infer_shape()
        inputs = self.get_input_tensors()
        roi_num = inputs[1].shape[0]
        channels = inputs[0].shape[-1]
        out_tensor = np.random.ranf(
            (roi_num, *self.pooled_shape, channels)).astype(np.float32)
        self.set_out_tensor(out_tensor)

    def write_attrs(self, txt_file):
        ret = super(ArmMaxRoiPoolOp, self).write_attrs(txt_file)
        if ret:
            txt_file.write('pooled_shape=[%s]\n' %
                           list_list_to_string(self.pooled_shape))
            txt_file.write('spatial=[%s]\n' %
                           list_list_to_string(self.spatial))
        return ret


class ArmMaxUnpoolOp(OpHasOneOutPort, ArmOp):
    @classmethod
    def num_in_ports(cls):
        return 2

    @classmethod
    def cast_in_ports(cls):
        return {0: ['float32', 'float16'], 1: 'int32'}

    @classmethod
    def attributes(cls):
        return {'output_shape': {'type': AttrType.INTS, 'required': True},
                'flatten_dim': {'type': AttrType.STRING, 'default': 'HW', 'options': ['HW', 'NCHW']},
                'storage_order': {'type': AttrType.INT, 'default': 0, 'options': [0, 1]}
                }

    def __init__(self, graph, attr_dict=None):
        super(ArmMaxUnpoolOp, self).__init__(graph, attr_dict)
        self.update_attributes(ArmMaxUnpoolOp, attr_dict)
        assert self.check_required(), 'ArmMaxUnpoolOp is missing a required parameter.'

    def infer_shape(self):
        super(ArmMaxUnpoolOp, self).infer_shape()
        inputs = self.get_input_tensors()
        out_tensor = np.random.ranf(self.output_shape).astype(inputs[0].dtype)
        self.set_out_tensor(out_tensor)

    def write_attrs(self, txt_file):
        ret = super(ArmMaxUnpoolOp, self).write_attrs(txt_file)
        if ret:
            txt_file.write('output_shape=[%s]\n' %
                           list_list_to_string(self.output_shape))
            txt_file.write('flatten_dim=%s\n' % self.flatten_dim)
            txt_file.write('storage_order=%d\n' % self.storage_order)


class ArmMeshgridOp(OpHasMultipleOutPorts, ArmOp):
    @classmethod
    def attributes(cls):
        return {'indexing': {'type': AttrType.STRING, 'options': ['ij', 'xy'], 'default': 'xy'},
                'sparse': {'type': AttrType.INT, 'options': [0, 1], 'default': 0},
                'copy': {'type': AttrType.INT, 'options': [0, 1], 'default': 1}
                }

    def __init__(self, graph, attr_dict=None):
        super(ArmMeshgridOp, self).__init__(graph, attr_dict)
        self.update_attributes(ArmMeshgridOp, attr_dict)
        assert self.check_required(), 'ArmMeshgridOp is missing a required parameter.'

    def infer_shape(self):
        super(ArmMeshgridOp, self).infer_shape()
        inputs = self.get_input_tensors()
        out_tensors = tf.meshgrid(*inputs, indexing=self.indexing)
        out_tensors = [t.numpy() for t in out_tensors]
        self.set_out_tensor(out_tensors)

    def write_attrs(self, txt_file):
        ret = super(ArmMeshgridOp, self).write_attrs(txt_file)
        if ret:
            txt_file.write('indexing=%s\n' % str(self.indexing))
            txt_file.write('sparse=%s\n' % str(bool(self.sparse)).lower())
            txt_file.write('copy=%s\n' % str(bool(self.copy)).lower())
        return ret


class ArmModOp(LayoutUnawareOp, OpHasOneOutPort, ArmOp):
    @classmethod
    def num_in_ports(cls):
        return 2

    @classmethod
    def cast_in_ports(cls):
        return {0: ['float32', 'float16', 'int8', 'uint8', 'int32', 'uint32'], 1: ['float32', 'float16', 'int8', 'uint8', 'int32', 'uint32']}

    @classmethod
    def attributes(cls):
        return {'fmod': {'type': AttrType.INT, 'default': 0}}

    def __init__(self, graph, attr_dict=None):
        super(ArmModOp, self).__init__(graph, attr_dict)
        self.update_attributes(ArmModOp, attr_dict)
        assert self.check_required(), 'ArmModOp is missing a required parameter.'

    def infer_shape(self):
        super(ArmModOp, self).infer_shape()
        inputs = self.get_input_tensors()
        if str(inputs[0].dtype) == 'float32' and not bool(self.fmod):
            ERROR(
                '[Parser]: Mod Op(%s) with fmod=0 does not comply with float inputs!' % self.name)
        with np.errstate(divide='ignore'):
            out_tensor = np.mod(
                *inputs) if self.fmod == 0 else np.fmod(*inputs)
        self.set_out_tensor(out_tensor)

    def write_attrs(self, txt_file):
        ret = super(ArmModOp, self).write_attrs(txt_file)
        if ret:
            txt_file.write('fmod=%s\n' % str(bool(self.fmod)).lower())
        return ret


class ArmMomentsOp(OpHasMultipleOutPorts, OpHasAxis, ArmOp):
    def infer_shape(self):
        super(ArmMomentsOp, self).infer_shape()
        inputs = self.get_input_tensors()
        out_tensors = tf.nn.moments(
            inputs[0], self.axes, keepdims=self.keepdims)
        out_tensors = [out_tensor.numpy() for out_tensor in out_tensors]
        self.set_out_tensor(out_tensors)


class ArmMVNOp(OpHasOneOutPort, OpHasAxis, ArmOp):
    '''
    (X-EX)/sqrt(E(X-EX)^2)
    '''
    @classmethod
    def cast_in_ports(cls):
        return {0: ['float32', 'float16']}

    @classmethod
    def attributes(cls):
        return {'epsilon': {'type': AttrType.FLOAT, 'default': 1e-9},
                'axes': {'default': [0, 2, 3]}
                }

    def __init__(self, graph, attr_dict=None):
        super(ArmMVNOp, self).__init__(graph, attr_dict)
        self.update_attributes(ArmMVNOp, attr_dict)
        assert self.check_required(), 'ArmMVNOp is missing a required parameter.'

    def infer_shape(self):
        super(ArmMVNOp, self).infer_shape()
        inputs = self.get_input_tensors()
        data_mean = np.mean(inputs[0], axis=tuple(self.axes), keepdims=True)
        data_std = np.std(inputs[0], axis=tuple(self.axes), keepdims=True)
        out_tensor = (inputs[0] - data_mean) / (data_std + self.epsilon)
        self.set_out_tensor(out_tensor)

    def write_attrs(self, txt_file):
        ret = super(ArmMVNOp, self).write_attrs(txt_file)
        if ret:
            txt_file.write('epsilon=%1.12f\n' % self.epsilon)
        return ret


class ArmNormalizedMomentsOp(OpHasMultipleOutPorts, ArmOp):
    @classmethod
    def num_in_ports(cls):
        return 3

    @classmethod
    def cast_in_ports(cls):
        return {0: ['float32', 'float16'], 1: ['float32', 'float16'], 2: ['float32', 'float16']}

    @classmethod
    def attributes(cls):
        return {'counts': {'type': AttrType.FLOAT, 'required': True},
                }

    def __init__(self, graph, attr_dict=None):
        super(ArmNormalizedMomentsOp, self).__init__(graph, attr_dict)
        self.update_attributes(ArmNormalizedMomentsOp, attr_dict)
        assert self.check_required(), 'ArmNormalizedMomentsOp is missing a required parameter.'

    def infer_shape(self):
        super(ArmNormalizedMomentsOp, self).infer_shape()
        inputs = self.get_input_tensors()
        count = np.array(self.counts).astype(np.float32)
        out_tensors = tf.nn.normalize_moments(counts=count,
                                              mean_ss=inputs[0],
                                              variance_ss=inputs[1],
                                              shift=inputs[2])
        out_tensors = [out_tensor.numpy() for out_tensor in out_tensors]
        self.set_out_tensor(out_tensors)

    def write_attrs(self, txt_file):
        ret = super(ArmNormalizedMomentsOp, self).write_attrs(txt_file)
        if ret:
            txt_file.write('counts=%f\n' % self.counts)
        return ret


class ArmNegativeOp(LayoutUnawareOp, OpHasOneOutPort, ArmOp):
    @classmethod
    def cast_in_ports(cls):
        return {0: ['float32', 'float16']}

    def infer_shape(self):
        super(ArmNegativeOp, self).infer_shape()
        inputs = self.get_input_tensors()
        out_tensor = -inputs[0]
        self.set_out_tensor(out_tensor)


class ArmNMSOp(OpHasMethod, OpHasMultipleOutPorts, ArmOp):
    @classmethod
    def num_in_ports(cls):
        return 4

    @classmethod
    def cast_in_ports(cls):
        return {0: ['float32', 'float16'], 1: 'int32', 2: 'int32', 3: ['float32', 'float16']}

    @classmethod
    def attributes(cls):
        return {'image_width': {'type': AttrType.INT, 'required': True, 'default': 300},
                'image_height': {'type': AttrType.INT, 'required': True, 'default': 300},
                'center_point_box': {'type': AttrType.INT, 'required': True, 'options': [0, 1]},
                'max_box_num': {'type': AttrType.INT, 'default': 5000},
                'method': {'options': ['HARD', 'GAUSSIAN', 'LINEAR'], 'default': 'HARD'},
                'iou_threshold': {'type': AttrType.FLOAT, 'default': 0.6},
                'score_threshold': {'type': AttrType.FLOAT, 'default': -float('inf')},
                'soft_nms_sigma': {'type': AttrType.FLOAT, 'required': False, 'default': 0.0},
                }

    def __init__(self, graph, attr_dict=None):
        super(ArmNMSOp, self).__init__(graph, attr_dict)
        self.update_attributes(ArmNMSOp, attr_dict)
        assert self.check_required(), 'ArmNMSOp is missing a required parameter.'

    def infer_shape(self):
        super(ArmNMSOp, self).infer_shape()
        # proposal_boxes, box_num_per_class, total_class_num, proposal_scores
        inputs = self.get_input_tensors()
        if len(inputs) != 4:
            ERROR('[Parser]: NMS (%s) inputs number error, not equal to 4!' % self.name)
        batch_size = inputs[0].shape[0]
        num_classes = inputs[1].shape[1]
        out_tensor1 = np.random.ranf(
            size=(batch_size, self.max_box_num, 4)).astype(np.float32)
        out_tensor2 = np.random.ranf(
            size=(batch_size, num_classes)).astype(np.int32)
        out_tensor3 = np.random.ranf(
            size=(batch_size, self.max_box_num)).astype(np.float32)
        out_tensor4 = np.random.ranf(
            size=(batch_size, self.max_box_num)).astype(np.int32)
        out_tensor_list = [out_tensor1, out_tensor2, out_tensor3, out_tensor4]
        self.set_out_tensor(out_tensor_list)

    def write_attrs(self, txt_file):
        ret = super(ArmNMSOp, self).write_attrs(txt_file)
        if ret:
            txt_file.write('image_width=%d\n' % self.image_width)
            txt_file.write('image_height=%d\n' % self.image_height)
            txt_file.write('center_point_box=%d\n' % self.center_point_box)
            txt_file.write('max_output_size=%d\n' % self.max_box_num)
            txt_file.write('iou_threshold=%f\n' % self.iou_threshold)
            txt_file.write('score_threshold=%f\n' % self.score_threshold)
            txt_file.write('soft_nms_sigma=%f\n' % self.soft_nms_sigma)
        return ret


class ArmNormalizationOp(OpHasMethod, OpHasAxis, OpHasOneOutPort, ArmOp):
    @classmethod
    def attributes(cls):
        return {'method': {'options': ['L1', 'L2'], 'default': 'L2'},
                'epsilon': {'type': AttrType.FLOAT, 'default': 0.0}}

    def __init__(self, graph, attr_dict=None):
        super(ArmNormalizationOp, self).__init__(graph, attr_dict)
        self.update_attributes(ArmNormalizationOp, attr_dict)
        assert self.check_required(), 'ArmNormalizationOp is missing a required parameter.'

    def infer_shape(self):
        super(ArmNormalizationOp, self).infer_shape()
        inputs = self.get_input_tensors()
        ord = 1 if self.method == 'L1' else 2
        if ord == 2:
            out_tensor = tf.math.l2_normalize(inputs[0], self.axes, self.epsilon).numpy()
        else:
            out_tensor = inputs[0] / np.sum(np.abs(inputs[0]), axis=tuple(self.axes), keepdims=True)
        self.set_out_tensor(out_tensor)

    def write_attrs(self, txt_file):
        ret = super(ArmNormalizationOp, self).write_attrs(txt_file)
        if ret:
            txt_file.write('epsilon=%.8e\n' % self.epsilon)
        return ret


class ArmOneHotOp(OpHasOneOutPort, OpHasAxis, ArmOp):
    @classmethod
    def cast_in_ports(cls):
        return {}

    @classmethod
    def attributes(cls):
        return {
            'values': {'type': AttrType.TENSOR, 'default': np.array([0, 1], np.float32)},
            'depth': {'type': AttrType.INT, 'required': True},
            'axis': {'type': AttrType.INT, 'default': -1},
        }

    def __init__(self, graph, attr_dict=None):
        super(ArmOneHotOp, self).__init__(graph, attr_dict)
        self.update_attributes(ArmOneHotOp, attr_dict)
        assert self.check_required(), 'ArmOneHotOp is missing a required parameter.'

    def infer_shape(self):
        super(ArmOneHotOp, self).infer_shape()
        inputs = self.get_input_tensors()
        indices = inputs[0].astype(np.int64)
        reps = [1] * (len(indices.shape) + 1)
        reps[self.axis] = self.depth
        tiled_indices = np.tile(np.expand_dims(indices, axis=self.axis), reps)
        out_tensor = (np.ones_like(tiled_indices) *
                      self.values[1]).astype(self.values.dtype)
        off_mask = np.logical_and(
            tiled_indices >= -self.depth, tiled_indices < self.depth - 1)
        out_tensor[off_mask] = self.values[0]
        self.set_out_tensor(out_tensor)

    def write_attrs(self, txt_file):
        ret = super(ArmOneHotOp, self).write_attrs(txt_file)
        if ret:
            txt_file.write('values=[%s]\n' %
                           list_list_to_string(self.values.tolist()))
            txt_file.write('depth=%d\n' % self.depth)
        return ret


class ArmOverlapAddOp(OpHasOneOutPort, ArmOp):
    @classmethod
    def cast_in_ports(cls):
        return {0: ['float32', 'float16', 'uint32', 'uint8', 'int16', 'uint16', 'int8', 'int32']}

    @classmethod
    def attributes(cls):
        return {'frame_step': {'type': AttrType.INT}
                }

    def __init__(self, graph, attr_dict=None):
        super(ArmOverlapAddOp, self).__init__(graph, attr_dict)
        self.update_attributes(ArmOverlapAddOp, attr_dict)
        assert self.check_required(), 'ArmOverlapAddOp is missing a required parameter.'

    def infer_shape(self):
        super(ArmOverlapAddOp, self).infer_shape()
        inputs = self.get_input_tensors()
        assert len(inputs[0].shape) >= 2, 'The rank of ArmOverlapAddOp inp0 must be at least 2., but got %d' % len(
            inputs[0].shape)
        out_tensor = tf.signal.overlap_and_add(
            signal=inputs[0], frame_step=self.frame_step).numpy()
        self.set_out_tensor(out_tensor)

    def write_attrs(self, txt_file):
        ret = super(ArmOverlapAddOp, self).write_attrs(txt_file)
        if ret:
            txt_file.write('frame_step=%d\n' % self.frame_step)
        return ret


class ArmPadOp(OpHasOneOutPort, ArmOp):
    @classmethod
    def cast_in_ports(cls):
        return {0: ['float32', 'float16', 'int8']}

    @classmethod
    def attributes(cls):
        return {'pads': {'type': AttrType.INTS, 'required': True},
                'constant_value': {'type': AttrType.FLOAT, 'required': False, 'default': 0},
                'mode': {'type': AttrType.STRING, 'default': 'constant', 'options': ['constant', 'reflect', 'symmetric', 'edge', 'wrap']}
                }

    @staticmethod
    def convert_pads_to_tf(onnx_pads):
        pads = np.reshape(np.array(onnx_pads, np.int32), (2, -1))
        return np.transpose(pads)

    def __init__(self, graph, attr_dict=None):
        super(ArmPadOp, self).__init__(graph, attr_dict)
        self.update_attributes(ArmPadOp, attr_dict)
        assert self.check_required(), 'ArmPadOp is missing a required parameter.'

    def infer_shape(self):
        super(ArmPadOp, self).infer_shape()
        inputs = self.get_input_tensors()
        out_tensor = np.pad(inputs[0], ArmPadOp.convert_pads_to_tf(
            self.pads), mode=self.mode)
        self.set_out_tensor(out_tensor)

    def write_attrs(self, txt_file):
        ret = super(ArmPadOp, self).write_attrs(txt_file)
        if ret:
            txt_file.write('constant_value=%f\n' % self.constant_value)
            txt_file.write('mode=%s\n' % self.mode.upper())
            txt_file.write('pads=[%s]\n' % list_list_to_string(
                ArmPadOp.convert_pads_to_tf(self.pads).tolist()))
        return ret


class ArmPoolingOp(OpHasMethod, OpHasPaddingStrides, OpHasOneOutPort, ArmOp):
    @classmethod
    def cast_in_ports(cls):
        return {0: ['float32', 'float16', 'int8', 'uint8']}

    @classmethod
    def attributes(cls):
        return {'method': {'options': ['AVG', 'MAX', 'L1', 'L2']},
                'ceil_mode': {'type': AttrType.INT, 'default': 0},
                'count_include_pad': {'type': AttrType.INT, 'default': 0}
                }

    def __init__(self, graph, attr_dict=None):
        super(ArmPoolingOp, self).__init__(graph, attr_dict)
        self.update_attributes(ArmPoolingOp, attr_dict)
        assert self.check_required(), 'ArmPoolingOp is missing a required parameter.'

    def infer_shape(self):
        '''
        # input_tensor = torch.from_numpy(np.transpose(inputs[0], axes=(0, 3, 1, 2)))
        # input_tensor = torch.nn.functional.pad(input_tensor, self.torch_pads, mode='constant', value=0)
        # if self.method == 'AVG':
        #     out_tensor = torch.nn.functional.avg_pool2d(input_tensor,
        #                                                 kernel_size=(self.kernel_shape[0], self.kernel_shape[1]),
        #                                                 stride=(self.strides[0], self.strides[1]),
        #                                                 count_include_pad=bool(self.count_include_pad),
        #                                                 ceil_mode=bool(self.ceil_mode)
        #                                                 ).numpy()
        # else:
        #     out_tensor = torch.nn.functional.max_pool2d(input_tensor,
        #                                                 kernel_size=(self.kernel_shape[0], self.kernel_shape[1]),
        #                                                 stride=(self.strides[0], self.strides[1]),
        #                                                 dilation=(self.dilations[0], self.dilations[1]),
        #                                                 ceil_mode=bool(self.ceil_mode)
        #                                                 ).numpy()
        # out_tensor = np.transpose(out_tensor, (0, 2, 3, 1))
        # self.set_out_tensor(out_tensor)

        # pool_func = tf.nn.avg_pool if self.method == 'AVG' else tf.nn.max_pool
        # inp = tf.pad(inputs[0], self.tf_pads) if self.auto_pad == 'NOTSET' else inputs[0]
        # out_tensor = pool_func(inp,
        #                        ksize=[1] + self.kernel_shape + [1],
        #                        strides=[1] + self.strides + [1],
        #                        padding='VALID' if self.auto_pad in ('NOTSET', 'VALID') else 'SAME',
        #                        data_format=self.data_format).numpy()
        #
        # if self.method == 'AVG' and self.count_include_pad == 0:
        #     scale_input = inputs[0]
        #     scale_tensor = tf.ones_like(scale_input)
        #     scale_tensor = tf.pad(scale_tensor, self.tf_pads, constant_values=0) if self.auto_pad == 'NOTSET' else scale_tensor
        #     scale = tf.nn.avg_pool(scale_tensor,
        #                            ksize=[1] + self.kernel_shape + [1],
        #                            strides=[1] + self.strides + [1],
        #                            padding='VALID' if self.auto_pad in ('NOTSET', 'VALID') else 'SAME',
        #                            data_format=self.data_format).numpy()
        #     scale_mask = scale * (self.kernel_shape[0] * self.kernel_shape[1])
        #     out_tensor = out_tensor * (self.kernel_shape[0] * self.kernel_shape[1]) / scale_mask
        # self.set_out_tensor(out_tensor)
        '''

        super(ArmPoolingOp, self).infer_shape()
        inputs = self.get_input_tensors()
        batch, spatial_shape, channel = inputs[0].shape[0], inputs[0].shape[1:-
                                                                            1], inputs[0].shape[-1]
        out_shape = BaseOnnxPoolOp.cal_out_shape(spatial_shape,
                                                 self.pads,
                                                 self.strides,
                                                 self.kernel_shape,
                                                 self.auto_pad,
                                                 dilations=self.dilations,
                                                 ceil_mode=self.ceil_mode)
        out_tensor = np.random.ranf(
            [batch] + out_shape + [channel]).astype(inputs[0].dtype)
        self.set_out_tensor(out_tensor)

    def write_attrs(self, txt_file):
        ret = super(ArmPoolingOp, self).write_attrs(txt_file)
        if ret:
            txt_file.write('ceil_mode=%s\n' %
                           str(bool(self.ceil_mode)).lower())
            if self.method == 'AVG':
                txt_file.write('count_include_pad=%s\n' %
                               str(bool(self.count_include_pad)).lower())
        return ret


class ArmPooling3DOp(OpHasMethod, OpHasPaddingStrides, OpHasOneOutPort, ArmOp):
    @classmethod
    def cast_in_ports(cls):
        return {0: ['float32', 'float16', 'int8', 'uint8']}

    @classmethod
    def attributes(cls):
        return {'method': {'options': ['AVG', 'MAX', 'L1', 'L2']},
                'ceil_mode': {'type': AttrType.INT, 'default': 0},
                'count_include_pad': {'type': AttrType.INT, 'default': 0}
                }

    def __init__(self, graph, attr_dict=None):
        super(ArmPooling3DOp, self).__init__(graph, attr_dict)
        self.update_attributes(ArmPooling3DOp, attr_dict)
        assert self.check_required(), 'ArmPooling3DOp is missing a required parameter.'

    def infer_shape(self):
        super(ArmPooling3DOp, self).infer_shape()
        inputs = self.get_input_tensors()
        # input_tensor = torch.from_numpy(inputs[0]).permute(0, 4, 1, 2, 3)
        # input_tensor = torch.nn.functional.pad(
        #     input_tensor, self.torch_pads, mode='constant', value=0)
        # if self.method == 'AVG':
        #     # NOTE: torch.nn.functional.avg_pool3d doesn't support dilations
        #     out_tensor = torch.nn.functional.avg_pool3d(input_tensor,
        #                                                 kernel_size=tuple(
        #                                                     self.kernel_shape),
        #                                                 stride=tuple(
        #                                                     self.strides),
        #                                                 ceil_mode=bool(
        #                                                     self.ceil_mode),
        #                                                 count_include_pad=bool(
        #                                                     self.count_include_pad)
        #                                                 ).numpy()
        # else:
        #     out_tensor = torch.nn.functional.max_pool3d(input_tensor,
        #                                                 kernel_size=tuple(
        #                                                     self.kernel_shape),
        #                                                 stride=tuple(
        #                                                     self.strides),
        #                                                 dilation=tuple(
        #                                                     self.dilations),
        #                                                 ceil_mode=bool(
        #                                                     self.ceil_mode)
        #                                                 ).numpy()
        # out_tensor = np.transpose(out_tensor, [0, 2, 3, 4, 1])
        input_shape = inputs[0].shape
        batch, spatial_shape, channel = input_shape[0], input_shape[1:-1], input_shape[-1]
        out_shape = BaseOnnxPoolOp.cal_out_shape(spatial_shape,
                                                 self.pads,
                                                 self.strides,
                                                 self.kernel_shape,
                                                 self.auto_pad,
                                                 dilations=self.dilations,
                                                 ceil_mode=self.ceil_mode)
        out_tensor = np.random.ranf(
            [batch] + out_shape + [channel]).astype(inputs[0].dtype)
        self.set_out_tensor(out_tensor)

    def write_attrs(self, txt_file):
        ret = super(ArmPooling3DOp, self).write_attrs(txt_file)
        if ret:
            txt_file.write('ceil_mode=%s\n' %
                           str(bool(self.ceil_mode)).lower())
            if self.method == 'AVG':
                txt_file.write('count_include_pad=%s\n' %
                               str(bool(self.count_include_pad)).lower())
        return ret


class ArmPostNMS1Op(OpHasMultipleOutPorts, ArmOp):
    @classmethod
    def num_in_ports(cls):
        return 3

    @classmethod
    def cast_in_ports(cls):
        return {0: ['float32', 'float16'], 1: 'int32', 2: 'int32'}

    @classmethod
    def attributes(cls):
        return {'image_width': {'type': AttrType.INT, 'default': 600},
                'image_height': {'type': AttrType.INT, 'default': 600},
                'proposal_cnt': {'type': AttrType.INT, 'default': 100}
                }

    def __init__(self, graph, attr_dict=None):
        super(ArmPostNMS1Op, self).__init__(graph, attr_dict)
        self.update_attributes(ArmPostNMS1Op, attr_dict)
        assert self.check_required(), 'ArmPostNMS1Op is missing a required parameter.'

    def infer_shape(self):
        super(ArmPostNMS1Op, self).infer_shape()
        inputs = self.get_input_tensors()
        batch_size = inputs[0].shape[0]
        out_tensor1 = np.random.ranf(
            size=(batch_size, self.proposal_cnt, 4)).astype(np.float32)
        out_tensor2 = np.random.ranf(
            size=(batch_size, self.proposal_cnt, 4)).astype(np.float32)
        self.set_out_tensor([out_tensor1, out_tensor2])

    def write_attrs(self, txt_file):
        ret = super(ArmPostNMS1Op, self).write_attrs(txt_file)
        if ret:
            txt_file.write('image_width=%d\n' % self.image_width)
            txt_file.write('image_height=%d\n' % self.image_height)
            txt_file.write('proposal_cnt=%d\n' % self.proposal_cnt)
        return ret


class ArmPowOp(LayoutUnawareOp, OpHasOneOutPort, ArmOp):
    @classmethod
    def num_in_ports(cls):
        return 2

    @classmethod
    def cast_in_ports(cls):
        return {0: ['float32', 'float16'], 1: ['float32', 'float16', 'int32']}

    def __init__(self, graph, attr_dict=None):
        super(ArmPowOp, self).__init__(graph, attr_dict)
        self.update_attributes(ArmPowOp, attr_dict)
        assert self.check_required(), 'ArmPowOp is missing a required parameter.'

    def infer_shape(self):
        super(ArmPowOp, self).infer_shape()
        inputs = self.get_input_tensors()
        out_tensor = tf.pow(*inputs).numpy()
        self.set_out_tensor(out_tensor)


class ArmPreprocessOp(OpHasVariableOutPorts, ArmOp):
    @classmethod
    def num_in_ports(cls):
        return -1

    def infer_shape(self):
        super(ArmPreprocessOp, self).infer_shape()
        inputs = self.get_input_tensors()
        out_tensors = [inp.copy() for inp in inputs]
        self.set_out_tensor(out_tensors)


class ArmProposalOp(OpHasAnchors, OpHasMultipleOutPorts, ArmOp):
    @classmethod
    def num_in_ports(cls):
        return 2

    @classmethod
    def cast_in_ports(cls):
        return {0: ['float32', 'float16'], 1: ['float32', 'float16']}

    @classmethod
    def attributes(cls):
        return {'score_threshold': {'type': AttrType.FLOAT, 'default': 0.45},
                'width': {'type': AttrType.INT, 'default': 600},
                'height': {'type': AttrType.INT, 'default': 600},
                'scale_anchor': {'type': AttrType.FLOATS, 'default': [0.25, 0.5, 1.0, 2.0]},
                'max_box_num': {'type': AttrType.INT, 'default': 5000},
                'class_num': {'type': AttrType.INT, 'default': 91}
                }

    def __init__(self, graph, attr_dict=None):
        super(ArmProposalOp, self).__init__(graph, attr_dict)
        self.update_attributes(ArmProposalOp, attr_dict)
        assert self.check_required(), 'ArmProposalOp is missing a required parameter.'

    def infer_shape(self):
        super(ArmProposalOp, self).infer_shape()
        inputs = self.get_input_tensors()
        batch_size = inputs[0].shape[0]
        out_tensor1 = np.random.ranf(
            size=(batch_size, self.max_box_num)).astype(np.float32)
        out_tensor2 = np.random.ranf(
            size=(batch_size, self.max_box_num, 4)).astype(np.float32)
        out_tensor3 = np.random.ranf(
            size=(batch_size, self.class_num)).astype(np.int32)
        out_tensor4 = np.random.ranf(size=(batch_size, 1)).astype(np.int32)
        self.set_out_tensor(
            [out_tensor1, out_tensor2, out_tensor3, out_tensor4])

    def write_attrs(self, txt_file):
        ret = super(ArmProposalOp, self).write_attrs(txt_file)
        if ret:
            txt_file.write('width=%d\n' % self.width)
            txt_file.write('height=%d\n' % self.height)
            txt_file.write('score_threshold=%f\n' % self.score_threshold)
            txt_file.write('scale_anchor=[%s]\n' %
                           list_list_to_string(self.scale_anchor))
        return ret


class ArmPyramidROIAlignOp(OpHasOneOutPort, ArmOp):
    @classmethod
    def attributes(cls):
        return {'resize_width': {'type': AttrType.INT, 'required': True},
                'resize_height': {'type': AttrType.INT, 'required': True},
                'image_width': {'type': AttrType.INT, 'required': True},
                'image_height': {'type': AttrType.INT, 'required': True},
                'sample_ratio': {'type': AttrType.INTS, 'default': [0, 0]},
                'coordinate_transformation_mode': {'type': AttrType.STRING, 'default': 'output_half_pixel',
                                                   'options': ['half_pixel', 'output_half_pixel']},
                'spatial_scale': {'type': AttrType.FLOATS, 'default': [1.0, 1.0, 1.0, 1.0]},
                'proposal_normalized': {'type': AttrType.BOOL, 'default': True},
                }

    def __init__(self, graph, attr_dict=None):
        super(ArmPyramidROIAlignOp, self).__init__(graph, attr_dict)
        self.update_attributes(ArmPyramidROIAlignOp, attr_dict)
        assert self.check_required(), 'ArmPyramidROIAlignOp is missing a required parameter.'

    @staticmethod
    def setup_scales(feature_heights, image_height):
        scales = []
        for height in feature_heights:
            approx_scale = float(height) / float(image_height)
            scale = 2 ** np.log2(approx_scale).round()
            scales.append(scale)
        return scales

    def infer_shape(self):
        super(ArmPyramidROIAlignOp, self).infer_shape()
        inputs = self.get_input_tensors()
        assert len(
            inputs) == 5, 'Inputs number of ArmPyramidROIAlignOp should be equal to 5!'
        if not self.spatial_scale:
            feature_heights = [inp.shape[1] for inp in inputs[1:]]
            self.spatial_scale = self.setup_scales(feature_heights, self.image_height)
        roi_num = inputs[0].shape[1]
        channels = inputs[1].shape[-1]
        out_tensor = np.random.ranf((roi_num,
                                     self.resize_height,
                                     self.resize_width,
                                     channels)).astype(np.float32)
        self.set_out_tensor(out_tensor)

    def write_attrs(self, txt_file):
        ret = super(ArmPyramidROIAlignOp, self).write_attrs(txt_file)
        if ret:
            txt_file.write('resize_width=%d\n' % self.resize_width)
            txt_file.write('resize_height=%d\n' % self.resize_height)
            txt_file.write('image_width=%d\n' % self.image_width)
            txt_file.write('image_height=%d\n' % self.image_height)
            txt_file.write('spatial_scale_value=[%s]\n' %
                           list_list_to_string(self.spatial_scale))
            txt_file.write('sample=[%s]\n' %
                           list_list_to_string(self.sample_ratio))
            txt_file.write('coordinate_transformation_mode=%s\n' %
                           self.coordinate_transformation_mode.upper())
            txt_file.write('proposal_normalized=%s\n' % str(self.proposal_normalized).lower())
        return ret


class ArmQuantizeOp(OpHasAxis, BaseQuantizeDequantizeOp, OpHasOneOutPort, ArmOp):
    @classmethod
    def attributes(cls):
        return {'to_dtype': {'type': AttrType.STRING,
                             'required': True,
                             'options': ['int8', 'uint8', 'int32', 'uint32']}
                }

    def __init__(self, graph, attr_dict=None):
        super(ArmQuantizeOp, self).__init__(graph, attr_dict)
        self.update_attributes(ArmQuantizeOp, attr_dict)
        assert self.check_required(), 'ArmQuantizeOp is missing a required parameter.'

    def infer_shape(self):
        super(ArmQuantizeOp, self).infer_shape()
        inputs = self.get_input_tensors()
        zp_min = np.iinfo(self.zero_point.dtype).min
        zp_max = np.iinfo(self.zero_point.dtype).max
        if self.axis is None:
            out_tensor = np.clip(
                (inputs[0] / self.scale + self.zero_point), zp_min, zp_max).astype(self.to_dtype)
        else:
            expand_len = len(inputs[0].shape) - self.axis - 1
            scale = np.reshape(self.scale, list(
                self.scale.shape) + [1] * expand_len)
            zero_point = np.reshape(self.zero_point, list(
                self.zero_point.shape) + [1] * expand_len)
            out_tensor = np.clip(
                (inputs[0] / scale + zero_point), zp_min, zp_max).astype(self.to_dtype)

        self.set_out_tensor(out_tensor)


class ArmReduceOp(OpHasMethod, OpHasAxis, OpHasOneOutPort, ArmOp):
    FUNC_MAP = {
        'ALL': lambda x, y, z: np.all(x, axis=y, keepdims=z),
        'ANY': lambda x, y, z: np.any(x, axis=y, keepdims=z),
        'MEAN': lambda x, y, z: np.mean(x, axis=y, keepdims=z),
        'MIN': lambda x, y, z: np.min(x, axis=y, keepdims=z),
        'MAX': lambda x, y, z: np.max(x, axis=y, keepdims=z),
        'PROD': lambda x, y, z: np.prod(x, axis=y, keepdims=z),
        'SUM': lambda x, y, z: np.sum(x, axis=y, keepdims=z),
        'L1': lambda x, y, z: np.sum(np.abs(x), axis=y, keepdims=z),
        'L2': lambda x, y, z: np.sqrt(np.sum(np.square(x), axis=y, keepdims=z)),
        'VARIANCE': lambda x, y, z: np.var(x, axis=y, keepdims=z),
        'UNBIASED_VARIANCE': lambda x, y, z: np.var(x, axis=y, keepdims=z, ddof=1),
    }

    @classmethod
    def cast_in_ports(cls):
        return {0: ['float32', 'float16', 'int8']}

    @classmethod
    def attributes(cls):
        return {'method': {'options': ['ALL', 'ANY', 'MEAN', 'MIN', 'MAX', 'SUM', 'PROD', 'L1', 'L2', 'VARIANCE', 'UNBIASED_VARIANCE']}}

    def __init__(self, graph, attr_dict=None):
        super(ArmReduceOp, self).__init__(graph, attr_dict)
        self.update_attributes(ArmReduceOp, attr_dict)
        assert self.check_required(), 'ArmReduceOp is missing a required parameter.'

    def infer_shape(self):
        super(ArmReduceOp, self).infer_shape()
        inputs = self.get_input_tensors()
        if self.axes is None:
            self.axes = list(range(len(inputs[0].shape)))
        out_tensor = ArmReduceOp.FUNC_MAP[self.method](
            inputs[0], tuple(self.axes), bool(self.keepdims))
        if out_tensor.dtype == bool:
            out_tensor = out_tensor.astype(np.uint8)
        else:
            out_tensor = out_tensor.astype(inputs[0].dtype)
        self.set_out_tensor(out_tensor)


class ArmReciprocalOp(LayoutUnawareOp, OpHasOneOutPort, ArmOp):
    @classmethod
    def cast_in_ports(cls):
        return {0: ['float32', 'float16']}

    def infer_shape(self):
        super(ArmReciprocalOp, self).infer_shape()
        inputs = self.get_input_tensors()
        out_tensor = np.reciprocal(inputs[0]).astype(np.float32)
        self.set_out_tensor(out_tensor)


class ArmRefineDetDetectionOp(OpHasOneOutPort, ArmOp):
    @classmethod
    def num_in_ports(cls):
        return 5

    @classmethod
    def attributes(cls):
        return {'obj_thresh': {'type': AttrType.FLOAT, 'default': 0.1, 'required': True},
                'conf_thresh': {'type': AttrType.FLOAT, 'default': 0.1, 'required': True},
                'pre_nms_topk': {'type': AttrType.INT, 'default': 1000, 'required': True},
                'post_nms_topk': {'type': AttrType.INT, 'default': 200, 'required': True},
                }

    def __init__(self, graph, attr_dict=None):
        super(ArmRefineDetDetectionOp, self).__init__(graph, attr_dict)
        self.update_attributes(ArmRefineDetDetectionOp, attr_dict)
        assert self.check_required(), 'ArmRefineDetDetectionOp is missing a required parameter.'

    def infer_shape(self):
        super(ArmRefineDetDetectionOp, self).infer_shape()
        inputs = self.get_input_tensors()
        batch = inputs[0].shape[0]
        out_tensor = np.random.ranf(
            (batch, self.post_nms_topk, 4)).astype(np.float32)
        self.set_out_tensor(out_tensor)

    def write_attrs(self, txt_file):
        ret = super(ArmRefineDetDetectionOp, self).write_attrs(txt_file)
        if ret:
            txt_file.write('obj_thresh=%f\n' % self.obj_thresh)
            txt_file.write('conf_thresh=%f\n' % self.conf_thresh)
            txt_file.write('pre_nms_topk=%d\n' % self.pre_nms_topk)
            txt_file.write('post_nms_topk=%d\n' % self.post_nms_topk)
        return ret


class ArmRegionOp(OpHasMultipleOutPorts, ArmOp):
    @classmethod
    def attributes(cls):
        return {'anchors': {'type': AttrType.FLOATS,
                            'default': [1.3221, 1.73145, 3.19275, 4.00944, 5.05587, 8.09892, 9.47112, 4.84053, 11.2364, 10.0071]},
                'max_box_num': {'type': AttrType.INT, 'default': 5000},
                'class_num': {'type': AttrType.INT, 'default': 20},
                'grid_width': {'type': AttrType.INT, 'default': 13},
                'grid_height': {'type': AttrType.INT, 'default': 13},
                'box_per_grid': {'type': AttrType.INT, 'default': 5},
                'obj_threshold': {'type': AttrType.FLOAT, 'default': 0.3},
                'grid_compensate': {'type': AttrType.INT, 'required': False, 'default': 1}
                }

    def __init__(self, graph, attr_dict=None):
        super(ArmRegionOp, self).__init__(graph, attr_dict)
        self.update_attributes(ArmRegionOp, attr_dict)
        assert self.check_required(), 'ArmRegionOp is missing a required parameter.'

    def infer_shape(self):
        super(ArmRegionOp, self).infer_shape()
        inputs = self.get_input_tensors()
        batch_size = inputs[0].shape[0]
        out_tensor1 = np.random.ranf(
            size=(batch_size, self.max_box_num)).astype(np.float32)
        out_tensor2 = np.random.ranf(
            size=(batch_size, self.max_box_num, 4)).astype(np.float32)
        out_tensor3 = np.random.ranf(
            size=(batch_size, self.class_num)).astype(np.int32)
        out_tensor4 = np.random.ranf(
            size=(batch_size, self.class_num)).astype(np.int32)
        out_tensor5 = np.random.ranf(size=(batch_size, 1)).astype(np.int32)
        out_tensor_list = [out_tensor1, out_tensor2,
                           out_tensor3, out_tensor4, out_tensor5]
        self.set_out_tensor(out_tensor_list)

    def write_attrs(self, txt_file):
        ret = super(ArmRegionOp, self).write_attrs(txt_file)
        if ret:
            txt_file.write('grid_width=%d\n' % self.grid_width)
            txt_file.write('grid_height=%d\n' % self.grid_height)
            txt_file.write('box_per_grid=%d\n' % self.box_per_grid)
            txt_file.write('max_box_num=%d\n' % self.max_box_num)
            txt_file.write('class_num=%d\n' % self.class_num)
            txt_file.write('obj_thresh=%f\n' % self.obj_threshold)
            txt_file.write('anchors=[%s]\n' %
                           list_list_to_string(self.anchors))
            txt_file.write('grid_compensate=%s\n' %
                           str(self.grid_compensate).lower())
        return ret


class ArmRegionFuseOp(OpHasMultipleOutPorts, ArmOp):
    @classmethod
    def num_in_ports(cls):
        return 10

    @classmethod
    def cast_in_ports(cls):
        return {k: ['float32', 'float16'] if k < 4 else 'int32' for k in range(ArmRegionFuseOp.num_in_ports())}

    @classmethod
    def attributes(cls):
        return {'class_num': {'type': AttrType.INT, 'required': True}
                }

    def __init__(self, graph, attr_dict=None):
        super(ArmRegionFuseOp, self).__init__(graph, attr_dict)
        self.update_attributes(ArmRegionFuseOp, attr_dict)
        assert self.check_required(), 'ArmRegionFuseOp is missing a required parameter.'

    def infer_shape(self):
        super(ArmRegionFuseOp, self).infer_shape()
        inputs = self.get_input_tensors()
        batch_size = inputs[0].shape[0]
        out1 = np.random.ranf((batch_size, 10000)).astype(np.float32)
        out2 = np.random.ranf((batch_size, 10000, 4)).astype(np.float32)
        out3 = np.random.ranf((batch_size, self.class_num)).astype(np.int32)
        out4 = np.random.ranf((batch_size, self.class_num)).astype(np.int32)
        out5 = np.random.ranf((batch_size, 1)).astype(np.int32)
        self.set_out_tensor([out1, out2, out3, out4, out5])

    def write_attrs(self, txt_file):
        ret = super(ArmRegionFuseOp, self).write_attrs(txt_file)
        if ret:
            txt_file.write('class_num=%d\n' % self.class_num)
        return ret


class ArmRepeatOp(OpHasAxis, OpHasOneOutPort, ArmOp):
    @classmethod
    def num_in_ports(cls):
        return 2

    @classmethod
    def attributes(cls):
        return {'max_dim': {'type': AttrType.INT, 'default': 1000}}

    def __init__(self, graph, attr_dict=None):
        super(ArmRepeatOp, self).__init__(graph, attr_dict)
        self.update_attributes(ArmRepeatOp, attr_dict)
        assert self.check_required(), 'ArmRepeatOp is missing a required parameter.'

    def infer_shape(self):
        super(ArmRepeatOp, self).infer_shape()
        inputs = self.get_input_tensors()
        out_tensor = np.repeat(*inputs, axis=self.axis)
        out_shape = list(out_tensor.shape)
        if self.axis is not None and out_shape[self.axis] > self.max_dim:
            obj = tuple(slice(0, e if i != self.axis else self.max_dim)
                        for (i, e) in enumerate(out_shape))
            out_tensor = out_tensor[obj]
        elif self.axis is not None and out_shape[self.axis] < self.max_dim:
            shape_diff = self.max_dim - out_shape[self.axis]
            zeros_shape = copy.deepcopy(out_shape)
            zeros_shape[self.axis] = shape_diff
            zeros = np.zeros(zeros_shape, inputs[0].dtype)
            out_tensor = np.concatenate([out_tensor, zeros], axis=self.axis)
        self.set_out_tensor(out_tensor)


class ArmReshapeOp(OpHasOneOutPort, ArmOp):
    @classmethod
    def attributes(cls):
        return {'dim': {'type': AttrType.INTS, 'required': True}}

    def __init__(self, graph, attr_dict=None):
        super(ArmReshapeOp, self).__init__(graph, attr_dict)
        self.update_attributes(ArmReshapeOp, attr_dict)
        assert self.check_required(), 'ArmReshapeOp is missing a required parameter.'

    def infer_shape(self):
        super(ArmReshapeOp, self).infer_shape()
        inputs = self.get_input_tensors()
        out_tensor = np.reshape(inputs[0], self.dim)
        self.set_out_tensor(out_tensor)

    def write_attrs(self, txt_file):
        ret = super(ArmReshapeOp, self).write_attrs(txt_file)
        if ret:
            txt_file.write('shape=[%s]\n' % num_list_to_string(self.dim))
        return ret


class ArmResizeOp(OpHasMethod, OpHasOneOutPort, ArmOp):
    @classmethod
    def attributes(cls):
        return {'factors': {'type': AttrType.FLOATS, 'default': [1.0, 1.0]},
                'sizes': {'type': AttrType.INTS, 'default': None},
                'method': {'options': ['NEAREST', 'BILINEAR'], 'default': 'BILINEAR'},
                'mode': {'type': AttrType.STRING,
                         'default': 'half_pixel',
                         'options': ['half_pixel', 'half_pixel_symmetric', 'align_corners', 'asymmetric', 'pytorch_half_pixel', 'tf_half_pixel_for_nn']},
                'nearest_mode': {'type': AttrType.STRING,
                                 'default': 'round_prefer_floor',
                                 'options': ['simple', 'round_prefer_floor', 'round_prefer_ceil', 'floor', 'ceil']},
                'antialias': {'type': AttrType.BOOL, 'default': False},
                'exclude_outside': {'type': AttrType.BOOL, 'default': False},
                }

    def __init__(self, graph, attr_dict=None):
        super(ArmResizeOp, self).__init__(graph, attr_dict)
        self.update_attributes(ArmResizeOp, attr_dict)
        assert self.check_required(), 'ArmResizeOp is missing a required parameter.'

    def infer_shape(self):
        super(ArmResizeOp, self).infer_shape()
        inputs = self.get_input_tensors()
        if self.sizes:
            size = self.sizes
        else:
            spatial_shape = inputs[0].shape[1:-1]
            size = np.floor(np.array(spatial_shape) *
                            np.array(self.factors)).astype(np.int32).tolist()
        perm = [0, len(inputs[0].shape) - 1] + \
            list(range(1, len(inputs[0].shape) - 1))
        inverse_perm = Op.cal_inverse_perm(perm)
        # torch.nn.functional.interpolate doesn't support int(not implemented)
        out_tensor = torch.nn.functional.interpolate(torch.from_numpy(np.transpose(inputs[0].astype(np.float32), perm)),
                                                     size=tuple(size),
                                                     mode='nearest'
                                                     ).numpy()
        out_tensor = np.transpose(out_tensor, inverse_perm).astype(inputs[0].dtype)
        self.set_out_tensor(out_tensor)

    def write_attrs(self, txt_file):
        ret = super(ArmResizeOp, self).write_attrs(txt_file)
        if ret:
            if self.sizes:
                input_shape = self.get_input_shapes()[0]
                size = [input_shape[0]] + self.sizes + [input_shape[-1]]
                txt_file.write('size=[%s]\n' % list_list_to_string(size))
            else:
                txt_file.write('ratio_x=%.8f\n' % self.factors[-1])
                txt_file.write('ratio_y=%.8f\n' % self.factors[-2])
                if len(self.factors) == 3:
                    txt_file.write('ratio_z=%.8f\n' % self.factors[-3])
            txt_file.write('mode=%s\n' % self.mode.upper())
            txt_file.write('antialias=%s\n' % str(bool(self.antialias)).lower())
            txt_file.write('exclude_outside=%s\n' % str(bool(self.exclude_outside)).lower())
            if self.method.upper() == 'NEAREST':
                txt_file.write('nearest_mode=%s\n' % self.nearest_mode.upper())
        return ret


class ArmReverseSequenceOp(OpHasOneOutPort, ArmOp):
    @classmethod
    def num_in_ports(cls):
        return 2

    @classmethod
    def cast_in_ports(cls):
        return {0: 'float32', 1: 'int32'}

    @classmethod
    def attributes(cls):
        return {'batch_axis': {'type': AttrType.INT, 'required': False, 'default': 0},
                'time_axis': {'type': AttrType.INT, 'required': False, 'default': 1}
                }

    def __init__(self, graph, attr_dict=None):
        super(ArmReverseSequenceOp, self).__init__(graph, attr_dict)
        self.update_attributes(ArmReverseSequenceOp, attr_dict)
        assert self.check_required(), 'ArmReverseSequenceOp is missing a required parameter.'

    def infer_shape(self):
        super(ArmReverseSequenceOp, self).infer_shape()
        inputs = self.get_input_tensors()
        if len(inputs) != 2:
            ERROR('[Parser]: Invalid inputs number of ReverseSequence (%s)!' % self.name)
        out_tensor = tf.reverse(inputs[0], axis=np.array(
            [self.time_axis], np.int64)).numpy()
        self.set_out_tensor(out_tensor)

    def write_attrs(self, txt_file):
        ret = super(ArmReverseSequenceOp, self).write_attrs(txt_file)
        if ret:
            txt_file.write('batch_axis=%d\n' % self.batch_axis)
            txt_file.write('time_axis=%d\n' % self.time_axis)
        return ret


class ArmRMSNormOp(OpHasAxis, OpHasWeights, OpHasOneOutPort, ArmOp):
    @classmethod
    def cast_in_ports(cls):
        return {0: ['float32', 'float16']}

    @classmethod
    def attributes(cls):
        return {'epsilon': {'type': AttrType.FLOAT, 'required': True, 'default': 1e-5}
                }

    def __init__(self, graph, attr_dict=None):
        super(ArmRMSNormOp, self).__init__(graph, attr_dict)
        self.update_attributes(ArmRMSNormOp, attr_dict)
        assert self.check_required(), 'ArmRMSNormOp is missing a required parameter.'

    def infer_shape(self):
        super(ArmRMSNormOp, self).infer_shape()
        inputs = self.get_input_tensors()
        square = np.power(inputs[0], 2)
        mean = np.mean(square, axis=tuple(self.axes), keepdims=True)
        normalized = inputs[0] / np.sqrt(mean + self.epsilon)
        axes = OpHasAxis.make_axes_non_negative(
            self.axes, len(inputs[0].shape))
        weights = OpHasAxis.expand_to(self.weights, axes, len(inputs[0].shape))
        out_tensor = (normalized * weights).astype(np.float32)
        self.set_out_tensor(out_tensor)

    def write_attrs(self, txt_file):
        ret = super(ArmRMSNormOp, self).write_attrs(txt_file)
        if ret:
            txt_file.write('epsilon=%1.12f\n' % self.epsilon)
        return ret


class ArmRoiAlignOp(OpHasMethod, OpHasOneOutPort, ArmOp):
    @classmethod
    def cast_in_ports(cls):
        return {0: ['float32', 'float16'], 1: ['float32', 'float16']}

    @classmethod
    def num_in_ports(cls):
        return 2

    @classmethod
    def attributes(cls):
        return {'coordinate_transformation_mode': {'type': AttrType.STRING, 'default': 'half_pixel', 'options': ['half_pixel', 'output_half_pixel']},
                'spatial_scale': {'type': AttrType.FLOATS, 'default': [1.0, 1.0]},
                'pooled_shape': {'type': AttrType.INTS, 'required': True},
                'method': {'default': 'AVG'},
                'sample_ratio': {'type': AttrType.INTS, 'default': [0, 0]},
                }

    def __init__(self, graph, attr_dict=None):
        super(ArmRoiAlignOp, self).__init__(graph, attr_dict)
        self.update_attributes(ArmRoiAlignOp, attr_dict)
        assert self.check_required(), 'ArmRoiAlignOp is missing a required parameter.'

    def infer_shape(self):
        super(ArmRoiAlignOp, self).infer_shape()
        inputs = self.get_input_tensors()
        roi_num = inputs[1].shape[0]
        channels = inputs[0].shape[-1]
        out_tensor = np.random.ranf(
            (roi_num, *self.pooled_shape, channels)).astype(np.float32)
        self.set_out_tensor(out_tensor)

    def write_attrs(self, txt_file):
        ret = super(ArmRoiAlignOp, self).write_attrs(txt_file)
        if ret:
            txt_file.write('pooled_shape=[%s]\n' %
                           list_list_to_string(self.pooled_shape))
            txt_file.write(
                'spatial_scale_value=[%s]\n' % list_list_to_string(self.spatial_scale))
            txt_file.write('sample=[%s]\n' %
                           list_list_to_string(self.sample_ratio))
            txt_file.write('coordinate_transformation_mode=%s\n' %
                           self.coordinate_transformation_mode.upper())
        return ret


class ArmRoundOp(LayoutUnawareOp, OpHasOneOutPort, ArmOp):
    @classmethod
    def cast_in_ports(cls):
        return {0: ['float32', 'float16']}

    def infer_shape(self):
        super(ArmRoundOp, self).infer_shape()
        inputs = self.get_input_tensors()
        out_tensor = np.round(inputs[0]).astype(np.float32)
        self.set_out_tensor(out_tensor)


class ArmRsqrtOp(LayoutUnawareOp, OpHasOneOutPort, ArmOp):
    @classmethod
    def cast_in_ports(cls):
<<<<<<< HEAD
        return {0: ['float32', 'float16']}
=======
        return {0: ['float32', 'float16', 'int8', 'uint8']}
>>>>>>> 54459b15

    def infer_shape(self):
        super(ArmRsqrtOp, self).infer_shape()
        inputs = self.get_input_tensors()
        out_tensors = np.sqrt(inputs[0]).astype(inputs[0].dtype)
        self.set_out_tensor(out_tensors)


class ArmScatterNDOp(OpHasOneOutPort, ArmOp):
    @classmethod
    def num_in_ports(cls):
        return 3

    @classmethod
    def cast_in_ports(cls):
        return {0: ['float32', 'float16'], 1: 'int32', 2: ['float32', 'float16']}

    @classmethod
    def attributes(cls):
        return {'reduction': {'type': AttrType.STRING, 'options': ['NONE', 'MUL', 'ADD', 'MAX', 'MIN'], 'default': 'NONE'}}

    def __init__(self, graph, attr_dict=None):
        super(ArmScatterNDOp, self).__init__(graph, attr_dict)
        self.update_attributes(ArmScatterNDOp, attr_dict)
        assert self.check_required(), 'ArmScatterNDOp is missing a required parameter.'

    def infer_shape(self):
        super(ArmScatterNDOp, self).infer_shape()
        inputs = self.get_input_tensors()
        data, indices, updates = inputs
        from .onnx_ops.array_ops import ScatterNDOp
        out_tensor = ScatterNDOp.scatternd(data, indices, updates, reduction=self.reduction)
        self.set_out_tensor(out_tensor)

    def write_attrs(self, txt_file):
        ret = super(ArmScatterNDOp, self).write_attrs(txt_file)
        if ret:
            txt_file.write('reduction=%s\n' % self.reduction)
        return ret


class ArmScatterElementsOp(OpHasOneOutPort, OpHasAxis, ArmOp):
    @classmethod
    def num_in_ports(cls):
        return 3

    @classmethod
    def cast_in_ports(cls):
        return {1: 'int32'}

    @classmethod
    def attributes(cls):
        return {'reduction': {'type': AttrType.STRING, 'options': ['NONE', 'MUL', 'ADD', 'MAX', 'MIN'], 'default': 'NONE'}}

    def __init__(self, graph, attr_dict=None):
        super(ArmScatterElementsOp, self).__init__(graph, attr_dict)
        self.update_attributes(ArmScatterElementsOp, attr_dict)
        assert self.check_required(), 'ArmScatterElementsOp is missing a required parameter.'

    def infer_shape(self):
        super(ArmScatterElementsOp, self).infer_shape()
        inputs = self.get_input_tensors()
        data, indices, updates = inputs
        from .onnx_ops.array_ops import GatherElementsOp
        indices = GatherElementsOp.make_indices_non_negative(
            indices, inputs[0].shape[self.axis])
        data_torch = torch.from_numpy(np.array(data))
        index_torch = torch.from_numpy(np.array(indices).astype(np.int64))
        update_torch = torch.from_numpy(updates)
        if self.reduction == 'NONE':
            out_tensor = torch.Tensor.scatter_(
                data_torch, src=update_torch, dim=self.axis, index=index_torch).numpy()
        else:
            reduction_map = {'MUL': 'prod', 'ADD': 'sum', 'MAX': 'amax', 'MIN': 'amin'}
            assert self.reduction in reduction_map, 'Meets invalid reduction %s in infer_shape of ArmScatterElementsOp!' % self.reduction
            out_tensor = torch.Tensor.scatter_reduce(
                data_torch, src=update_torch, dim=self.axis, index=index_torch, reduce=reduction_map[self.reduction]).numpy()
        self.set_out_tensor(out_tensor)

    def write_attrs(self, txt_file):
        ret = super(ArmScatterElementsOp, self).write_attrs(txt_file)
        if ret:
            txt_file.write('reduction=%s\n' % self.reduction)
        return ret


class ArmSegmentReduceOp(OpHasMethod, OpHasOneOutPort, ArmOp):
    FUNC_MAP = {'SUM': tf.math.segment_sum,
                'PROD': tf.math.segment_prod,
                'MIN': tf.math.segment_min,
                'MAX': tf.math.segment_max,
                'MEAN': tf.math.segment_mean,
                }

    @classmethod
    def attributes(cls):
        return {'method': {'options': ['SUM', 'PROD', 'MIN', 'MAX', 'MEAN'], 'default': 'SUM'}}

    @classmethod
    def cast_in_ports(cls):
        return {1: 'int32'}

    @classmethod
    def num_in_ports(cls):
        return 2

    def __init__(self, graph, attr_dict=None):
        super(ArmSegmentReduceOp, self).__init__(graph, attr_dict)
        self.update_attributes(ArmSegmentReduceOp, attr_dict)
        assert self.check_required(), 'ArmSegmentReduceOp is missing a required parameter.'

    def infer_shape(self):
        super(ArmSegmentReduceOp, self).infer_shape()
        inputs = self.get_input_tensors()
        out_tensor = ArmSegmentReduceOp.FUNC_MAP[self.method](*inputs).numpy()
        self.set_out_tensor(out_tensor)


class ArmSignOp(LayoutUnawareOp, OpHasOneOutPort, ArmOp):
    @classmethod
    def cast_in_ports(cls):
        return {0: ['float32', 'float16']}

    def infer_shape(self):
        super(ArmSignOp, self).infer_shape()
        inputs = self.get_input_tensors()
        out_tensor = np.sign(inputs[0])
        self.set_out_tensor(out_tensor)


class ArmSineOp(LayoutUnawareOp, OpHasOneOutPort, ArmOp):
    @classmethod
    def cast_in_ports(cls):
        return {0: ['float32', 'float16']}

    def infer_shape(self):
        super(ArmSineOp, self).infer_shape()
        inputs = self.get_input_tensors()
        out_tensor = np.sin(inputs[0])
        self.set_out_tensor(out_tensor)


class ArmSinhOp(LayoutUnawareOp, OpHasOneOutPort, ArmOp):
    @classmethod
    def cast_in_ports(cls):
        return {0: ['float32', 'float16']}

    def infer_shape(self):
        super(ArmSinhOp, self).infer_shape()
        inputs = self.get_input_tensors()
        out_tensor = tf.sinh(inputs[0]).numpy()
        self.set_out_tensor(out_tensor)


class ArmSliceOp(OpHasOneOutPort, ArmOp):
    @classmethod
    def attributes(cls):
        return {'starts': {'type': AttrType.INTS, 'required': True},
                'ends': {'type': AttrType.INTS, 'required': True},
                'steps': {'type': AttrType.INTS, 'required': True}}

    def __init__(self, graph, attr_dict=None):
        super(ArmSliceOp, self).__init__(graph, attr_dict)
        self.update_attributes(ArmSliceOp, attr_dict)
        assert self.check_required(), 'ArmSliceOp is missing a required parameter.'

    def infer_shape(self):
        super(ArmSliceOp, self).infer_shape()
        inputs = self.get_input_tensors()
        obj = tuple(slice(s, None if (p < 0 and e < 0) else e, p)
                    for s, e, p in zip(self.starts, self.ends, self.steps))
        out_tensor = inputs[0][obj]
        self.set_out_tensor(out_tensor)

    def write_attrs(self, txt_file):
        ret = super(ArmSliceOp, self).write_attrs(txt_file)
        if ret:
            txt_file.write('begin=[%s]\n' % list_list_to_string(self.starts))
            txt_file.write('end=[%s]\n' % list_list_to_string(self.ends))
            txt_file.write('strides=[%s]\n' % list_list_to_string(self.steps))
        return ret


class ArmSoftmaxOp(OpHasAxis, OpHasOneOutPort, ArmOp):
    @classmethod
    def cast_in_ports(cls):
        return {0: ['float32', 'float16', 'int8', 'uint8']}

    @classmethod
    def attributes(cls):
        return {'axis': {'default': -1}}

    def __init__(self, graph, attr_dict=None):
        super(ArmSoftmaxOp, self).__init__(graph, attr_dict)
        self.update_attributes(ArmSoftmaxOp, attr_dict)
        assert self.check_required(), 'ArmSoftmaxOp is missing a required parameter.'

    def infer_shape(self, input_tensor: np.ndarray = None):
        super(ArmSoftmaxOp, self).infer_shape()
        inputs = self.get_input_tensors()
        out_tensor = tf.nn.softmax(inputs[0].astype(np.float32), axis=self.axis).numpy()
        self.set_out_tensor(out_tensor.astype(inputs[0].dtype))


class ArmSpaceToBatchOp(OpHasOneOutPort, ArmOp):
    @classmethod
    def attributes(cls):
        return {'block_size_x': {'type': AttrType.INT, 'default': 2},
                'block_size_y': {'type': AttrType.INT, 'default': 2},
                'pads': {'type': AttrType.INTS, 'default': [0, 0, 0, 0], 'required': True}
                }

    def __init__(self, graph, attr_dict=None):
        super(ArmSpaceToBatchOp, self).__init__(graph, attr_dict)
        self.update_attributes(ArmSpaceToBatchOp, attr_dict)
        assert self.check_required(), 'ArmSpaceToBatchOp is missing a required parameter.'

    def __getattr__(self, item):
        ret = None
        try:
            pad_size = len(self._attr['pads'].value)
            if item == 'pad_top':
                if pad_size in (4, 6):
                    ret = self.pads[0]
                elif pad_size == 8:
                    ret = self.pads[1]
                else:
                    ERROR('[Parser]: Node(%s) pads size not supported!' %
                          self.name)
            elif item == 'pad_bottom':
                if pad_size == 4:
                    ret = self.pads[2]
                elif pad_size == 6:
                    ret = self.pads[3]
                elif pad_size == 8:
                    ret = self.pads[5]
                else:
                    ERROR('[Parser]: Node(%s) pads size not supported!' %
                          self.name)
            elif item == 'pad_left':
                if pad_size in (4, 6):
                    ret = self.pads[1]
                elif pad_size == 8:
                    ret = self.pads[2]
                else:
                    ERROR('[Parser]: Node(%s) pads size not supported!' %
                          self.name)
            elif item == 'pad_right':
                if pad_size == 4:
                    ret = self.pads[3]
                elif pad_size == 6:
                    ret = self.pads[4]
                elif pad_size == 8:
                    ret = self.pads[6]
                else:
                    ERROR('[Parser]: Node(%s) pads size not supported!' %
                          self.name)
        except:
            ret = None
        if ret is None:
            ret = super(ArmSpaceToBatchOp, self).__getattr__(item)
        return ret

    def infer_shape(self):
        super(ArmSpaceToBatchOp, self).infer_shape()
        inputs = self.get_input_tensors()
        out_tensor = tf.space_to_batch_nd(inputs[0],
                                          block_shape=np.array(
                                              [self.block_size_y, self.block_size_x], dtype=np.int64),
                                          paddings=OpHasPaddingStrides.onnx_to_tf(self.pads)[1:3, :]).numpy()
        self.set_out_tensor(out_tensor)

    def write_attrs(self, txt_file):
        ret = super(ArmSpaceToBatchOp, self).write_attrs(txt_file)
        if ret:
            txt_file.write('block_size_x=%d\n' % self.block_size_x)
            txt_file.write('block_size_y=%d\n' % self.block_size_y)
            txt_file.write('pad_left=%d\n' % self.pad_left)
            txt_file.write('pad_right=%d\n' % self.pad_right)
            txt_file.write('pad_top=%d\n' % self.pad_top)
            txt_file.write('pad_bottom=%d\n' % self.pad_bottom)
        return ret


class ArmSpaceToDepthOp(OpHasOneOutPort, ArmOp):
    @classmethod
    def attributes(cls):
        return {'blocksize': {'type': AttrType.INT, 'required': True}}

    def __init__(self, graph, attr_dict=None):
        super(ArmSpaceToDepthOp, self).__init__(graph, attr_dict)
        self.update_attributes(ArmSpaceToDepthOp, attr_dict)
        assert self.check_required(), 'ArmSpaceToDepthOp is missing a required parameter.'

    def infer_shape(self):
        super(ArmSpaceToDepthOp, self).infer_shape()
        inputs = self.get_input_tensors()
        if self.blocksize == 1:
            out_tensor = inputs[0]
        else:
            out_tensor = tf.nn.space_to_depth(inputs[0], self.blocksize).numpy()
        self.set_out_tensor(out_tensor)

    def write_attrs(self, txt_file):
        ret = super(ArmSpaceToDepthOp, self).write_attrs(txt_file)
        if ret:
            txt_file.write('block_size_x=%d\n' % self.blocksize)
            txt_file.write('block_size_y=%d\n' % self.blocksize)
        return ret


class ArmSplitOp(OpHasAxis, OpHasMultipleOutPorts, ArmOp):

    @classmethod
    def attributes(cls):
        return {'split': {'type': AttrType.INTS, 'required': True}}

    def __init__(self, graph, attr_dict=None):
        super(ArmSplitOp, self).__init__(graph, attr_dict)
        self.update_attributes(ArmSplitOp, attr_dict)
        assert self.check_required(), 'ArmSplitOp is missing a required parameter.'

    def __getattr__(self, item):
        ret = None
        try:
            if item == 'splits':
                ret = self.__dict__['_attr'][item].value if self.__dict__[
                    '_attr'][item].value is not None else []
        except:
            ret = None
        if ret is None:
            ret = super(ArmSplitOp, self).__getattr__(item)
        return ret

    def infer_shape(self):
        super(ArmSplitOp, self).infer_shape()
        inputs = self.get_input_tensors()
        out_tensors = tf.split(inputs[0], np.array(self.split), axis=self.axis)
        out_tensors = [o.numpy() for o in out_tensors]
        self.set_out_tensor(out_tensors)

    def write_attrs(self, txt_file):
        ret = super(ArmSplitOp, self).write_attrs(txt_file)
        if ret:
            txt_file.write('splits=[%s]\n' % list_list_to_string(self.split))
        return ret


class ArmSqrtOp(LayoutUnawareOp, OpHasOneOutPort, ArmOp):
    @classmethod
    def cast_in_ports(cls):
        return {0: ['float32', 'float16']}

    def infer_shape(self):
        super(ArmSqrtOp, self).infer_shape()
        inputs = self.get_input_tensors()
        out_tensors = np.sqrt(inputs[0])
        self.set_out_tensor(out_tensors)


class ArmSquareOp(LayoutUnawareOp, OpHasOneOutPort, ArmOp):
    @classmethod
    def cast_in_ports(cls):
        return {0: ['float32', 'float16', 'int8', 'uint8']}

    def infer_shape(self):
        super(ArmSquareOp, self).infer_shape()
        inputs = self.get_input_tensors()
        out_tensors = np.square(inputs[0])
        self.set_out_tensor(out_tensors)


class ArmSquaredDifferenceOp(OpNeedBroadcast, OpHasOneOutPort, ArmOp):
    @classmethod
    def cast_in_ports(cls):
<<<<<<< HEAD
        return {0: ['float32', 'float16'], 1: ['float32', 'float16']}
=======
        return {0: ['float32', 'float16', 'int8', 'uint8'], 1: ['float32', 'float16', 'int8', 'uint8']}
>>>>>>> 54459b15

    def infer_shape(self):
        super(ArmSquaredDifferenceOp, self).infer_shape()
        inputs = self.get_input_tensors()
        out_tensor = np.power(np.subtract(*inputs), 2)
        self.set_out_tensor(out_tensor)


class ArmSufficientStatisticsOp(OpHasAxis, OpHasMultipleOutPorts, ArmOp):
    @classmethod
    def num_in_ports(cls):
        return 2

    @classmethod
    def cast_in_ports(cls):
        return {0: ['float32', 'float16', 'uint32', 'uint8', 'int16', 'uint16', 'int8', 'int32'],
                1: ['float32', 'float16', 'uint32', 'uint8', 'int16', 'uint16', 'int8', 'int32']}

    def __init__(self, graph, attr_dict=None):
        super(ArmSufficientStatisticsOp, self).__init__(graph, attr_dict)
        self.update_attributes(ArmSufficientStatisticsOp, attr_dict)
        assert self.check_required(), 'ArmSufficientStatisticsOp is missing a required parameter.'

    def infer_shape(self):
        super(ArmSufficientStatisticsOp, self).infer_shape()
        inputs = self.get_input_tensors()
        out_tensor_list = tf.nn.sufficient_statistics(
            inputs[0], self.axes, shift=inputs[1], keepdims=True)
        out_tensor_list = [ot.numpy() for ot in out_tensor_list[1:3]]
        self.set_out_tensor(out_tensor_list)


class ArmTanOp(LayoutUnawareOp, OpHasOneOutPort, ArmOp):
    @classmethod
    def cast_in_ports(cls):
        return {0: ['float32', 'float16']}

    def infer_shape(self):
        super(ArmTanOp, self).infer_shape()
        inputs = self.get_input_tensors()
        out_tensor = np.tan(inputs[0])
        self.set_out_tensor(out_tensor)


class ArmTileOp(OpHasOneOutPort, ArmOp):
    @classmethod
    def attributes(cls):
        return {'reps': {'type': AttrType.INTS, 'required': True}}

    def __init__(self, graph, attr_dict=None):
        super(ArmTileOp, self).__init__(graph, attr_dict)
        self.update_attributes(ArmTileOp, attr_dict)
        assert self.check_required(), 'ArmTileOp is missing a required parameter.'

    def infer_shape(self):
        super(ArmTileOp, self).infer_shape()
        inputs = self.get_input_tensors()
        if len(inputs[0].shape) != len(self.reps):
            ERROR(
                '[Parser]: Input shape of ArmTile(%s) does not comply with repeats!' % self.name)
        out_tensors = np.tile(inputs[0], self.reps)
        self.set_out_tensor(out_tensors)

    def write_attrs(self, txt_file):
        ret = super(ArmTileOp, self).write_attrs(txt_file)
        if ret:
            txt_file.write('repeats=[%s]\n' % list_list_to_string(self.reps))
        return ret


class ArmTopKOp(OpHasAxis, OpHasMultipleOutPorts, ArmOp):
    @classmethod
    def cast_in_ports(cls):
        return {0: ['float32', 'float16']}

    @classmethod
    def attributes(cls):
        return {'k': {'type': AttrType.INT, 'default': 1},
                'axis': {'default': -1},
                'sorted': {'type': AttrType.INT, 'options': [0, 1], 'default': 1},
                'largest': {'type': AttrType.INT, 'options': [0, 1], 'default': 1},
                }

    def __init__(self, graph, attr_dict=None):
        super(ArmTopKOp, self).__init__(graph, attr_dict)
        self.update_attributes(ArmTopKOp, attr_dict)
        assert self.check_required(), 'ArmTopKOp is missing a required parameter.'

    def infer_shape(self):
        super(ArmTopKOp, self).infer_shape()
        inputs = self.get_input_tensors()
        # "topk_cpu" not implemented for 'Half'
        input_tensor = torch.from_numpy(inputs[0].astype(np.float64))
        out_tensor_list = torch.topk(input_tensor, self.k, dim=self.axis, largest=bool(
            self.largest), sorted=bool(self.sorted))
        out_tensor_list = [ot.numpy() for ot in out_tensor_list]
        out_tensor_list[0] = out_tensor_list[0].astype(inputs[0].dtype)
        out_tensor_list[1] = out_tensor_list[1].astype(np.int32)
        self.set_out_tensor(out_tensor_list)

    def write_attrs(self, txt_file):
        ret = super(ArmTopKOp, self).write_attrs(txt_file)
        if ret:
            txt_file.write('k=%d\n' % self.k)
            txt_file.write('sorted=%s\n' % str(bool(self.sorted)).lower())
            txt_file.write('largest=%s\n' % str(bool(self.largest)).lower())
        return ret


class ArmTransposeOp(OpHasOneOutPort, ArmOp):
    @staticmethod
    def cal_merged_perm(perm1, perm2):
        assert len(perm1) == len(
            perm2), 'The length of perm1 is not equal to the length of perm2 in ArmTransposeOp.'
        base = np.array(list(range(len(perm1))), np.int64)
        final = base[np.array(perm1)][np.array(perm2)]
        return final.tolist()

    @classmethod
    def attributes(cls):
        return {'perm': {'type': AttrType.INTS, 'default': [], 'required': True}}

    def __init__(self, graph, attr_dict=None):
        super(ArmTransposeOp, self).__init__(graph, attr_dict)
        self.update_attributes(ArmTransposeOp, attr_dict)
        assert self.check_required(), 'ArmTransposeOp is missing a required parameter.'

    def infer_shape(self):
        super(ArmTransposeOp, self).infer_shape()
        inputs = self.get_input_tensors()
        out_tensor = np.transpose(
            inputs[0], axes=self.perm if self.perm else None)
        self.set_out_tensor(out_tensor)

    def write_attrs(self, txt_file):
        ret = super(ArmTransposeOp, self).write_attrs(txt_file)
        if ret:
            txt_file.write('perm=[%s]\n' % num_list_to_string(self.perm))
        return ret


class ArmUpsampleByIndexOp(OpHasOneOutPort, ArmOp):
    @classmethod
    def cast_in_ports(cls):
        return {0: ['float32', 'float16'], 1: 'int32'}

    @classmethod
    def attributes(cls):
        return {'scale': {'type': AttrType.INT, 'default': 2},
                'flatten_dim': {'type': AttrType.STRING, 'default': 'HWC', 'options': ['NHWC', 'HWC', 'HW']},
                'shape': {'type': AttrType.INTS, 'default': []}
                }

    def __init__(self, graph, attr_dict=None):
        super(ArmUpsampleByIndexOp, self).__init__(graph, attr_dict)
        self.update_attributes(ArmUpsampleByIndexOp, attr_dict)
        assert self.check_required(), 'ArmUpsampleByIndexOp is missing a required parameter.'

    def infer_shape(self):
        super(ArmUpsampleByIndexOp, self).infer_shape()
        inputs = self.get_input_tensors()
        multiplier = [1, self.scale, self.scale, 1]
        out_shape = np.array(inputs[0].shape, np.int64) * \
            np.array(multiplier, np.int64)
        self.shape = out_shape.tolist()
        out_tensor = np.random.ranf(self.shape).astype(inputs[0].dtype)
        self.set_out_tensor(out_tensor)

    def write_attrs(self, txt_file):
        ret = super(ArmUpsampleByIndexOp, self).write_attrs(txt_file)
        if ret:
            txt_file.write('flatten_dim=%s\n' % self.flatten_dim)
            txt_file.write('shape=[%s]\n' % list_list_to_string(self.shape))
        return ret


class ArmWhereOp(OpHasOneOutPort, ArmOp):
    @classmethod
    def num_in_ports(cls):
        return 3

    @classmethod
    def cast_in_ports(cls):
        return {0: 'uint8', 1: ['float32', 'float16'], 2: ['float32', 'float16']}

    def infer_shape(self):
        super(ArmWhereOp, self).infer_shape()
        inputs = self.get_input_tensors()
        out_tensor = np.where(*inputs)
        self.set_out_tensor(out_tensor)


class ArmYuvToRgbOp(OpHasOneOutPort, ArmOp):
    @classmethod
    def attributes(cls):
        return {
            'format': {'type': AttrType.STRING},
            'bits': {'type': AttrType.INT},
            'conversion': {'type': AttrType.STRING, 'default': 'BT709', 'options': ['SELF', 'BT709']},
            'coefficient': {'type': AttrType.FLOATS},
            'coefficient_dtype': {'type': AttrType.STRING},
            'coefficient_shift': {'type': AttrType.INT},
            'shape': {'type': AttrType.INTS},
        }

    def __init__(self, graph, attr_dict=None):
        super(ArmYuvToRgbOp, self).__init__(graph, attr_dict)
        self.update_attributes(ArmYuvToRgbOp, attr_dict)
        self.out_dtype = attr_dict.get('dtype', np.uint8)
        assert self.check_required(), 'ArmYuvToRgbOp is missing a required parameter.'

    def infer_shape(self):
        super(ArmYuvToRgbOp, self).infer_shape()
        # input_shape = re.findall("\[[\s*\d+,]*\d+\]|\[\s*\]", self.shape)
        # input_shape = [[int(i) for i in re.findall("\d+", shape)] for shape in input_shape]
        out_tensor = np.random.randn(*tuple(self.shape)).astype(self.out_dtype)
        self.set_out_tensor(out_tensor)

    def write_attrs(self, txt_file):
        ret = super(ArmYuvToRgbOp, self).write_attrs(txt_file)
        if ret:
            for k in ['format', 'bits', 'conversion', 'coefficient', 'coefficient_dtype', 'coefficient_shift', 'shape']:
                if k in ['coefficient', 'shape']:
                    txt_file.write('%s=[%s]\n' % (
                        k, num_list_to_string(getattr(self, k))))
                else:
                    txt_file.write('%s=%s\n' % (k, str(getattr(self, k))))
        return ret


class ArmRgbToYuvOp(OpHasOneOutPort, ArmOp):
    @classmethod
    def attributes(cls):
        return {
            'format': {'type': AttrType.STRING},
            'bits': {'type': AttrType.INT},
            'conversion': {'type': AttrType.STRING, 'default': 'BT709', 'options': ['SELF', 'BT709']},
            'coefficient': {'type': AttrType.FLOATS},
            'coefficient_dtype': {'type': AttrType.STRING},
            'coefficient_shift': {'type': AttrType.INT},
        }

    def __init__(self, graph, attr_dict=None):
        super(ArmRgbToYuvOp, self).__init__(graph, attr_dict)
        self.update_attributes(ArmYuvToRgbOp, attr_dict)
        self.out_dtype = attr_dict.get('dtype', np.uint8)
        assert self.check_required(), 'ArmYuvToRgbOp is missing a required parameter.'

    def infer_shape(self):
        super(ArmRgbToYuvOp, self).infer_shape()
        input_shape = self.get_input_tensors()[0].shape
        out_tensor = np.random.randn(input_shape[0], int(
            input_shape[1] * input_shape[2] * 1.5)).astype(self.out_dtype)
        self.set_out_tensor(out_tensor)

    def write_attrs(self, txt_file):
        ret = super(ArmRgbToYuvOp, self).write_attrs(txt_file)
        if ret:
            for k in ['format', 'bits', 'conversion', 'coefficient', 'coefficient_dtype', 'coefficient_shift']:
                if k in ['coefficient']:
                    txt_file.write('%s=[%s]\n' % (
                        k, num_list_to_string(getattr(self, k))))
                else:
                    txt_file.write('%s=%s\n' % (k, str(getattr(self, k))))
        return ret


class ArmZeroFractionOp(OpHasOneOutPort, ArmOp):
    def infer_shape(self):
        super(ArmZeroFractionOp, self).infer_shape()
        input_tensor = self.get_input_tensors()[0]
        out_tensor = np.array(tf.math.zero_fraction(input_tensor).numpy())
        self.set_out_tensor(out_tensor)<|MERGE_RESOLUTION|>--- conflicted
+++ resolved
@@ -149,11 +149,7 @@
         elif self.method == 'PRELU':
             if not self.quantize:
                 self.negative_slope = self.negative_slope.astype(np.float32)
-<<<<<<< HEAD
-            out_tensor = func(inputs[0], self.negative_slope).numpy().astype(inputs[0].dtype)
-=======
             out_tensor = func(inputs[0], self.negative_slope).astype(inputs[0].dtype)
->>>>>>> 54459b15
         elif self.method == 'SELU':
             out_tensor = self.selu()
         elif self.method == 'SHRINK':
@@ -346,8 +342,6 @@
         return ret
 
 
-<<<<<<< HEAD
-=======
 class ArmAffineGridOp(OpHasOneOutPort, ArmOp):
     @classmethod
     def cast_in_ports(cls):
@@ -386,7 +380,6 @@
         return ret
 
 
->>>>>>> 54459b15
 class ArmArgMinMaxOp(OpHasMethod, OpHasAxis, OpHasOneOutPort, ArmOp):
     @classmethod
     def cast_in_ports(cls):
@@ -467,8 +460,6 @@
         self.set_out_tensor(out_tensor)
 
 
-<<<<<<< HEAD
-=======
 class ArmAtanhOp(LayoutUnawareOp, OpHasOneOutPort, ArmOp):
     @classmethod
     def cast_in_ports(cls):
@@ -481,7 +472,6 @@
         self.set_out_tensor(out_tensor.astype(inputs[0].dtype))
 
 
->>>>>>> 54459b15
 class ArmBasicLSTMOp(BaseRnnOp, OpHasBiases, OpHasWeights, ArmOp):
     @classmethod
     def cast_in_ports(cls):
@@ -1107,11 +1097,7 @@
 class ArmConvTransposeOp(BaseActivationOp, BaseConvOp, ArmOp):
     @classmethod
     def cast_in_ports(cls):
-<<<<<<< HEAD
-        return {0: ['float32', 'float16', 'uint8']}
-=======
         return {0: ['float32', 'float16', 'uint8', 'int8']}
->>>>>>> 54459b15
 
     @classmethod
     def attributes(cls):
@@ -1167,11 +1153,7 @@
 class ArmConvTranspose3DOp(BaseActivationOp, BaseConvOp, ArmOp):
     @classmethod
     def cast_in_ports(cls):
-<<<<<<< HEAD
-        return {0: ['float32', 'float16']}
-=======
         return {0: ['float32', 'float16', 'uint8', 'int8']}
->>>>>>> 54459b15
 
     @classmethod
     def attributes(cls):
@@ -1844,12 +1826,8 @@
 class ArmDivModOp(LayoutUnawareOp, OpHasMultipleOutPorts, ArmOp):
     @classmethod
     def cast_in_ports(cls):
-<<<<<<< HEAD
-        return {0: ['int8', 'uint8', 'int32', 'uint32'], 1: ['int8', 'uint8', 'int32', 'uint32']}
-=======
         return {0: ['int8', 'uint8', 'int16', 'uint16', 'int32', 'uint32'],
                 1: ['int8', 'uint8', 'int16', 'uint16', 'int32', 'uint32']}
->>>>>>> 54459b15
 
     @classmethod
     def num_in_ports(cls):
@@ -1868,15 +1846,10 @@
         super(ArmDivModOp, self).infer_shape()
         inputs = self.get_input_tensors()
         assert len(inputs) == 2, 'Expects 2 inputs for ArmDivMod op (%s), but got %d' % (self.name, len(inputs))
-<<<<<<< HEAD
-        try:
-            out0 = torch.div(torch.tensor(inputs[0]), torch.tensor(inputs[1]), rounding_mode=self.mode).numpy()
-=======
         input_dtype = inputs[0].dtype
         try:
             out0 = torch.div(torch.tensor(inputs[0].astype(np.int64)), torch.tensor(inputs[1].astype(np.int64)),
                              rounding_mode=self.mode).numpy().astype(input_dtype)
->>>>>>> 54459b15
         except:
             in_consts = self.sorted_in_consts()
             if len(in_consts) == 2 \
@@ -1886,12 +1859,8 @@
             else:
                 WARN('[Parser]: The second input of ArmDivMod Op (%s) is replaced by ones in infer_shape!' % self.name)
                 second_input = np.ones_like(inputs[1])
-<<<<<<< HEAD
-                out0 = torch.div(torch.tensor(inputs[0]), torch.tensor(second_input), rounding_mode=self.mode).numpy()
-=======
                 out0 = torch.div(torch.tensor(inputs[0].astype(np.int64)), torch.tensor(second_input.astype(np.int64)),
                                  rounding_mode=self.mode).numpy().astype(input_dtype)
->>>>>>> 54459b15
         out1 = (inputs[0] - out0 * inputs[1]) if out0 is not None else None
         self.set_out_tensor([out0, out1])
 
@@ -2822,11 +2791,7 @@
             self.axes, len(inputs[0].shape))
         weights = OpHasAxis.expand_to(self.weights, axes, len(inputs[0].shape))
         biases = OpHasAxis.expand_to(self.biases, axes, len(inputs[0].shape))
-<<<<<<< HEAD
-        out_tensor = (normalized * weights + biases).astype(np.float32)
-=======
         out_tensor = (normalized * weights + biases).astype(input_dtype)
->>>>>>> 54459b15
         out_tensors = [out_tensor]
         out_ports = self.get_out_ports()
         if 1 in out_ports or 2 in out_ports:
@@ -2917,11 +2882,7 @@
 class ArmLRNOp(OpHasMethod, OpHasOneOutPort, ArmOp):
     @classmethod
     def cast_in_ports(cls):
-<<<<<<< HEAD
-        return {0: ['float32', 'float16']}
-=======
         return {0: ['float32', 'float16', 'int8', 'uint8']}
->>>>>>> 54459b15
 
     @classmethod
     def attributes(cls):
@@ -4329,11 +4290,7 @@
 class ArmRsqrtOp(LayoutUnawareOp, OpHasOneOutPort, ArmOp):
     @classmethod
     def cast_in_ports(cls):
-<<<<<<< HEAD
-        return {0: ['float32', 'float16']}
-=======
         return {0: ['float32', 'float16', 'int8', 'uint8']}
->>>>>>> 54459b15
 
     def infer_shape(self):
         super(ArmRsqrtOp, self).infer_shape()
@@ -4709,11 +4666,7 @@
 class ArmSquaredDifferenceOp(OpNeedBroadcast, OpHasOneOutPort, ArmOp):
     @classmethod
     def cast_in_ports(cls):
-<<<<<<< HEAD
-        return {0: ['float32', 'float16'], 1: ['float32', 'float16']}
-=======
         return {0: ['float32', 'float16', 'int8', 'uint8'], 1: ['float32', 'float16', 'int8', 'uint8']}
->>>>>>> 54459b15
 
     def infer_shape(self):
         super(ArmSquaredDifferenceOp, self).infer_shape()
