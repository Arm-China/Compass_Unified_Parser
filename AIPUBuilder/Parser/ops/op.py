# SPDX-License-Identifier: Apache-2.0
# Copyright © 2022-2024 Arm Technology (China) Co. Ltd.


import abc
import inspect
import re
import copy
from functools import reduce
from collections import OrderedDict, defaultdict
from collections.abc import Iterable
import numpy as np
import torch
import tensorflow as tf
from ..common.defs import TensorType, Tensor, AttrType, Attribute, Framework, FLOAT_EQUAL
from ..logger import INFO, DEBUG, WARN, ERROR, FATAL, WARN_EXCEPTION
from ..common.utils import num_list_to_string, string_list_to_string, extend_lists


class Op(abc.ABC):
    '''
    OP's base class, which all OP's concrete classes must inherit from it.
    Attributes:
        graph: Describe the graph structure of the entire model.
        type: Op type of the node.
        attr: Attributes for this Op.
        update_attributes: A method to update the attributes of this Op.
    '''
    @staticmethod
    def framework_to_op(fw):
        ''' Returns the framework type of the op. '''
        assert isinstance(fw, Framework), 'Fw is not a valid framework type.'
        ret = []
        if fw == Framework.ONNX:
            ret = [OnnxOp, CommonOp]
        elif fw == Framework.TFLITE:
            ret = [TfliteOp, OnnxOp, CommonOp]
        elif fw == Framework.CAFFE:
            ret = [CaffeOp, OnnxOp, CommonOp]
        elif fw == Framework.TENSORFLOW:
            ret = [TfOp, OnnxOp, CommonOp]
        else:
            FATAL('[Parser]: Unsupported Framework %s!' % fw.name)
        return ret

    @staticmethod
    def cal_inverse_perm(src_perm):
        '''Calculate perm after inverse.'''
        if src_perm is None:
            return None
        elif isinstance(src_perm, (list, tuple)):
            if len(src_perm) == 0:
                return None
            else:
                return [src_perm.index(i) for i in range(len(src_perm))]

    @staticmethod
    def cal_inserting_before_perm(existing_perm, ref_perm):
        ''' insert transpose before existing transpose to create an expecting transpose '''
        if list(existing_perm) == list(ref_perm):
            return None
        return [ref_perm[existing_perm.index(i)] for i in range(len(ref_perm))]

    @staticmethod
    def cal_inserting_after_perm(existing_perm, ref_perm):
        ''' insert transpose after existing transpose to create an expecting transpose '''
        if list(existing_perm) == list(ref_perm):
            return None
        return [existing_perm.index(i) for i in ref_perm]

    @staticmethod
    def shape_nchw_to_nhwc(shape):
        '''Calculate the shape of the tensor after converting nchw to nhwc.'''
        assert len(
            shape) == 4, 'The length of shape is invalid in Op shape_nchw_to_nhwc.'
        in_shape = np.array(list(shape), np.int64)
        index = np.array([0, 2, 3, 1], np.int64)
        out_shape = in_shape[index].tolist()
        return out_shape

    @staticmethod
    def shape_nhwc_to_nchw(shape):
        '''Calculate the shape of the tensor after converting nhwc to nchw.'''
        assert len(
            shape) == 4, 'The length of shape is invalid in Op shape_nchw_to_nhwc.'
        in_shape = np.array(list(shape), np.int64)
        index = np.array([0, 3, 1, 2], np.int64)
        out_shape = in_shape[index].tolist()
        return out_shape

    @staticmethod
    def framework_op_types(fw, extend=False):
        assert isinstance(fw, Framework), ('%s is not a valid framework type!' % str(fw))
        opsets = set()
        if fw == Framework.ONNX:
            opsets.add(OnnxOp)
        elif fw == Framework.TFLITE:
            opsets.add(TfliteOp)
        elif fw == Framework.CAFFE:
            opsets.add(CaffeOp)
        elif fw == Framework.TENSORFLOW:
            opsets.add(TfOp)
        if extend:
            opsets.update([OnnxOp, CommonOp])
        opsets = list(opsets)
        return list(set([name for s in opsets for name in s.get_concrete_subclass_names()]))

    @staticmethod
    def numpy_to_bin(bin, ndarray, offset, name):
        start = bin.tell()
        assert start == offset, 'Offset not matches when writing data to bin (Node name: %s, %d)!' % (name, offset)
        ndarray.tofile(bin)
        end = bin.tell()
        if not (ndarray.dtype.itemsize * int(np.prod(ndarray.shape)) == end - start):
            ERROR(
                '[Parser]: Meets error when writing data to bin for Node(%s)!' % name)

    @classmethod
    def perm_nchw_to_nhwc(cls):
        '''Calculate the perm required to convert nchw to nhwc.'''
        return [0, 2, 3, 1]

    @classmethod
    def perm_nhwc_to_nchw(cls):
        '''Calculate the perm required to convert nhwc to nchw.'''
        return Op.cal_inverse_perm(cls.perm_nchw_to_nhwc())

    @classmethod
    def perm_ncw_to_nwc(cls):
        '''Calculate the perm required to convert ncw to nwc.'''
        return [0, 2, 1]

    @classmethod
    def perm_nwc_to_ncw(cls):
        '''Calculate the perm required to convert nwc to ncw.'''
        return Op.cal_inverse_perm(cls.perm_ncw_to_nwc())

    @classmethod
    def default_onnx_version(cls):
        '''get default onnx version.'''
        return 1

    @classmethod
    def attributes(cls):
        '''return attributes of OP class.'''
        return {'name': {'type': AttrType.STRING, 'default': '', 'required': True},
                'in_subgraph': {'type': AttrType.BOOL, 'default': False},
                'data_format': {'type': AttrType.STRING,
                                'default': 'NHWC',
                                'options': ['NWC', 'NCW', 'NHWC', 'NCHW', 'NDHWC', 'NCDHW', 'NCHW_VECT_C'],
                                'required': True},
                'cur_version': {'type': AttrType.INT, 'default': 0, 'required': False},
                'quantize': {'type': AttrType.BOOL, 'default': False, 'options': [0, 1, False, True]},
<<<<<<< HEAD
=======
                'activation_quantization_axis': {'type': AttrType.INTS, 'default': None},
>>>>>>> 54459b15
                'top_scales': {'type': AttrType.TENSORS, 'default': []},
                'top_scales_offset': {'type': AttrType.INTS, 'default': []},
                'top_scales_list': {'type': AttrType.TENSORS, 'default': []},
                'top_zps': {'type': AttrType.TENSORS, 'default': []},
                'top_zps_offset': {'type': AttrType.INTS, 'default': []},
                'top_zps_list': {'type': AttrType.TENSORS, 'default': []},
                'top_ranges': {'type': AttrType.TENSORS, 'default': []},
                'top_ranges_offset': {'type': AttrType.INTS, 'default': []},
                'top_ranges_list': {'type': AttrType.TENSORS, 'default': []},
                }

    @classmethod
    def get_concrete_subclass_names(cls):
        '''Get concrete subclass names of OP class.'''
        def _get_subclass_names(class_type):
            all_subclasses = []
            for subclass in class_type.__subclasses__():
                all_subclasses.append(subclass)
                all_subclasses.extend(_get_subclass_names(subclass))
            return all_subclasses
        ret = [re.sub(r'Op$', '', class_type.__name__)
               for class_type in _get_subclass_names(cls)
               if not inspect.isabstract(class_type)
               ]
        return list(set(ret))

    @classmethod
    def get_parent_class_types(cls):
        '''Get parent class types of OP class.'''
        return [t for t in inspect.getmro(cls) if re.search(r'^Op|Op$', t.__name__)]

    @classmethod
    def cast_in_ports(cls):
        '''Returns the port index to which the cast needs to be added and the cast dtype to be converted.'''
        return {}

    def __init__(self, graph, attr_dict=None):
        '''Inits SampleClass.'''
        self._graph = graph
        self._type = re.sub(r'Op$', '', type(self).__name__, count=1)
        self._attr = {}
        self.update_attributes(Op, attr_dict)

    def __getattr__(self, item):
        '''Returns the OP object property value.'''
        if item in ('_graph', '_type', '_attr', 'type'):
            return self.__dict__.get(item if item.startswith('_') else '_' + item, None)
        elif item in self.__dict__['_attr'] and not isinstance(self.__dict__['_attr'][item], Attribute):
            return self.__dict__['_attr'][item]
        else:
            ret = None
            if self.__dict__['_attr'].get(item, None) is not None:
                ret = self.__dict__['_attr'][item].value
                if self.__dict__['_attr'][item].type is not None \
                        and self.__dict__['_attr'][item].type.name == 'BOOL':
                    ret = bool(ret)
                else:
                    if item in ('quantize',):
                        ret = bool(ret)
            elif self.cur_version in type(self).attributes() \
                    and 'default' in type(self).attributes()[self.cur_version]:
                ret = type(self).attributes()[self.cur_version]['default']
            else:
                raise AttributeError('[Parser]: %r object has no attribute %r' % (
                    self.__class__.__name__, item))
            return ret

    def __setattr__(self, key, value):
        '''Used to set the attribute value of the OP object, the attribute does not necessarily exist.'''
        if key in ('_graph', '_type', '_attr', 'type'):
            if key in ('_type', 'type'):
                self.__dict__.update({'_type': str(value)})
            else:
                self.__dict__.update({key: value})
        else:
            try:
                value_type = self.__dict__['_attr'][key].type
                if value_type == AttrType.STRING:
                    value = str(value)
                elif value_type == AttrType.INT:
                    value = int(value)
                elif value_type == AttrType.INTS:
                    if not isinstance(value, Iterable):
                        value = [int(value)]
                    else:
                        value = [int(v) for v in list(value)]
                elif value_type == AttrType.FLOAT:
                    value = float(value)
                elif value_type == AttrType.FLOATS:
                    if not isinstance(value, Iterable):
                        value = [float(value)]
                    else:
                        value = [float(v) for v in list(value)]
                self.__dict__['_attr'][key].value = value
            except:
                self.__dict__['_attr'][key] = value

    def update_attributes(self, cls, attr_dict):
        '''update attributes of OP object.'''
        supported_ops = (OnnxOp, TfliteOp, CaffeOp, TfOp)
        if inspect.isabstract(cls) or not isinstance(self, supported_ops):
            for attr_key, attr_v in cls.attributes().items():
                attr_param = copy.deepcopy(attr_v)
                if attr_key in attr_dict:
                    attr_param.update(
                        {'value': copy.deepcopy(attr_dict[attr_key])})
                elif 'default' in attr_param:
                    attr_param.update(
                        {'value': copy.deepcopy(attr_param['default'])})
                if attr_key in self._attr:
                    self._attr[attr_key].update(attr_param)
                else:
                    self._attr[attr_key] = Attribute(attr_key, attr_param)
        else:
            if isinstance(self, supported_ops):
                cls_attrs = copy.deepcopy(cls.attributes())
                if isinstance(self, (TfliteOp, TfOp)):
                    self._attr['cur_version'].value = self._attr['opcode_version'].value
                    if self._attr['cur_version'].value not in cls.attributes().keys():
                        keys = sorted(list(cls.attributes().keys()))
                        updates = copy.deepcopy(
                            cls_attrs[keys[-1]]) if keys else {}
                        cls_attrs.update(
                            {self._attr['cur_version'].value: updates})
                elif isinstance(self, (CaffeOp, )):
                    self._attr['cur_version'].value = 1
                assert 'cur_version' in self._attr and self._attr['cur_version'].value in cls_attrs.keys(), \
                    ('[Parser]: Please check attributes of %s Node (%s)!' %
                     (self.type, self.name))

                for k, v in cls_attrs[self._attr['cur_version'].value].items():
                    attr_param = copy.deepcopy(v)
                    if k in attr_dict:
                        try:
                            attr_param.update(
                                {'value': copy.deepcopy(attr_dict[k])})
                        except:
                            attr_param.update({'value': attr_dict[k]})
                    elif 'default' in attr_param:
                        attr_param.update(
                            {'value': copy.deepcopy(attr_param['default'])})
                    if k in self._attr:
                        self._attr[k].update(attr_param)
                    else:
                        self._attr[k] = Attribute(k, attr_param)
            else:
                ERROR('[Parser]: Node(%s) attributes are not updated, because there is an unsupported OP!' %
                      (self.name))

    def copied_attr(self):
        '''Returns the copied attr of this Op.'''
        return {k: copy.deepcopy(self._attr[k].value if isinstance(self._attr[k], Attribute) else self._attr[k]) for k in self._attr.keys()}

    def check_required(self):
        '''Check if the required attr is available.'''
        if inspect.isabstract(type(self)):
            return True
        for attr_key, v in self._attr.items():
            if isinstance(v, Attribute):
                if getattr(v, 'required', False) is True and getattr(v, 'value', None) is None:
                    ERROR('[Parser]: Required fields [%s] not exists!' % attr_key)
                    return False
                if getattr(v, 'options', []) and getattr(v, 'value', None) not in getattr(v, 'options'):
                    ERROR('[Parser]: Value [%s] not in options of [%s]!' %
                          (str(getattr(v, 'value', None)), attr_key))
                    return False
        return True

    def clear_unused_tensor(self, is_input_const=False):
        if 'tensor_counter' in self._graph._attr and not is_input_const:
            for src, _, in_d in self._graph.sorted_in_edges(self.name, data=True):
                cur_tensor_hash = hash(in_d['tensor'])
                if self._graph._attr['tensor_counter'][cur_tensor_hash] > 0:
                    self._graph._attr['tensor_counter'][cur_tensor_hash] -= 1
                if self._graph._attr['tensor_counter'][cur_tensor_hash] == 0:
                    if not isinstance(self._graph.nodes[src]['object'], (InputLikeOp, ConstLikeOp)) \
                            and in_d['tensor'] is not None \
                            and not in_d['tensor'].is_const:
                        in_d['tensor'].value = None

    @abc.abstractmethod
    def infer_shape(self):
        '''An abstract method for shape inference.'''
        pass

    def write_attrs(self, txt_file):
        '''Write the required attr in IR.'''
        ret = True
        if not txt_file.closed and txt_file.mode == 'w':
            bottom_info, top_info = self.get_inputs_info(), self.get_outputs_info()
            if self.name in self._graph._attr.get('duplicate_name', {}):
                newname = self._graph._attr['duplicate_name'][self.name]
                txt_file.write('layer_name=%s\n' % newname)
            else:
                txt_file.write('layer_name=%s\n' % self.name)
            if re.search(r'^Plugin', self.type):
                if hasattr(self, "_plugin") and self._plugin is not None:
                    if self._plugin.alias_op_type is not None:
                        txt_file.write('layer_type=%s\n' % self._plugin.alias_op_type)
                    else:
                        txt_file.write('layer_type=%s\n' % self._plugin.op_type)
                else:
                    txt_file.write('layer_type=%s\n' %
                                   re.sub(r'^Plugin', '', self.type))
            else:
                txt_file.write('layer_type=%s\n' %
                               re.sub(r'^Arm', '', self.type))
            txt_file.write('layer_bottom=[%s]\n' % string_list_to_string(
                bottom_info[0] if len(bottom_info) >= 3 else []))
            txt_file.write('layer_bottom_shape=[%s]\n' % string_list_to_string(
                bottom_info[1] if len(bottom_info) >= 3 else []))
            txt_file.write('layer_bottom_type=[%s]\n' % string_list_to_string(
                bottom_info[2] if len(bottom_info) >= 3 else []))
            txt_file.write('layer_top=[%s]\n' % string_list_to_string(
                top_info[0] if len(top_info) >= 3 else []))
            txt_file.write('layer_top_shape=[%s]\n' % string_list_to_string(
                top_info[1] if len(top_info) >= 3 else []))

            if self._graph._attr.get('quantize', False) \
                    and len(top_info) >= 4 \
                    and all('dtype' in info for info in top_info[3]):
                top_type_str = string_list_to_string([info['dtype'] for info in top_info[3]])
            else:
                top_type_str = string_list_to_string(top_info[2] if len(top_info) >= 3 else [])
            txt_file.write('layer_top_type=[%s]\n' % top_type_str)

            if len(top_info) >= 4 \
                    and len(self.top_ranges_list) == len(top_info[3]):  # ranges write to txt
                ranges_value = string_list_to_string(
                    [str(r).replace(' ', '') if r is not None else 'NONE' for r in self.top_ranges_list])
                txt_file.write('layer_top_range=[%s]\n' % ranges_value)
            elif len(top_info) >= 4 \
                    and len(self.top_ranges) == len(top_info[3]) \
                    and len(self.top_ranges_offset) == len(top_info[3]):  # ranges write to bin
                ranges_offset = string_list_to_string(
                    [str(offset) if offset is not None else 'NONE' for offset in self.top_ranges_offset])
                ranges_shape = [str(list(r.shape)) if r is not None else 'NONE' for r in self.top_ranges]
                ranges_shape = string_list_to_string([re.sub(r' ', '', shape) for shape in ranges_shape])
                ranges_type = string_list_to_string(
                    [str(r.dtype) if r is not None else 'NONE' for r in self.top_ranges])
                ranges_size = string_list_to_string(
                    [str(r.size * r.dtype.itemsize) if r is not None else '0' for r in self.top_ranges])

                txt_file.write('layer_top_range_offset=[%s]\n' % ranges_offset)
                txt_file.write('layer_top_range_shape=[%s]\n' % ranges_shape)
                txt_file.write('layer_top_range_type=[%s]\n' % ranges_type)
                txt_file.write('layer_top_range_size=[%s]\n' % ranges_size)

            if self._graph._attr.get('quantize', False) and len(top_info) >= 4:
                if len(self.top_scales_list) == len(top_info[3]) \
                        and len(self.top_zps_list) == len(top_info[3]):
                    scales_str = ','.join([num_list_to_string(s) for s in self.top_scales_list])
                    zps_str = ','.join([num_list_to_string(s) for s in self.top_zps_list])

                    txt_file.write('layer_top_scale=[%s]\n' % scales_str)
                    txt_file.write('layer_top_zp=[%s]\n' % zps_str)
                elif len(self.top_scales) == len(top_info[3]) \
                        and len(self.top_scales_offset) == len(top_info[3]) \
                        and len(self.top_zps) == len(top_info[3]) \
                        and len(self.top_zps_offset) == len(top_info[3]):

                    scales_offset = string_list_to_string(
                        [str(offset) if offset is not None else 'NONE' for offset in self.top_scales_offset])
                    scales_shape = [str(list(s.shape)) if s is not None else 'NONE' for s in self.top_scales]
                    scales_shape = string_list_to_string([re.sub(r' ', '', shape) for shape in scales_shape])
                    scales_type = string_list_to_string(
                        [str(s.dtype) if s is not None else 'NONE' for s in self.top_scales])
                    scales_size = string_list_to_string(
                        [str(s.size * s.dtype.itemsize) if s is not None else '0' for s in self.top_scales])

                    zps_offset = string_list_to_string(
                        [str(offset) if offset is not None else 'NONE' for offset in self.top_zps_offset])
                    zps_shape = [str(list(z.shape)) if z is not None else 'NONE' for z in self.top_zps]
                    zps_shape = string_list_to_string([re.sub(r' ', '', shape) for shape in zps_shape])
                    zps_type = string_list_to_string([str(z.dtype) if z is not None else 'NONE' for z in self.top_zps])
                    zps_size = string_list_to_string(
                        [str(z.size * z.dtype.itemsize) if z is not None else '0' for z in self.top_zps])

                    txt_file.write('layer_top_scale_offset=[%s]\n' % scales_offset)
                    txt_file.write('layer_top_scale_shape=[%s]\n' % scales_shape)
                    txt_file.write('layer_top_scale_type=[%s]\n' % scales_type)
                    txt_file.write('layer_top_scale_size=[%s]\n' % scales_size)

                    txt_file.write('layer_top_zp_offset=[%s]\n' % zps_offset)
                    txt_file.write('layer_top_zp_shape=[%s]\n' % zps_shape)
                    txt_file.write('layer_top_zp_type=[%s]\n' % zps_type)
                    txt_file.write('layer_top_zp_size=[%s]\n' % zps_size)
<<<<<<< HEAD
=======
                if self.quantize and self.activation_quantization_axis is not None \
                        and len(self.activation_quantization_axis) == len(top_info[3]):
                    activation_quantization_axis = [
                        str(axis) if axis is not None else 'NONE' for axis in self.activation_quantization_axis]
                    activation_quantization_axis = string_list_to_string(activation_quantization_axis)
                    txt_file.write('activation_quantization_axis=[%s]\n' % activation_quantization_axis)
>>>>>>> 54459b15
        else:
            FATAL(
                '[Parser]: Invalid file to write properties for Node(%s) in write_attrs!' % (self.name))
        return ret

    def write_top_range(self, bin_file):
        ret = True
        if not bin_file.closed and bin_file.mode == 'wb':
            if len(self.top_ranges) > 0 \
                    and len(self.top_ranges) == len(self.top_ranges_offset):
                for r, r_offset in zip(self.top_ranges, self.top_ranges_offset):
                    if r_offset >= 0:
                        Op.numpy_to_bin(bin_file, r, r_offset, self.name)
        else:
            FATAL('[Parser]: Invalid file to write range for Node(%s) in write_top_range!' % self.name)
        return ret

    def write_top_scale_zp(self, bin_file):
        ret = True
        if not bin_file.closed and bin_file.mode == 'wb':
            if self._graph._attr.get('quantize', False) \
                    and len(self.top_scales) > 0 \
                    and len(self.top_scales) == len(self.top_scales_offset) \
                    and len(self.top_scales) == len(self.top_zps) \
                    and len(self.top_scales) == len(self.top_zps_offset):
                for scale, scale_offset in zip(self.top_scales, self.top_scales_offset):
                    if scale_offset != -1:
                        Op.numpy_to_bin(bin_file, scale, scale_offset, self.name)
                for zp, zp_offset in zip(self.top_zps, self.top_zps_offset):
                    if zp_offset != -1:
                        Op.numpy_to_bin(bin_file, zp, zp_offset, self.name)
        else:
            FATAL('[Parser]: Invalid file to write scale/zp for Node(%s) in write_top_scale_zp!' % self.name)
        return ret

    def get_input_tensors(self):
        '''Get input tensor of the node.'''
        try:
            return [d['tensor'].value if d['tensor'] is not None else None
                    for _, _, _, d in self._graph.sorted_in_edges(self.name, keys=True, data=True)]
        except Exception as e:
            ERROR('[Parser]: An exception occurred with get_input_tensors. Node(%s) %s' % (
                self.name, str(e)))

    def get_output_tensors(self):
        '''Get output tensor of the node.'''
        try:
            return [d['tensor'].value if d['tensor'] is not None else None
                    for _, _, _, d in self._graph.sorted_out_edges(self.name, keys=True, data=True)]
        except Exception as e:
            ERROR('[Parser]: An exception occurred with get_input_tensors. Node(%s) %s' % (
                self.name, str(e)))

    def is_all_inputs_const(self):
        '''Determine whether all inputs are constant nodes.'''
        if isinstance(self, ConstLikeOp):
            return True
        elif self.name in self._graph._attr['input_tensors'] \
                and self._graph._attr['input_tensors'][self.name].is_const:
            return True
        else:
            is_const_list = [d['tensor'].is_const for _, _, _, d in self._graph.sorted_in_edges(
                self.name, keys=True, data=True)]
            return True if (is_const_list and all(is_const_list)) else False

    def is_all_outputs_const(self):
        '''Determine whether all outputs are constant nodes.'''
        if isinstance(self, ConstLikeOp):
            return True
        else:
            is_const_list = [d['tensor'].is_const for _, _, _, d in self._graph.sorted_out_edges(
                self.name, keys=True, data=True)]
            return True if (is_const_list and all(is_const_list)) else False

    def get_input_shapes(self):
        '''Returns the shape of all inputs to this op.'''
        try:
            ret = []
            for _, _, _, d in self._graph.sorted_in_edges(self.name, keys=True, data=True):
                try:
                    ret.append(list(d['tensor'].get_shape()))
                except:
                    ret.append(None)
            return ret
        except Exception as e:
            ERROR('[Parser]: Node(%s) get_input_shapes meets error: %s' %
                  (self.name, str(e)))
            return []

    def get_output_shapes(self):
        '''Returns the shape of all outputs to this op.'''
        try:
            ret = []
            for _, _, _, d in self._graph.sorted_out_edges(self.name, keys=True, data=True):
                try:
                    ret.append(list(d['tensor'].get_shape()))
                except:
                    ret.append(None)
            return ret
        except Exception as e:
            ERROR('[Parser]: Node(%s) get_output_shapes meets error:%s' %
                  (self.name, str(e)))
            return []

    def get_input_dtypes(self):
        try:
            ret = []
            for _, _, _, d in self._graph.sorted_in_edges(self.name, keys=True, data=True):
                try:
                    ret.append(d['tensor'].get_dtype())
                except:
                    ret.append(None)
            return ret
        except Exception as e:
            ERROR('[Parser]: Node(%s) get_input_dtypes meets error: %s' %
                  (self.name, str(e)))
            return []

    def get_output_dtypes(self):
        '''Returns the shape of all outputs to this op.'''
        try:
            ret = []
            for _, _, _, d in self._graph.sorted_out_edges(self.name, keys=True, data=True):
                try:
                    ret.append(d['tensor'].get_dtype())
                except:
                    ret.append(None)
            return ret
        except Exception as e:
            ERROR('[Parser]: Node(%s) get_output_dtypes meets error:%s' %
                  (self.name, str(e)))
            return []

    def sorted_in_consts(self):
        '''Sort the contents of the constant node in the order of name, attr, and value.'''
        ret = []
        for u, _, in_attr in self._graph.sorted_in_edges(self.name, data=True):
            obj = self._graph.nodes[u].get('object', None)
            if obj is not None and obj.type in ('Constant', 'TfConst', 'Tfconstant'):
                ret.append((u, in_attr['dst_in_port'], obj.value))
            elif in_attr.get('tensor', None) is not None and in_attr['tensor'].is_const:
                ret.append((u, in_attr['dst_in_port'], in_attr['tensor'].value))
        return ret

    def get_in_ports(self):
        '''Get dst_in_port after sorting.'''
        ports = [d['dst_in_port'] for _, _, _, d in self._graph.sorted_in_edges(
            self.name, keys=True, data=True)]
        return sorted(list(set(ports)))

    def get_out_ports(self):
        '''Get src_out_port after sorting.'''
        ports = [d['src_out_port'] for _, _, _, d in self._graph.sorted_out_edges(
            self.name, keys=True, data=True)]
        return sorted(list(set(ports)))

    def get_inputs_info(self):
        '''Get inputs info about name, value shape, value dtype, and info dict.'''
        ret = []
        quantize = self._graph._attr.get('quantize', False)
        for u, v, k, d in self._graph.sorted_in_edges(self.name, keys=True, data=True):
            pred_node_obj = self._graph.nodes[u].get('object', None)
            if pred_node_obj is not None:
                if u in self._graph._attr.get('duplicate_name', {}):
                    u = self._graph._attr['duplicate_name'][u]
                pre_name_suffix = '_' + str(d['src_out_port'])
                info_dict = OrderedDict()
                if len(d['tensor'].min_max) == 2:
                    min_max = np.array(d['tensor'].min_max, dtype=np.float32)
                    info_dict.update({'min_max': min_max})
                dtype = ''
                if quantize:
                    if len(d['tensor'].scale_zp) == 2:
                        scale_zp = (np.array(d['tensor'].scale_zp[0]), np.array(d['tensor'].scale_zp[1]))
                        info_dict.update({'scale_zp': scale_zp})
                    if d['tensor'].dtype is not None:
                        dtype = d['tensor'].dtype
                        info_dict.update({'dtype': str(d['tensor'].dtype)})
                if not dtype:
                    dtype = d['tensor'].get_dtype()
                if dtype is None:
                    dtype = ''

                shape = d['tensor'].get_shape()
                if shape is None:
                    shape = ''
                else:
                    shape = str(list(shape))
                shape = re.sub(r' ', '', shape)
                ret.append((u + pre_name_suffix, shape, dtype, info_dict))
        if ret:
            ret = list(zip(*ret))
        return ret

    def get_outputs_info(self):
        '''Get outputs info about name,value shape,value dtype.'''
        ret = []
        quantize = self._graph._attr.get('quantize', False)
        info = OrderedDict()
        for u, v, k, d in self._graph.sorted_out_edges(self.name, keys=True, data=True):
            name_suffix = '_' + str(d['src_out_port'])
            info_value = []
            if u in self._graph._attr.get('duplicate_name', {}):
                u = self._graph._attr['duplicate_name'][u]

            if d['tensor'].get_shape() is not None:
                tensor_shape = list(d['tensor'].get_shape())
                info_value = [re.sub(r' ', '', str(tensor_shape)),
                              d['tensor'].get_dtype(),
                              OrderedDict()]
            else:
                tensor_shape = []
                ERROR('[Parser]: An exception occurred with get_outputs_info. Got invalid output shape for Node(%s)!' %
                      self.name)
                info_value = [re.sub(r' ', '', str(tensor_shape)), '', OrderedDict()]
            if len(d['tensor'].min_max) == 2:
                min_max = np.array(d['tensor'].min_max, dtype=np.float32)
                info_value[2].update({'min_max': min_max})
<<<<<<< HEAD
            if quantize and d['tensor'].dtype is not None:
                info_value[2].update({'dtype': str(d['tensor'].dtype)})
            if quantize and len(d['tensor'].scale_zp) == 2:
                scale_zp = (np.array(d['tensor'].scale_zp[0]), np.array(d['tensor'].scale_zp[1]))
                info_value[2].update({'scale_zp': scale_zp})
=======
            if quantize:
                if d['tensor'].dtype is not None:
                    info_value[2].update({'dtype': str(d['tensor'].dtype)})
                if len(d['tensor'].scale_zp) == 2:
                    scale_zp = (np.array(d['tensor'].scale_zp[0]), np.array(d['tensor'].scale_zp[1]))
                    info_value[2].update({'scale_zp': scale_zp})
                info_value[2].update({'activation_quantization_axis': d['tensor'].activation_quantization_axis})
>>>>>>> 54459b15
            info.update({u + name_suffix: info_value})
        if len(info) > 0:
            ret = [(k, *v) for k, v in info.items()]
            ret = list(zip(*ret))
        return ret


class OpHasOneOutPort(Op):
    '''
    Class OpHasOneOutPort inherited from OP.
    All OPs with only one out port must inherit from this class.
    '''

    def __init__(self, graph, attr_dict=None):
        super(OpHasOneOutPort, self).__init__(graph, attr_dict)

    @abc.abstractmethod
    def infer_shape(self):
        '''An abstract method for shape inference.'''
        super(OpHasOneOutPort, self).infer_shape()

    def set_out_tensor(self, tensor_data):
        '''set the out tensor of this op.'''
        try:
            is_const = self.is_all_inputs_const()
            for _, _, d in self._graph.sorted_out_edges(self.name, data=True):
                if d.get('tensor', None) is not None:
                    d['tensor'].value = tensor_data
                    if tensor_data is not None:
                        d['tensor'].shape = d['tensor'].value.shape
                        d['tensor'].is_const = is_const
<<<<<<< HEAD
                        if not self.quantize:
=======
                        if not self.quantize or d['tensor'].dtype is None:
>>>>>>> 54459b15
                            d['tensor'].dtype = str(d['tensor'].value.dtype)
                else:
                    d['tensor'] = Tensor(value=tensor_data)

            self.clear_unused_tensor(is_const)

        except KeyError as e:
            ERROR('[Parser]: Node(%s) meets key error in set_out_tensor (%s)!' %
                  (self.name, str(e)))
        except Exception as e:
            ERROR('[Parser]: Node(%s) meets exception in set_out_tensor (%s)!' %
                  (self.name, str(e)))


class OpHasMultipleOutPorts(Op):
    '''
    Class OpHasMultipleOutPorts inherited from OP.
    All OPs with multiple out ports must inherit from this class.
    '''
    @abc.abstractmethod
    def infer_shape(self):
        '''An abstract method for shape inference.'''
        super(OpHasMultipleOutPorts, self).infer_shape()

    def set_out_tensor(self, tensor_data_list):
        '''set the out tensor of this op.'''
        try:
            from ..graph.node_wrap import NodeWrap
            from ..graph.graph_algo import get_valid_node_name
            is_const = self.is_all_inputs_const()
            out_ports = self.get_out_ports()
            if len(tensor_data_list) > len(out_ports):
                for i in range(len(tensor_data_list)):
                    if i not in out_ports:
                        out = get_valid_node_name(
                            self._graph, self.name + '_out_port_' + str(i))
                        self._graph.add_edge(
                            self.name, out, **{'src_out_port': i, 'dst_in_port': 0})
                        NodeWrap(self._graph, out).replace_obj(
                            'Out', {'name': out})
                out_ports = self.get_out_ports()

            out_edges = self._graph.sorted_out_edges(self.name, data=True)
            for i, t in enumerate(tensor_data_list):
                if i in out_ports:
                    cur_port_edges = [
                        e for e in out_edges if e[2]['src_out_port'] == i]
                    for _, _, d in cur_port_edges:
                        if d.get('tensor', None) is not None:
                            d['tensor'].value = t
                            if t is not None:
                                d['tensor'].shape = d['tensor'].value.shape
                                d['tensor'].is_const = is_const
<<<<<<< HEAD
                                if not self.quantize:
=======
                                if not self.quantize or d['tensor'].dtype is None:
>>>>>>> 54459b15
                                    d['tensor'].dtype = str(d['tensor'].value.dtype)
                        else:
                            d['tensor'] = Tensor(value=t, is_const=is_const)

            self.clear_unused_tensor(is_const)

        except KeyError as e:
            ERROR('[Parser]: Node(%s) meets key error in set_out_tensor (%s)!' %
                  (self.name, str(e)))
        except Exception as e:
            ERROR('[Parser]: Node(%s) meets exception in set_out_tensor (%s)!' %
                  (self.name, str(e)))


class OpHasVariableOutPorts(Op):
    '''
    Class OpHasVariableOutPorts inherited from OP.
    All OPs with variable out ports must inherit from this class.
    '''

    def __init__(self, graph, attr_dict=None):
        super(OpHasVariableOutPorts, self).__init__(graph, attr_dict)

    @abc.abstractmethod
    def infer_shape(self):
        '''An abstract method for shape inference.'''
        super(OpHasVariableOutPorts, self).infer_shape()

    def set_out_tensor(self, tensor_data_list):
        '''set the out tensor of this op.'''
        try:
            from ..graph.node_wrap import NodeWrap
            from ..graph.graph_algo import get_valid_node_name
            is_const = self.is_all_inputs_const()
            if len(tensor_data_list) > 1:
                out_ports = self.get_out_ports()
                if len(tensor_data_list) > len(out_ports):
                    for i in range(len(tensor_data_list)):
                        if i not in out_ports:
                            out = get_valid_node_name(
                                self._graph, self.name + '_out_port_' + str(i))
                            self._graph.add_edge(
                                self.name, out, **{'src_out_port': i, 'dst_in_port': 0})
                            NodeWrap(self._graph, out).replace_obj(
                                'Out', {'name': out})
                    out_ports = self.get_out_ports()
                for _, _, d in self._graph.sorted_out_edges(self.name, data=True):
                    if d.get('tensor', None) is not None:
                        d['tensor'].value = tensor_data_list[out_ports.index(
                            d['src_out_port'])]
                        d['tensor'].shape = d['tensor'].value.shape
                        d['tensor'].is_const = is_const
<<<<<<< HEAD
                        if not self.quantize:
=======
                        if not self.quantize or d['tensor'].dtype is None:
>>>>>>> 54459b15
                            d['tensor'].dtype = str(d['tensor'].value.dtype)
                    else:
                        d['tensor'] = Tensor(
                            value=tensor_data_list[out_ports.index(d['src_out_port'])])
            else:
                for _, _, d in self._graph.sorted_out_edges(self.name, data=True):
                    if d.get('tensor', None) is not None:
                        d['tensor'].value = tensor_data_list[0]
                        d['tensor'].shape = d['tensor'].value.shape
                        d['tensor'].is_const = is_const
<<<<<<< HEAD
                        if not self.quantize:
=======
                        if not self.quantize or d['tensor'].dtype is None:
>>>>>>> 54459b15
                            d['tensor'].dtype = str(d['tensor'].value.dtype)
                    else:
                        d['tensor'] = Tensor(value=tensor_data_list[0])

            self.clear_unused_tensor(is_const)

        except KeyError as e:
            ERROR('[Parser]: Node(%s) meets key error in set_out_tensor (%s)! ' %
                  (self.name, str(e)))
        except Exception as e:
            ERROR('[Parser]: Node(%s) meets exception in set_out_tensor (%s)!' %
                  (self.name, str(e)))


class OpHasMethod(Op):
    '''
    Class OpHasMethod inherited from OP.
    All OPs with methods must inherit this class. Such Ops may have different methods. 
    In the infer_shape method, different functions are called for infer shape according to different methods.
    '''
    @classmethod
    def attributes(cls):
        '''return attributes of OpHasMethod class.'''
        return {'method': {'type': AttrType.STRING, 'required': True}}

    def __init__(self, graph, attr_dict=None):
        super(OpHasMethod, self).__init__(graph, attr_dict)
        self.update_attributes(OpHasMethod, attr_dict)

    @property
    def method(self):
        '''Get method for op.'''
        attr = self._attr.get('method', None)
        ret = attr.value.upper()
        if self._attr['method'].options:
            assert ret in self._attr['method'].options, 'method is missing from parameter in OpHasMethod method.'
        return ret

    @method.setter
    def method(self, value):
        '''Set method for op.'''
        assert value in self._attr['method'].options, 'method is missing from parameter in OpHasMethod method.'
        self._attr['method'].value = value

    def write_attrs(self, txt_file):
        '''Write the required attr in IR.'''
        ret = super(OpHasMethod, self).write_attrs(txt_file)
        if ret:
            if self.method and self.type not in ('ArmBasicLSTM', 'ArmGRUv1', 'ArmGRUv3'):
                txt_file.write('method=%s\n' % self.method)
        return ret


class OpHasAxis(Op):
    '''
    Class OpHasAxis inherited from OP.
    All OPs with Axis must inherit from this class.
    '''
    @classmethod
    def attributes(cls):
        '''return attributes of OpHasAxis class.'''
        return {'axis': {'type': AttrType.INT, 'default': None},
                'axes': {'type': AttrType.INTS, 'default': None},
                'keepdims': {'type': AttrType.INT, 'default': 1},
                'new_axis': {'type': AttrType.INT, 'default': 0}
                }

    @staticmethod
    def align_axes(tensor, axes, input_shape):
        '''Check whether the shape of tensor in axes is 1 or can be broadcast to exp_shape.
        Return None if cannot get tensor with shape exp_shape.'''
        # Make axes a sorted list and make sure it has the same length as exp_shape
        axes = axes if isinstance(axes, (list, np.ndarray)) else [axes]
        axes = sorted(axes)
        exp_shape = [input_shape[axis] for axis in axes]
        max_dim = len(input_shape)
        # For scalar and valid 1d tensor, broadcast to exp_shape
        in_shape = tensor.shape
        if len(in_shape) in (0, 1) and (tensor.size == 1 or in_shape[0] in (1, exp_shape[-1])):
            return np.broadcast_to(tensor, exp_shape)
        # Reshape tensor to max_dim
        len_diff = max_dim - len(in_shape)
        if len_diff < 0:
            return None
        in_shape = [1] * len_diff + list(in_shape)
        tensor = np.reshape(tensor, in_shape)
        # Reset axes if tensor has same length as axes and axes are contiguous
        if len(in_shape) == len(axes) \
                and not any(diff != 1 for diff in np.diff(axes)):
            axes = list(range(len(in_shape)))
        elif len(in_shape) <= axes[-1]:
            return None
        # Get actual output shape and axes at which tensor needs to be sliced
        sliced_axes = []
        out_shape = []
        exp_shape_idx = 0
        for idx, shape in enumerate(in_shape):
            if (idx not in axes and shape != 1) \
                    or (idx in axes and shape not in (1, exp_shape[exp_shape_idx])):
                sliced_tensor = tensor.take(0, axis=idx)
                is_repeated = all([FLOAT_EQUAL(sliced_tensor, tensor.take(
                    num, axis=idx)) for num in range(1, shape)])
                if not is_repeated:
                    return None
                sliced_axes.append(idx)
            if idx in axes:
                out_shape.append(1 if idx in sliced_axes else shape)
                exp_shape_idx = exp_shape_idx + 1
        # Get returned tensor with shape exp_shape
        ret_tensor = tensor
        for axis in reversed(sliced_axes):
            ret_tensor = ret_tensor.take(0, axis=axis)
        if len(ret_tensor.shape) != len(axes):
            ret_tensor = np.reshape(ret_tensor, out_shape)
        if any([ret_tensor.shape[idx] not in (1, exp_shape[idx]) for idx in range(len(axes))]):
            return None
        ret_tensor = np.broadcast_to(ret_tensor, exp_shape)
        return ret_tensor

    @staticmethod
    def broadcast_to(tensor, ref_shape, axis):
        '''Return the tensor after broadcast.'''
        if len(tensor.shape) < len(ref_shape):
            ndims_need_expand = len(ref_shape) - int(axis) - len(tensor.shape)
            if ndims_need_expand > 0:
                new_shape = tensor.shape + [1] * ndims_need_expand
                ret = np.reshape(tensor, newshape=new_shape)
            else:
                ret = tensor
        else:
            ret = tensor
        return ret

    @staticmethod
    def expand_to(tensor, axes, shape_len):
        '''Return the tensor after expanding to its shape with length shape_len.
        Except the dimension in axes, the other dimensions will be with shape 1.'''
        assert len(tensor.shape) == len(
            axes), 'Tensor shape length is not equal to the length of axes in expand_to'
        t_idx = 0
        new_shape = []
        for idx in range(shape_len):
            if idx in axes:
                new_shape.append(tensor.shape[t_idx])
                t_idx = t_idx + 1
            else:
                new_shape.append(1)
        ret_tensor = np.reshape(tensor, new_shape)
        return ret_tensor

    @staticmethod
    def make_axes_non_negative(axes, ref_shape_length, need_extend=False):
        '''If attr axes is negative, return non-negative axes.'''
        np_axes = np.array(axes, np.int64)
        negative_axes = np_axes < 0
        if np.any(negative_axes):
            len_shape = ref_shape_length + 1 if need_extend else ref_shape_length
            np_axes[negative_axes] += len_shape
        return np_axes.tolist()

    def __init__(self, graph, attr_dict=None):
        super(OpHasAxis, self).__init__(graph, attr_dict)
        self.update_attributes(OpHasAxis, attr_dict)

    def __getattr__(self, item):
        '''Returns the OpHasAxis object property value.'''
        ret = None
        try:
            if item == 'axis':
                ret = int(self.__dict__['_attr'][item].value)
            elif item == 'axes':
                ret = list(self.__dict__['_attr'][item].value)
            elif item in ('keepdims', 'new_axis'):
                ret = bool(self.__dict__['_attr'][item].value)
        except:
            ret = None
        if ret is None:
            ret = super(OpHasAxis, self).__getattr__(item)
        return ret

    def __setattr__(self, item, value):
        '''Used to set the attribute value of the OpHasAxis object, the attribute does not necessarily exist.'''
        try:
            if item in ('keepdims', 'new_axis'):
                self.__dict__['_attr'][item].value = int(value)
            else:
                super(OpHasAxis, self).__setattr__(item, value)
        except:
            super(OpHasAxis, self).__setattr__(item, value)

    @abc.abstractmethod
    def infer_shape(self):
        '''An abstract method for shape inference.'''
        super(OpHasAxis, self).infer_shape()
        if len(self.get_input_shapes()) >= 1 and self.get_input_shapes()[0]:
            need_extend = False
            if self.type in ('OneHot', 'TfOneHot', 'ConcatFromSequence', 'TfPack', 'Tfone_hot'):
                if self.type == 'ConcatFromSequence' and not self.new_axis:
                    need_extend = False
                else:
                    need_extend = True
            if self.axis is not None and self.axis < 0:
                self.axis = OpHasAxis.make_axes_non_negative(
                    self.axis, len(self.get_input_shapes()[0]), need_extend)
            elif self.axes is not None and any([int(x) < 0 for x in self.axes]):
                if self.type == 'Unsqueeze':
                    self.axes = OpHasAxis.make_axes_non_negative(
                        self.axes, len(self.get_input_shapes()[0]) + len(self.axes))
                else:
                    self.axes = OpHasAxis.make_axes_non_negative(
                        self.axes, len(self.get_input_shapes()[0]), need_extend)

    def write_attrs(self, txt_file):
        '''Write the required attr in IR.'''
        ret = super(OpHasAxis, self).write_attrs(txt_file)
        if ret:
            if 'axes' in self._attr and self.axes:
                if None in self.axes:
                    ERROR('[Parser]: Meet invalid axes for %s Op (%s) in write_attrs!' % (self.type, self.name))
                self.axes = sorted(self.axes.tolist() if isinstance(
                    self.axes, np.ndarray) else list(self.axes))
                txt_file.write('axis=[%s]\n' % num_list_to_string(self.axes))
            elif 'axis' in self._attr and self.axis is not None:
                txt_file.write('axis=%s\n' % num_list_to_string(self.axis.tolist()
                                                                if isinstance(self.axis, np.ndarray)
                                                                else self.axis))
        return ret


class LayoutConcernedOp(Op):
    '''
    Class LayoutConcernedOp inherited from OP.
    Some ops involved in tweaking the layout must inherit from this class.
    '''
    pass


class LayoutUnawareOp(Op):
    '''
    Class LayoutUnawareOp inherited from OP.
    Some layout-insensitive OPs, such as math ops, must inherit from this class.
    '''
    pass


class OpHasPaddingStrides(LayoutConcernedOp):
    """
    Class OpHasPaddingStrides inherited from LayoutConcernedOp class.
    OPs that contain pad and stride parameters need to inherit from this class, 
    usually these ops are ops related to convolutional layers.
    Attributes:
        kernel_shape: The shape of the convolution kernel in the conv type op.

    The following gives the meaning of each input and output of the conv type op under different frameworks.

        TF: conv:           [filter_height, filter_width, in_channels, out_channels]
            conv1d:         [filter_width, out_channels, in_channels]
            depthwise conv: [filter_height, filter_width, in_channels(out), channel_multiplier]
            deconv:         [filter_height, filter_width, output_channels, in_channels]
            fc:             [input_channel, output_channel]

        TL: conv:           [out_channels, filter_height, filter_width, in_channels]
            depthwise conv: [channel_multiplier, filter_height, filter_width, in_channels] or [1, filter_height, filter_width, in_channels *channel_multiplier]
            deconv:         [output_channels, filter_height, filter_width, in_channels]
            fc:             [output_channel, input_channel]

        ONNX:  (M x C/group x kH x kW)
            conv:           [out_channels, in_channels/group, filter_height, filter_width]
            conv1d:         [out_channels, in_channels, filter_width]
            depthwise conv: [in/out_channels, channel_multiplier, filter_height, filter_width]
            deconv:         [in_channels, output_channels, filter_height, filter_width]
            fc:             [output_channel, input_channel]

        torch: conv         [out_channels, in_channels/group, filter_height, filter_width]
            depthwise conv: [in_channels(out), channel_multiplier, filter_height, filter_width]

        caffe: conv         [out_channels, in_channels, filter_height, filter_width]
            deconv:      [in_channels, out_channels, filter_height, filter_width]

        IR: conv:           [out_channels, filter_height, filter_width, in_channels]
            depthwise conv: [in_channels(out), filter_height, filter_width, channel_multiplier]
            deconv:         [output_channels/group, filter_height, filter_width, in_channels]
            fc:             [output_channel, input_channel]
    """

    @classmethod
    def attributes(cls):
        '''return attributes of OpHasPaddingStrides class.'''
        return {'auto_pad': {'type': AttrType.STRING, 'default': 'NOTSET', 'options': ['NOTSET', 'SAME_UPPER', 'SAME_LOWER', 'VALID']},
                'dilations': {'type': AttrType.INTS},
                'kernel_shape': {'type': AttrType.INTS},
                'pads': {'type': AttrType.INTS, 'required': False},
                'strides': {'type': AttrType.INTS}
                }

    @staticmethod
    def cal_pads(in_shape, out_shape, strides, kernel_shape, auto_pad, dilations=None, is_transpose=False, zero_minimum=False, out_padding=None):
        '''Calculate the pad and output padding parameters of the OP according to parameters
        such as in_shape, out_shape, strides, kernel_shape, etc.'''
        if not dilations:
            dilations = [1] * len(in_shape)
        if not out_padding:
            out_padding = [0] * len(in_shape)
        if is_transpose:
            in_shape, out_shape = copy.deepcopy(
                out_shape), copy.deepcopy(in_shape)
        params = [in_shape, out_shape, strides,
                  kernel_shape, dilations, out_padding]
        in_shape, out_shape, strides, kernel_shape, dilations, out_padding = [
            np.array(p, np.int64) for p in params]

        pads = (out_shape - 1) * strides + out_padding + \
            (kernel_shape - 1) * dilations + 1 - in_shape

        new_out_padding = out_padding.copy()
        if zero_minimum:
            for idx, (pad, out_pad) in enumerate(zip(pads, out_padding)):
                new_out_pad = (-pad + out_pad) if pad < 0 else out_pad
                new_out_padding[idx] = new_out_pad
            pads = np.maximum(pads, 0)

        if auto_pad == 'SAME_UPPER':
            pad_head = (np.abs(pads) // 2) * np.sign(pads)
            pad_tail = pads - pad_head
        else:
            pad_tail = (np.abs(pads) // 2) * np.sign(pads)
            pad_head = pads - pad_tail
        return [*pad_head.tolist(), *pad_tail.tolist()], new_out_padding.tolist()

    @staticmethod
    def onnx_to_torch(pads):
        '''Convert the pad parameter under the onnx framework to the pad under the torch framework.'''
        paddings = np.array(pads, np.int64)
        dims = paddings.size // 2
        paddings = np.reshape(paddings, newshape=(2, dims))
        ret = [paddings[:, d].tolist()
               for d in sorted(range(dims), reverse=True)]
        return extend_lists(ret)

    @staticmethod
    def onnx_to_tf(pads):
        '''Convert the pad parameter under the onnx framework to the pad under the tensorflow framework.'''
        assert len(
            pads) % 2 == 0, 'The length of pads is invalid in OpHasPaddingStrides onnx_to_tf.'
        np_pads = np.transpose(np.reshape(np.array(pads, np.int64), (2, -1)))
        space_dims = len(pads) // 2
        ret = np.zeros((space_dims + 2, 2), np.int64)
        ret[1:1 + space_dims, :] = np_pads
        return ret

    @staticmethod
    def tf_to_onnx(paddings, as_full=False):
        '''Convert the pad parameter under the tensorflow framework to the pad under the onnx framework.'''
        assert paddings.shape[-1] == 2, 'The shape of paddings is invalid in OpHasPaddingStrides tf_to_onnx.'
        paddings = np.transpose(paddings)
        if not as_full:
            paddings = paddings[:, 1:-1]
        return paddings.flatten().tolist()

    def __init__(self, graph, attr_dict=None):
        super(OpHasPaddingStrides, self).__init__(graph, attr_dict)
        self.update_attributes(OpHasPaddingStrides, attr_dict)
        if not self.kernel_shape \
                and isinstance(self, OnnxOp) \
                and isinstance(self, OpHasPaddingStrides) \
                and isinstance(self, OpHasWeights):
            if self.weights is not None and len(self.weights.shape) == 4:
                self.kernel_shape = list(self.weights.shape[2:])

    def __getattr__(self, item):
        '''Returns the OP object property value.'''
        ret = None
        try:
            if item in ('dilations', 'strides'):
                ret = self.__dict__['_attr'][item].value
                if not ret:
                    ret = [1] * len(self.__dict__['_attr']
                                    ['kernel_shape'].value)
                    self.__dict__['_attr'][item].value = ret
            elif item == 'pads':
                ret = self.__dict__['_attr'][item].value
                if not ret:
                    ret = [0, 0] * len(self.kernel_shape)
                    self.__dict__['_attr'][item].value = ret
        except:
            ret = None
        if ret is None:
            ret = super(OpHasPaddingStrides, self).__getattr__(item)
        return ret

    @abc.abstractmethod
    def infer_shape(self):
        '''An abstract method for shape inference.'''
        super(OpHasPaddingStrides, self).infer_shape()

    def write_attrs(self, txt_file):
        '''Write the required attr in IR.'''
        ret = super(OpHasPaddingStrides, self).write_attrs(txt_file)
        if ret:
            if self.kernel_shape is not None:
                txt_file.write('kernel_x=%d\n' % self.kernel_shape[-1])
                txt_file.write('kernel_y=%d\n' % self.kernel_shape[-2])
                if len(self.kernel_shape) == 3:
                    txt_file.write('kernel_z=%d\n' % self.kernel_shape[-3])
            else:
                ERROR('[Parser]: Invalid kernel_shape for %s Op (%s) in write_attrs!' %
                      (self.type, self.name))

            if self.strides is not None:
                txt_file.write('stride_x=%d\n' % self.strides[-1])
                txt_file.write('stride_y=%d\n' % self.strides[-2])
                if len(self.strides) == 3:
                    txt_file.write('stride_z=%d\n' % self.strides[-3])
            else:
                ERROR('[Parser]: Invalid strides for %s Op (%s) in write_attrs!' %
                      (self.type, self.name))

            if self.tf_pads is not None:
                if self.tf_pads.shape[0] == 4:
                    txt_file.write('pad_left=%d\n' % self.tf_pads[2, 0])
                    txt_file.write('pad_right=%d\n' % self.tf_pads[2, 1])
                    txt_file.write('pad_top=%d\n' % self.tf_pads[1, 0])
                    txt_file.write('pad_bottom=%d\n' % self.tf_pads[1, 1])
                else:
                    txt_file.write('pad_x_begin=%d\n' % self.tf_pads[3, 0])
                    txt_file.write('pad_x_end=%d\n' % self.tf_pads[3, 1])
                    txt_file.write('pad_y_begin=%d\n' % self.tf_pads[2, 0])
                    txt_file.write('pad_y_end=%d\n' % self.tf_pads[2, 1])
                    txt_file.write('pad_z_begin=%d\n' % self.tf_pads[1, 0])
                    txt_file.write('pad_z_end=%d\n' % self.tf_pads[1, 1])
            else:
                ERROR('[Parser]: Invalid pads for %s Op (%s) in write_attrs!' %
                      (self.type, self.name))

            if self.dilations is not None:
                txt_file.write('dilation_x=%d\n' % self.dilations[-1])
                txt_file.write('dilation_y=%d\n' % self.dilations[-2])
                if len(self.dilations) == 3:
                    txt_file.write('dilation_z=%d\n' % self.dilations[-3])
            else:
                ERROR('[Parser]: Invalid dilations for %s Op (%s) in write_attrs!' %
                      (self.type, self.name))
        return ret

    @property
    def torch_pads(self):
        '''Returns the pad parameter of the object under the pytorch framework.'''
        return OpHasPaddingStrides.onnx_to_torch(self.pads)

    @property
    def tf_pads(self):
        '''Returns the pad parameter of the object under the tensorflow framework.'''
        return OpHasPaddingStrides.onnx_to_tf(self.pads)


class OpHasWeights(Op):
    '''
    Class OpHasWeights inherited from OP.
    Some OPs with weight parameter must inherit this class, such as BN, LSTM, etc.
    '''
    @classmethod
    def attributes(cls):
        '''return attributes of OpHasWeights class.'''
        return {'weights': {'type': AttrType.TENSOR, 'default': None},
                'weights_offset': {'type': AttrType.INT, 'default': -1},
                'weights_range': {'type': AttrType.TENSOR, 'default': None},
                'weights_range_offset': {'type': AttrType.INT, 'default': -1},
                'weights_range_list': {'type': AttrType.TENSORS, 'default': []},
                'weights_scale_zp': {'type': AttrType.TENSORS, 'default': [np.array([1.0]).astype(np.float32), np.array([0]).astype(np.int32)]},
                'weights_scale_offset': {'type': AttrType.INT, 'default': -1},
                'weights_zp_offset': {'type': AttrType.INT, 'default': -1},
                'weights_scale_zp_list': {'type': AttrType.TENSORS, 'default': []},
                }

    @classmethod
    def perm_ir_to_onnx(cls):
        '''Convert the perm under the IR framework to the perm under the onnx framework.'''
        return None

    @classmethod
    def perm_onnx_to_ir(cls):
        '''Convert the perm under the Onnx framework to the perm under the IR framework.'''
        return Op.cal_inverse_perm(cls.perm_ir_to_onnx())

    @classmethod
    def perm_ir_to_tf(cls):
        '''Convert the perm under the IR framework to the perm under the TF framework.'''
        return [1, 0]

    @classmethod
    def perm_lite_to_onnx(cls):
        '''Convert the perm under the TF lite framework to the perm under the onnx framework.'''
        return None

    @classmethod
    def perm_caffe_to_onnx(cls, dim=4):
        '''Convert the perm under the caffe framework to the perm under the onnx framework.'''
        return None

    @classmethod
    def perm_tf_to_onnx(cls):
        '''Convert the perm under the TF framework to the perm under the onnx framework.'''
        return None

    @classmethod
    def perm_onnx_to_lite(cls):
        '''Convert the perm under the Onnx framework to the perm under the TF lite framework.'''
        return Op.cal_inverse_perm(cls.perm_lite_to_onnx())

    @classmethod
    def perm_lite_to_tf(cls):
        '''Convert the perm under the TF lite framework to the perm under the TF framework.'''
        return None

    @classmethod
    def perm_tf_to_lite(cls):
        '''Convert the perm under the TF framework to the perm under the TF lite framework.'''
        return Op.cal_inverse_perm(cls.perm_tf_to_lite())

    def __init__(self, graph, attr_dict=None):
        super(OpHasWeights, self).__init__(graph, attr_dict)
        self.update_attributes(OpHasWeights, attr_dict)

    def write_attrs(self, txt_file):
        '''Write the required attr in IR.'''
        ret = super(OpHasWeights, self).write_attrs(txt_file)
        if ret and self.weights is not None:
            txt_file.write('weights_type=%s\n' % str(self.weights.dtype))
            txt_file.write('weights_offset=%d\n' % self.weights_offset)
            txt_file.write('weights_size=%d\n' %
                           (self.weights.size * self.weights.dtype.itemsize))
            txt_file.write('weights_shape=[%s]\n' % num_list_to_string(
                list(self.weights.shape)))
            if len(self.weights_range_list) == 2:
                txt_file.write('weights_range=[%s]\n' % num_list_to_string(self.weights_range_list))
            elif self.weights_range is not None:
                txt_file.write('weights_range_type=%s\n' % str(self.weights_range.dtype))
                txt_file.write('weights_range_offset=%d\n' % self.weights_range_offset)
                txt_file.write('weights_range_size=%d\n' % (
                    self.weights_range.size * self.weights_range.dtype.itemsize))
                txt_file.write('weights_range_shape=[%s]\n' % num_list_to_string(
                    list(self.weights_range.shape)))
            if self._graph._attr.get('quantize', False) \
                    and np.issubdtype(self.weights.dtype, np.integer):
                if len(self.weights_scale_zp_list) == 2:
                    txt_file.write('weights_scale=%s\n' % str(self.weights_scale_zp_list[0]))
                    txt_file.write('weights_zp=%s\n' % str(self.weights_scale_zp_list[1]))
                elif len(self.weights_scale_zp) == 2:
                    txt_file.write('weights_scale_type=%s\n' % str(self.weights_scale_zp[0].dtype))
                    txt_file.write('weights_scale_offset=%d\n' % self.weights_scale_offset)
                    txt_file.write('weights_scale_size=%d\n' %
                                   (self.weights_scale_zp[0].size * self.weights_scale_zp[0].dtype.itemsize))
                    txt_file.write('weights_scale_shape=[%s]\n' % num_list_to_string(
                        list(self.weights_scale_zp[0].shape)))
                    txt_file.write('weights_zp_type=%s\n' % str(self.weights_scale_zp[1].dtype))
                    txt_file.write('weights_zp_offset=%d\n' % self.weights_zp_offset)
                    txt_file.write('weights_zp_size=%d\n' %
                                   (self.weights_scale_zp[1].size * self.weights_scale_zp[1].dtype.itemsize))
                    txt_file.write('weights_zp_shape=[%s]\n' % num_list_to_string(
                        list(self.weights_scale_zp[1].shape)))
        return ret

    def write_weights(self, bin_file):
        '''Write the weight attr in IR bin file.'''
        ret = True
        if not bin_file.closed and bin_file.mode == 'wb':
            if self.weights is not None and self.weights_offset >= 0:
                Op.numpy_to_bin(bin_file, self.weights, self.weights_offset, self.name)
                if self.weights_range is not None and self.weights_range_offset >= 0:
                    Op.numpy_to_bin(bin_file, self.weights_range, self.weights_range_offset, self.name)
                if self._graph._attr.get('quantize', False) \
                        and np.issubdtype(self.weights.dtype, np.integer) \
                        and len(self.weights_scale_zp) == 2:
                    if self.weights_scale_offset >= 0:
                        Op.numpy_to_bin(bin_file, self.weights_scale_zp[0], self.weights_scale_offset, self.name)
                    if self.weights_zp_offset >= 0:
                        Op.numpy_to_bin(bin_file, self.weights_scale_zp[1], self.weights_zp_offset, self.name)
            else:
                ERROR(
                    '[Parser]: Invalid weights for Node %s in write_weights!' % self.name)
        else:
            FATAL('[Parser]: Invalid file to write weights for Node(%s) in write_weights!' %
                  (self.name))
        return ret


class OpHasBiases(Op):
    '''
    Class OpHasBiases inherited from OP.
    Some OPs with weight parameter must inherit this class, such as GRU, LSTM, etc.
    '''
    @classmethod
    def attributes(cls):
        '''return attributes of OpHasBiases class.'''
        return {'biases': {'type': AttrType.TENSOR, 'default': None},
                'biases_offset': {'type': AttrType.INT, 'default': -1},
                'biases_range': {'type': AttrType.TENSOR, 'default': None},
                'biases_range_offset': {'type': AttrType.INT, 'default': -1},
                'biases_range_list': {'type': AttrType.TENSORS, 'default': []},
                'biases_scale_zp': {'type': AttrType.TENSORS, 'default': [np.array([1.0]).astype(np.float32), np.array([0]).astype(np.int32)]},
                'biases_scale_offset': {'type': AttrType.INT, 'default': -1},
                'biases_zp_offset': {'type': AttrType.INT, 'default': -1},
                'biases_scale_zp_list': {'type': AttrType.TENSORS, 'default': []},
                }

    def __init__(self, graph, attr_dict=None):
        super(OpHasBiases, self).__init__(graph, attr_dict)
        self.update_attributes(OpHasBiases, attr_dict)

    def write_attrs(self, txt_file):
        '''Write the required attr in IR.'''
        ret = super(OpHasBiases, self).write_attrs(txt_file)
        if ret and self.biases is not None:
            txt_file.write('biases_type=%s\n' % str(self.biases.dtype))
            txt_file.write('biases_offset=%d\n' % self.biases_offset)
            txt_file.write('biases_size=%d\n' %
                           (self.biases.size * self.biases.dtype.itemsize))
            txt_file.write('biases_shape=[%s]\n' %
                           num_list_to_string(list(self.biases.shape)))
            if len(self.biases_range_list) == 2:
                txt_file.write('biases_range=[%s]\n' % num_list_to_string(self.biases_range_list))
            elif self.biases_range is not None:
                txt_file.write('biases_range_type=%s\n' % str(self.biases_range.dtype))
                txt_file.write('biases_range_offset=%d\n' % self.biases_range_offset)
                txt_file.write('biases_range_size=%d\n' % (
                    self.biases_range.size * self.biases_range.dtype.itemsize))
                txt_file.write('biases_range_shape=[%s]\n' % num_list_to_string(
                    list(self.biases_range.shape)))
            if self._graph._attr.get('quantize', False) \
                    and np.issubdtype(self.biases.dtype, np.integer):
                if len(self.biases_scale_zp_list) == 2:
                    txt_file.write('biases_scale=%s\n' % str(self.biases_scale_zp_list[0]))
                    txt_file.write('biases_zp=%s\n' % str(self.biases_scale_zp_list[1]))
                elif len(self.biases_scale_zp) == 2:
                    txt_file.write('biases_scale_type=%s\n' % str(self.biases_scale_zp[0].dtype))
                    txt_file.write('biases_scale_offset=%d\n' % self.biases_scale_offset)
                    txt_file.write('biases_scale_size=%d\n' %
                                   (self.biases_scale_zp[0].size * self.biases_scale_zp[0].dtype.itemsize))
                    txt_file.write('biases_scale_shape=[%s]\n' % num_list_to_string(
                        list(self.biases_scale_zp[0].shape)))
                    txt_file.write('biases_zp_type=%s\n' % str(self.biases_scale_zp[1].dtype))
                    txt_file.write('biases_zp_offset=%d\n' % self.biases_zp_offset)
                    txt_file.write('biases_zp_size=%d\n' %
                                   (self.biases_scale_zp[1].size * self.biases_scale_zp[1].dtype.itemsize))
                    txt_file.write('biases_zp_shape=[%s]\n' % num_list_to_string(
                        list(self.biases_scale_zp[1].shape)))
        return ret

    def write_biases(self, bin_file):
        '''Write the biases attr in IR bin file.'''
        ret = True
        if not bin_file.closed and bin_file.mode == 'wb':
            if self.biases is not None and self.biases_offset >= 0:
                Op.numpy_to_bin(bin_file, self.biases, self.biases_offset, self.name)
                if self.biases_range is not None and self.biases_range_offset >= 0:
                    Op.numpy_to_bin(bin_file, self.biases_range, self.biases_range_offset, self.name)
                if self._graph._attr.get('quantize', False) \
                        and np.issubdtype(self.biases.dtype, np.integer) \
                        and len(self.biases_scale_zp) == 2:
                    if self.biases_scale_offset >= 0:
                        Op.numpy_to_bin(bin_file, self.biases_scale_zp[0], self.biases_scale_offset, self.name)
                    if self.biases_zp_offset >= 0:
                        Op.numpy_to_bin(bin_file, self.biases_scale_zp[1], self.biases_zp_offset, self.name)
        else:
            FATAL('[Parser]: Invalid file to write biases for Node(%s) in write_biases!' %
                  (self.name))
        return ret


class OpHasAnchors(Op):
    '''
    Class OpHasAnchors inherited from OP.
    Some OPs with anchors parameter must inherit this class, such as Proposals, DecodeBox, etc.
    '''
    @classmethod
    def attributes(cls):
        '''return attributes of OpHasWeights class.'''
        return {'anchors': {'type': AttrType.TENSOR, 'default': None},
                'xcenter': {'type': AttrType.TENSOR, 'default': None},
                'xcenter_offset': {'type': AttrType.INT, 'default': -1},
                'ycenter': {'type': AttrType.TENSOR, 'default': None},
                'ycenter_offset': {'type': AttrType.INT, 'default': -1},
                'ha': {'type': AttrType.TENSOR, 'default': None},
                'ha_offset': {'type': AttrType.INT, 'default': -1},
                'wa': {'type': AttrType.TENSOR, 'default': None},
                'wa_offset': {'type': AttrType.INT, 'default': -1},
                }

    @staticmethod
    def convert_to_center_coordinate(anchors, return_list=False):
        # Convert from [y1, x1, y2, x2] to [y_center, x_center, height, width]
        if len(anchors.shape) != 2 or anchors.shape[1] != 4:
            ERROR('[Parser]: Meet invalid anchor shape in convert_to_center_coordinate!')
            return anchors
        y_min, x_min, y_max, x_max = anchors[:,
                                             0], anchors[:, 1], anchors[:, 2], anchors[:, 3]
        height = y_max - y_min
        y_center = y_min + 0.5 * height
        width = x_max - x_min
        x_center = x_min + 0.5 * width
        if not return_list:
            center_points = np.stack([y_center, x_center, height, width], axis=1)
            return center_points
        return y_center, x_center, height, width

    def __init__(self, graph, attr_dict=None):
        super(OpHasAnchors, self).__init__(graph, attr_dict)
        self.update_attributes(OpHasAnchors, attr_dict)

    def write_attrs(self, txt_file):
        '''Write the required attr in IR.'''
        ret = super(OpHasAnchors, self).write_attrs(txt_file)
        if ret and self.xcenter is not None and self.ycenter is not None \
                and self.ha is not None and self.wa is not None:
            txt_file.write('xcenter_type=%s\n' % str(self.xcenter.dtype))
            txt_file.write('xcenter_offset=%d\n' % self.xcenter_offset)
            txt_file.write('xcenter_size=%d\n' %
                           (self.xcenter.size * self.xcenter.dtype.itemsize))
            txt_file.write('xcenter_shape=[%s]\n' % num_list_to_string(
                list(self.xcenter.shape)))

            txt_file.write('ycenter_type=%s\n' % str(self.ycenter.dtype))
            txt_file.write('ycenter_offset=%d\n' % self.ycenter_offset)
            txt_file.write('ycenter_size=%d\n' %
                           (self.ycenter.size * self.ycenter.dtype.itemsize))
            txt_file.write('ycenter_shape=[%s]\n' % num_list_to_string(
                list(self.ycenter.shape)))

            txt_file.write('ha_type=%s\n' % str(self.ha.dtype))
            txt_file.write('ha_offset=%d\n' % self.ha_offset)
            txt_file.write('ha_size=%d\n' %
                           (self.ha.size * self.ha.dtype.itemsize))
            txt_file.write('ha_shape=[%s]\n' % num_list_to_string(
                list(self.ha.shape)))

            txt_file.write('wa_type=%s\n' % str(self.wa.dtype))
            txt_file.write('wa_offset=%d\n' % self.wa_offset)
            txt_file.write('wa_size=%d\n' %
                           (self.wa.size * self.wa.dtype.itemsize))
            txt_file.write('wa_shape=[%s]\n' % num_list_to_string(
                list(self.wa.shape)))
        return ret

    def write_anchors(self, bin_file):
        '''Write the anchors attr in IR bin file.'''
        ret = True
        if not bin_file.closed and bin_file.mode == 'wb':
            if self.xcenter is not None and self.xcenter_offset >= 0:
                Op.numpy_to_bin(bin_file, self.xcenter, self.xcenter_offset, self.name)
            if self.ycenter is not None and self.ycenter_offset >= 0:
                Op.numpy_to_bin(bin_file, self.ycenter, self.ycenter_offset, self.name)
            if self.ha is not None and self.ha_offset >= 0:
                Op.numpy_to_bin(bin_file, self.ha, self.ha_offset, self.name)
            if self.wa is not None and self.wa_offset >= 0:
                Op.numpy_to_bin(bin_file, self.wa, self.wa_offset, self.name)
        else:
            FATAL('[Parser]: Invalid file to write anchors for Node(%s) in write_anchors!' %
                  (self.name))
        return ret


class BaseLinearOp(OpHasBiases, OpHasWeights, OpHasOneOutPort):
    '''
    Class BaseLinearOp inherited from OpHasBiases, OpHasWeights, OpHasOneOutPort class.
    All OPs with linear structure must inherit BaseLinearOp. For example, BN layer, fully connected layer.
    '''
    @classmethod
    def attributes(cls):
        '''return attributes of BaseLinearOp class.'''
        return {'num_output': {'type': AttrType.INT, 'default': None}}

    @classmethod
    def perm_lite_to_tf(cls):
        '''Convert the perm under the TF lite framework to the perm under the TF framework.'''
        return [1, 0]

    @classmethod
    def cast_in_ports(cls):
        '''Returns the port index to which the cast needs to be added and the cast dtype to be converted.'''
        return {0: 'float32'}

    def __init__(self, graph, attr_dict=None):
        super(BaseLinearOp, self).__init__(graph, attr_dict)
        self.update_attributes(BaseLinearOp, attr_dict)

    def write_attrs(self, txt_file):
        '''Write the required attr in IR.'''
        ret = super(BaseLinearOp, self).write_attrs(txt_file)
        if ret:
            if self.type != 'ArmBatchNorm':
                txt_file.write('num_output=%d\n' % self.num_output)
        return ret

    def __getattr__(self, item):
        ret = None
        try:
            if item == 'num_output':
                ret = self.__dict__['_attr'][item].value
                if ret is None:
                    if self.weights is not None:
                        if self.type == 'ConvTranspose':
                            ret = self.weights.shape[1] * self.group
                        else:
                            ret = self.weights.shape[0]
                    elif isinstance(self, OpHasBiases) and self.biases is not None:
                        ret = self.biases.shape[0]
                    elif self.type == 'QLinearConv':
                        try:
                            ret = self.w.shape[0]
                        except:
                            ret = None
                    if ret is not None:
                        self.__dict__['_attr'][item].value = ret
        except:
            ret = None
        if ret is None:
            ret = super(BaseLinearOp, self).__getattr__(item)
        return ret


class BaseConvOp(OpHasPaddingStrides, BaseLinearOp, LayoutConcernedOp):
    '''
    Class BaseConvOp inherited from OpHasPaddingStrides, BaseLinearOp, LayoutConcernedOp class.
    All OPs of type conv must inherit BaseConvOp..
    '''
    @staticmethod
    def cal_out_shape(in_shape, pads, strides, kernel_shape, auto_pad, dilations=None, data_format='NCHW'):
        '''Calculate the output shape of the OP according to in_shape, pads, strides, kernel_shape, auto_pad and other parameters.'''
        if dilations is None:
            dilations = [1] * len(kernel_shape)
        if pads is None:
            pads = [0] * len(in_shape)
        params = [in_shape, strides, kernel_shape, dilations]
        in_shape, strides, kernel_shape, dilations = [
            np.array(p, np.int64) for p in params]
        if len(pads) in (2, 4, 6):
            padding = np.reshape(np.array(pads, np.int64), (2, -1))
            padding = np.sum(padding, axis=0, keepdims=False)
            if data_format == 'NHWC':
                if auto_pad == 'NOTSET':
                    in_shape += padding
                if auto_pad in ('SAME_UPPER', 'SAME_LOWER'):
                    out_shape = np.ceil(in_shape / strides).astype(np.int64)
                else:
                    out_shape = np.ceil(
                        (in_shape - (kernel_shape - 1) * dilations) / strides).astype(np.int64)
            else:
                if auto_pad == 'NOTSET':
                    in_shape += padding
                    out_shape = np.floor(
                        (in_shape - dilations * (kernel_shape - 1) - 1) / strides + 1).astype(np.int64)
                elif auto_pad in ('SAME_UPPER', 'SAME_LOWER'):
                    out_shape = np.ceil(in_shape / strides).astype(np.int64)
                else:
                    out_shape = np.floor(
                        (in_shape - dilations * (kernel_shape - 1) - 1) / strides + 1).astype(np.int64)
            ret = out_shape.tolist()
        else:
            ERROR('[Parser]: Invalid pads len %s in cal_out_shape!' % (str(pads)))
            ret = []
        return ret

    @classmethod
    def attributes(cls):
        '''return attributes of BaseConvOp class.'''
        return {'group': {'type': AttrType.INT, 'default': 1}}

    def __init__(self, graph, attr_dict=None):
        super(BaseConvOp, self).__init__(graph, attr_dict)
        self.update_attributes(BaseConvOp, attr_dict)
        if self.biases is None \
                and getattr(self, 'num_output', None) is not None:
            if 'ConvInteger' in self.type or self.type == 'QLinearConv':
                self.biases = np.zeros((self.num_output,), np.int32)
            else:
                self.biases = np.zeros((self.num_output,), np.float32)

    def write_attrs(self, txt_file):
        '''Write the required attr in IR.'''
        ret = super(BaseConvOp, self).write_attrs(txt_file)
        if ret:
            txt_file.write('group=%d\n' % self.group)
        return ret


class BaseDeconvOp(BaseConvOp):
    @staticmethod
    def cal_out_shape(in_shape, pads, strides, kernel_shape, output_padding=None, dilations=None):
        if not output_padding:
            output_padding = [0] * len(kernel_shape)
        if not dilations:
            dilations = [0] * len(dilations)
        pads_half = len(pads) // 2
        out_shape = np.array(strides, np.int64) * (np.array(in_shape, np.int64) - 1) \
            + np.array(output_padding, np.int64) \
            + ((np.array(kernel_shape, np.int64) - 1) * np.array(dilations, np.int64) + 1) \
            - np.array(pads[0:pads_half], np.int64) \
            - np.array(pads[pads_half:], np.int64)
        return out_shape.tolist()

    @classmethod
    def attributes(cls):
        return {'output_padding': {'type': AttrType.INTS, 'required': False, 'default': None},
                'pads_updated': {'type': AttrType.INT, 'options': [0, 1], 'default': 0}
                }

    @classmethod
    def main_in_port(cls):
        return 0

    def __init__(self, graph, attr_dict=None):
        super(BaseDeconvOp, self).__init__(graph, attr_dict)
        self.update_attributes(BaseDeconvOp, attr_dict)

    def __getattr__(self, item):
        ret = None
        try:
            if item == 'pads_updated':
                ret = bool(self.__dict__['_attr'][item].value)
        except:
            ret = None
        if ret is None:
            ret = super(BaseDeconvOp, self).__getattr__(item)
        return ret

    @abc.abstractmethod
    def infer_shape(self):
        super(BaseDeconvOp, self).infer_shape()
        input_shapes = self.get_input_shapes()
        if self.output_padding is None:
            main_in_port = type(self).main_in_port()
            if 0 <= main_in_port < len(input_shapes) \
                    and input_shapes[main_in_port] is not None \
                    and all(s is not None for s in input_shapes[main_in_port]):
                self.output_padding = [0] * (len(input_shapes[main_in_port]) - 2)

    def update_pads(self, input_shape):
        if self.pads_updated:
            DEBUG('[Parser]: Pad already updated for %s Op(%s)!' % (type(self).__name__, self.name))
            return
        assert input_shape, 'input_shape does not exist in BaseDeconvOp update_pads.'
        if self.output_shape:
            self.pads, self.output_padding = OpHasPaddingStrides.cal_pads(
                input_shape,
                self.output_shape,
                self.strides,
                self.kernel_shape,
                self.auto_pad,
                dilations=self.dilations,
                is_transpose=True,
                zero_minimum=True,
                out_padding=self.output_padding
            )
            self.auto_pad = 'NOTSET'
        else:
            if self.auto_pad in ('SAME_UPPER', 'SAME_LOWER'):
                self.pads, _ = OpHasPaddingStrides.cal_pads(
                    input_shape,
                    (np.array(input_shape) * np.array(self.strides)).tolist(),
                    self.strides,
                    self.kernel_shape,
                    self.auto_pad,
                    dilations=self.dilations,
                    is_transpose=True,
                    zero_minimum=True,
                    out_padding=self.output_padding
                )
            self.output_shape = BaseDeconvOp.cal_out_shape(input_shape,
                                                           self.pads,
                                                           self.strides,
                                                           self.kernel_shape,
                                                           self.output_padding,
                                                           self.dilations)
            self.auto_pad = 'NOTSET'
        self.pads_updated = True


class BaseActivationOp(OpHasOneOutPort):
    '''
    Class BaseActivationOp inherited from OpHasOneOutPort class.
    All OPs of type activation must inherit BaseConvOp..
    '''
    @classmethod
    def attributes(cls):
        '''return attributes of BaseActivationOp class.'''
        return {'activations': {'type': AttrType.STRING,
                                'default': 'NONE',
                                'options': ['NONE', 'CLIP', 'CELU', 'ELU', 'EXPONENTIAL', 'GELU',
                                            'HARD_SIGMOID', 'LEAKYRELU', 'LOG_SOFTMAX',
                                            'PRELU', 'RELU', 'RELU6', 'RELU_N1_TO_1',
                                            'SIGMOID', 'SILU', 'SOFTMAX', 'SOFTPLUS',
                                            'SOFTSIGN', 'SELU', 'SWISH', 'TANH'],
                                'required': True
                                },
                'negative_slope': {'type': AttrType.TENSOR},
                'negative_slope_offset': {'type': AttrType.INT, 'default': -1},
                'negative_slope_range': {'type': AttrType.TENSOR, 'default': None},
                'negative_slope_range_offset': {'type': AttrType.INT, 'default': -1},
                'negative_slope_range_list': {'type': AttrType.TENSORS, 'default': []},
                'clip_min': {'type': AttrType.FLOAT, 'default': None},
                'clip_max': {'type': AttrType.FLOAT, 'default': None}
                }

    def __init__(self, graph, attr_dict=None):
        super(BaseActivationOp, self).__init__(graph, attr_dict)
        self.update_attributes(BaseActivationOp, attr_dict)
        self.update_activation(attr_dict)

    @abc.abstractmethod
    def infer_shape(self):
        '''An abstract method for shape inference.'''
        super(BaseActivationOp, self).infer_shape()

    def write_attrs(self, txt_file):
        '''Write the required attr in IR.'''
        ret = super(BaseActivationOp, self).write_attrs(txt_file)
        if ret:
            txt_file.write('with_activation=%s\n' % self.activations)
            if self.activations != 'NONE':
                if self.activations in ('CLIP', 'LEAKYRELU', 'PRELU', 'RELU', 'RELU6', 'SELU'):
                    if self.activations == 'CLIP':
                        txt_file.write('clip_min=%s\n' % str(self.clip_min))
                        txt_file.write('clip_max=%s\n' % str(self.clip_max))
                    elif self.activations == 'LEAKYRELU':
                        txt_file.write('negative_slope_type=%s\n' % 'float32')
                        txt_file.write('negative_slope_value=%1.6f\n' %
                                       float(self.negative_slope))
                    elif self.activations == 'PRELU':
                        txt_file.write('negative_slope_type=%s\n' % 'float32')
                        txt_file.write('negative_slope_offset=%d\n' %
                                       self.negative_slope_offset)
                        txt_file.write('negative_slope_size=%d\n' % (
                            self.negative_slope.size * self.negative_slope.dtype.itemsize))
                        txt_file.write('negative_slope_shape=[%s]\n' % num_list_to_string(
                            list(self.negative_slope.shape)))
                        if len(self.negative_slope_range_list) == 2:
                            txt_file.write('negative_slope_range=[%s]\n' %
                                           num_list_to_string(self.negative_slope_range_list))
                        elif self.negative_slope_range is not None:
                            txt_file.write('negative_slope_range_type=%s\n' % str(self.negative_slope_range.dtype))
                            txt_file.write('negative_slope_range_offset=%d\n' % self.negative_slope_range_offset)
                            txt_file.write('negative_slope_range_size=%d\n' % (
                                self.negative_slope_range.size * self.negative_slope_range.dtype.itemsize))
                            txt_file.write('negative_slope_range_shape=[%s]\n' % num_list_to_string(
                                list(self.negative_slope_range.shape)))
                    if self.activations == 'SELU':
                        txt_file.write('alpha=%s\n' % str(self.alpha))
                        txt_file.write('gamma=%s\n' % str(self.gamma))
                    elif self.activations == 'RELU6':
                        pass
                else:
                    ERROR(
                        '[Parser]: Node(%s) Meets invalid activation type in write_attrs!' % self.name)
        return ret

    def write_negative_slope(self, bin_file):
        '''Write the negative_slope attr in IR binfile.'''
        ret = True
        if not bin_file.closed and bin_file.mode == 'wb':
            if self.negative_slope is not None \
                    and np.ndim(self.negative_slope) > 0 \
                    and self.negative_slope_offset >= 0:
                Op.numpy_to_bin(bin_file, self.negative_slope, self.negative_slope_offset, self.name)
            if self.negative_slope_range is not None \
                    and np.ndim(self.negative_slope_range) > 0 \
                    and self.negative_slope_range_offset >= 0:
                Op.numpy_to_bin(bin_file, self.negative_slope_range, self.negative_slope_range_offset, self.name)
        else:
            FATAL(
                '[Parser]: Invalid file to write negative_slope for Node(%s) in write_negative_slope!' % self.name)
        return ret

    @property
    def activations(self):
        '''Get the activations attr of the op.'''
        attr = self._attr.get('activations', None)
        return attr.value if attr is not None else 'NONE'

    @activations.setter
    def activations(self, value):
        '''Set the activations attr of the op.'''
        assert value.upper() in BaseActivationOp.attributes()[
            'activations']['options'], 'value is not in the parameters of BaseActivationOp.'
        self._attr['activations'].value = value

    @property
    def negative_slope(self):
        '''Get the negative_slope attr of the op.'''
        if self.activations in ('LEAKYRELU', 'PRELU'):
            attr = self._attr.get('negative_slope', None)
            return attr.value if attr is not None else None
        else:
            return None

    @negative_slope.setter
    def negative_slope(self, value):
        '''Set the negative_slope attr of the op.'''
        self.update_attr_tensor('negative_slope', value)

    @property
    def negative_slope_offset(self):
        '''Get the negative_slope attr of the op.'''
        return self._attr['negative_slope_offset'].value

    @negative_slope_offset.setter
    def negative_slope_offset(self, value):
        '''Set the negative_slope attr of the op.'''
        self._attr['negative_slope_offset'].value = value

    @property
    def clip_min(self):
        '''Get the clip_min attr of the op.'''
        return self.get_attr_by_key('clip_min')

    @clip_min.setter
    def clip_min(self, value):
        '''Set the clip_min attr of the op.'''
        self._attr['clip_min'].value = value

    @property
    def clip_max(self):
        '''Get the clip_max attr of the op.'''
        return self.get_attr_by_key('clip_max')

    @clip_max.setter
    def clip_max(self, value):
        '''Set the clip_max attr of the op.'''
        self._attr['clip_max'].value = value

    def cal_activation(self, tensor, weights=None):
        '''Returns different activation functions based on the parameters of activations.'''
        act = self.activations
        assert act in BaseActivationOp.attributes(
        )['activations']['options'], 'act is not in the parameters of BaseActivationOp.'
        if not isinstance(tensor, np.ndarray):
            tensor = np.asarray(tensor)
        if len(self._graph.parents(self.name)) > 0 \
                and len(self._graph.children(self._graph.parents(self.name)[0])) == 1:
            in_place = True
        else:
            in_place = False
        torch_tensor = torch.from_numpy(tensor)
        if act == 'RELU':
            ret = torch.nn.functional.relu(torch_tensor, inplace=in_place).numpy()
        elif act == 'RELU6':
            ret = torch.nn.functional.relu6(torch_tensor, inplace=in_place).numpy()
        elif act == 'LEAKYRELU':
            # torch.nn.functional.leaky_relu only implemented for float/double in cpu
            float_torch_tensor = torch.from_numpy(np.array(tensor, dtype=np.float32))
            ret = torch.nn.functional.leaky_relu(float_torch_tensor,
                                                 negative_slope=float(self.negative_slope),
                                                 inplace=in_place).numpy().astype(tensor.dtype)
        elif act == 'PRELU':
            if weights is None:
                weights = self.negative_slope
            ret = (torch.clip(torch_tensor, min=0) + torch.clip(torch_tensor,
                                                                max=0) * torch.from_numpy(weights)).numpy()
        elif act == 'CLIP':
            ret = torch.clamp(torch_tensor, min=self.clip_min,
                              max=self.clip_max).numpy()
        elif act == 'CELU':
            a = self.alpha
            x = torch_tensor
            x_0 = torch.tensor(0)
            ret = (torch.maximum(x_0, x) + torch.minimum(x_0,
                                                         a * (torch.exp(x / a) - 1.0))).numpy()
        else:
            ret = tensor
        return ret

    def update_activation(self, attr_dict):
        '''Update parameters based on the type of activations.'''
        if self.activations == 'NONE':
            self.activations = attr_dict.get('activations', 'NONE')
            if self.activations == 'LEAKYRELU' and self.negative_slope is None and 'alpha' in attr_dict:
                self.negative_slope = np.array(attr_dict['alpha'], np.float32)
            elif self.activations == 'PRELU' and attr_dict.get('negative_slope', None) is not None:
                self.negative_slope = attr_dict['negative_slope'].copy()
            elif self.activations == 'CLIP':
                self.clip_min = attr_dict['clip_min']
                self.clip_max = attr_dict['clip_max']

    @staticmethod
    def activation_to_onnx_op(activations):
        '''Return a dict with type, opset_version and other attrs if activations is found in activations_optype_map.
        Otherwise return an empty dict.'''
        activations_optype_map = {
            # activations: (onnx op type, onnx opset version)
            'ELU': ('Elu', 6),
            'EXPONENTIAL': ('Exp', 13),
            'GELU': ('Gelu', 20),
            'HARD_SIGMOID': ('HardSigmoid', 6),
            'LEAKYRELU': ('LeakyRelu', 6),
            'LOG_SOFTMAX': ('LogSoftmax', 13),
            'NONE': ('Identity', 13),
            'RELU': ('Relu', 6),
            'RELU6': ('Clip', 6),
            'RELU_N1_TO_1': ('Clip', 6),
            'SELU': ('Selu', 6),
            'SIGMOID': ('Sigmoid', 6),
            'SILU': ('Silu', 1),
            'SOFTMAX': ('Softmax', 13),
            'SOFTPLUS': ('Softplus', 1),
            'SOFTSIGN': ('Softsign', 1),
            'SWISH': ('Swish', 1),
            'TANH': ('Tanh', 6),
        }
        ret_onnx_op_dict = {}
        if activations in activations_optype_map:
            op_type, opset_version = activations_optype_map[activations]
            if activations == 'RELU6':
                ret_onnx_op_dict.update({'min': 0., 'max': 6.})
            elif activations == 'RELU_N1_TO_1':
                ret_onnx_op_dict.update({'min': -1., 'max': 1.})
            ret_onnx_op_dict.update(
                {'type': op_type, 'opset_version': opset_version})
        return ret_onnx_op_dict


class ActivationOnlyOp(BaseActivationOp):
    '''
    Class ActivationOnlyOp inherited from BaseActivationOp class.
    OPs that represent activation itself must inherit ActivationOnlyOp.
    The difference between BaseActivationOp and ActivationOnlyOp is that
    ActivationOnlyOp only includes one activation(not other operations).
    '''
    pass


class BaseReluOp(ActivationOnlyOp):
    '''
    Class BaseReluOp inherited from BaseActivationOp class.
    All OPs of type relu must inherit BaseReluOp.
    '''
    pass


class BaseRnnOp(OpHasMethod, OpHasVariableOutPorts):
    '''
    Class BaseRnnOp inherited from OpHasMethod, OpHasVariableOutPorts class.
    All OPs of type rnn must inherit BaseRnnOp.
    '''
    @classmethod
    def attributes(cls):
        '''return attributes of BaseRnnOp class.'''
        return {
            'input_size': {'type': AttrType.INT, 'default': 0},
            'hidden_size': {'type': AttrType.INT, 'default': 0},
            'time_steps': {'type': AttrType.INT, 'default': 0},
            'direction': {'type': AttrType.STRING, 'default': 'forward', 'options': ['forward', 'reverse', 'bidirectional']},
            'activations': {'type': AttrType.STRINGS, 'required': False, 'default': []},
            'method': {'required': False, 'default': 'Y', 'options': ['Y', 'C', 'H', 'YH', 'YC', 'CH', 'YCH']},
            'forget_bias': {'type': AttrType.INT, 'required': False, 'default': None},
            'forget_bias_scale_zp': {'type': AttrType.TENSORS, 'required': False, 'default': None},
            'activations_scale': {'type': AttrType.TENSOR, 'required': False, 'default': None},
            'activations_scale_offset': {'type': AttrType.INT, 'default': -1},
            'activations_zp': {'type': AttrType.TENSOR, 'required': False, 'default': None},
            'activations_zp_offset': {'type': AttrType.INT, 'default': -1},
            'activations_scale_zp_list': {'type': AttrType.TENSORS, 'default': []},
        }

    def __init__(self, graph, attr_dict=None):
        super(BaseRnnOp, self).__init__(graph, attr_dict)
        self.update_attributes(BaseRnnOp, attr_dict)

    def write_attrs(self, txt_file):
        '''Write the required attr in IR.'''
        ret = super(BaseRnnOp, self).write_attrs(txt_file)
        if ret:
            if self.time_steps > 0:
                txt_file.write('time_steps=%d\n' % self.time_steps)
            if self.input_size > 0:
                txt_file.write('input_size=%d\n' % self.input_size)
            if self.hidden_size > 0:
                txt_file.write('cell_size=%d\n' % self.hidden_size)
            if len(self.activations) > 0:
                txt_file.write('activations=[%s]\n' %
                               string_list_to_string(self.activations))
            txt_file.write('direction=%s\n' % self.direction)
            if self.forget_bias is not None:
                txt_file.write('forget_bias=%d\n' % int(self.forget_bias))
            if self.quantize:
                if self.forget_bias_scale_zp is not None \
                        and len(self.forget_bias_scale_zp) == 2:
                    forget_bias_scale = np.array(self.forget_bias_scale_zp[0]).tolist()
                    forget_bias_zp = np.array(self.forget_bias_scale_zp[1]).tolist()
                    txt_file.write('forget_bias_scale=[%s]\n' %
                                   num_list_to_string(forget_bias_scale))
                    txt_file.write('forget_bias_zp=[%s]\n' %
                                   num_list_to_string(forget_bias_zp))
                if len(self.activations_scale_zp_list) == 2:
                    txt_file.write('activations_scale=%s\n' % str(self.activations_scale_zp_list[0]))
                    txt_file.write('activations_zp=%s\n' % str(self.activations_scale_zp_list[1]))
                elif self.activations_scale is not None \
                        and self.activations_zp is not None:
                    activations_scale = self.activations_scale
                    activations_zp = self.activations_zp
                    txt_file.write('activations_scale_type=%s\n' % str(activations_scale.dtype))
                    txt_file.write('activations_scale_offset=%d\n' % self.activations_scale_offset)
                    txt_file.write('activations_scale_size=%d\n' %
                                   (activations_scale.size * activations_scale.dtype.itemsize))
                    txt_file.write('activations_scale_shape=[%s]\n' % num_list_to_string(list(activations_scale.shape)))
                    txt_file.write('activations_zp_type=%s\n' % str(activations_zp.dtype))
                    txt_file.write('activations_zp_offset=%d\n' % self.activations_zp_offset)
                    txt_file.write('activations_zp_size=%d\n' % (activations_zp.size * activations_zp.dtype.itemsize))
                    txt_file.write('activations_zp_shape=[%s]\n' % num_list_to_string(list(activations_zp.shape)))
        return ret

    def write_scale_zp(self, bin_file):
        ret = True
        if not self.quantize:
            return ret
        if not bin_file.closed and bin_file.mode == 'wb':
            if self.activations_scale is not None and self.activations_scale_offset >= 0 \
                    and self.activations_zp is not None and self.activations_zp_offset >= 0:
                Op.numpy_to_bin(bin_file, self.activations_scale, self.activations_scale_offset, self.name)
                Op.numpy_to_bin(bin_file, self.activations_zp, self.activations_zp_offset, self.name)
            else:
                ERROR('[Parser]: Invalid scale/zp for Node %s in write_scale_zp!' % self.name)
        else:
            FATAL('[Parser]: Invalid file to write scale/zp for Node(%s) in write_scale_zp!' %
                  (self.name))
        return ret


class BaseQuantizeDequantizeOp(Op):
    @classmethod
    def attributes(cls):
        return {'scale': {'type': AttrType.TENSOR, 'default': np.array([1], np.float32)},
                'zero_point': {'type': AttrType.TENSOR, 'default': np.array([0], np.int32)},
                'scale_offset': {'type': AttrType.INT, 'default': -1},
                'zero_point_offset': {'type': AttrType.INT, 'default': -1}
                }

    def __init__(self, graph, attr_dict=None):
        super(BaseQuantizeDequantizeOp, self).__init__(graph, attr_dict)
        self.update_attributes(BaseQuantizeDequantizeOp, attr_dict)
        assert self.check_required(), 'BaseQuantizeDequantizeOp is missing a required parameter.'

    @abc.abstractmethod
    def infer_shape(self):
        '''An abstract method for shape inference.'''
        super(BaseQuantizeDequantizeOp, self).infer_shape()

    def write_attrs(self, txt_file):
        ret = super(BaseQuantizeDequantizeOp, self).write_attrs(txt_file)
        if ret:
            txt_file.write('quantize_scale_type=%s\n' % str(self.scale.dtype))
            txt_file.write('quantize_scale_offset=%d\n' % self.scale_offset)
            txt_file.write('quantize_scale_size=%d\n' % (self.scale.size * self.scale.dtype.itemsize))
            txt_file.write('quantize_scale_shape=[%s]\n' % num_list_to_string(list(self.scale.shape)))
            txt_file.write('quantize_zp_type=%s\n' % str(self.zero_point.dtype))
            txt_file.write('quantize_zp_offset=%d\n' % self.zero_point_offset)
            txt_file.write('quantize_zp_size=%d\n' % (self.zero_point.size * self.zero_point.dtype.itemsize))
            txt_file.write('quantize_zp_shape=[%s]\n' % num_list_to_string(list(self.zero_point.shape)))
        return ret

    def write_scale_zp(self, bin_file):
        ret = True
        if not bin_file.closed and bin_file.mode == 'wb':
            if self.scale is not None and self.scale_offset >= 0 \
                    and self.zero_point is not None and self.zero_point_offset >= 0:
                Op.numpy_to_bin(bin_file, self.scale, self.scale_offset, self.name)
                Op.numpy_to_bin(bin_file, self.zero_point, self.zero_point_offset, self.name)
            else:
                ERROR('[Parser]: Invalid scale/zp for Node %s in write_scale_zp!' % self.name)
        else:
            FATAL('[Parser]: Invalid file to write scale/zp for Node(%s) in write_scale_zp!' %
                  (self.name))
        return ret


class OpHasSubGraph(OpHasVariableOutPorts):
    '''
    Class OpHasSubGraph inherited from OpHasVariableOutPorts class.
    OP with subgraph must inherit OpHasSubGraph.
    '''
    pass


class ConstLikeOp(Op):
    '''
    Class ConstLikeOp inherited from Op class.
    Ops like const must inherit ConstLikeOp.
    '''
    pass


class OpNeedBroadcast(Op):
    '''
    Class OpNeedBroadcast inherited from Op class.
    Ops need broadcast must inherit OpNeedBroadcast.
    '''
    @staticmethod
    def cal_reshape_and_tile(input_shapes, match_from_left=False):
        '''We implement brocast by adding reshape and tile, and this function calculates the parameters of reshape and tile.'''
        ret = []
        assert len(input_shapes) >= 2 and all(s is not None for shape in input_shapes for s in shape)

        max_rank = max([len(s) for s in input_shapes])
        max_dims_array = np.array(
            [list(s) for s in input_shapes if len(s) == max_rank])
        if max_dims_array.size > 0:
            max_dims = np.max(max_dims_array, axis=0,
                              keepdims=False).tolist()
        else:
            max_dims = []
        new_dims_dict = {}
        for r in range(max_rank - 1, 0, -1):
            for idx, s in enumerate(input_shapes):
                if len(s) == r and len(s) < len(max_dims):
                    dim_diff = len(max_dims) - len(s)
                    range_list = list(range(0, dim_diff + 1)) if match_from_left \
                        else list(range(dim_diff, -1, -1))
                    offset = -1
                    for o in range_list:
                        if all([sd == max_d for sd, max_d in zip(s, max_dims[o:])]):
                            offset = o
                            break
                        if all([sd == max_d or sd == 1 for sd, max_d in zip(s, max_dims[o:])]):
                            offset = o
                            break
                        if all([sd == 1 or max_d == 1 for sd, max_d in zip(s, max_dims[o:])]):
                            offset = o
                            break
                        if all([sd == max_d or sd == 1 or max_d == 1 for sd, max_d in zip(s, max_dims[o:])]):
                            offset = o
                            break
                    if offset == -1:
                        raise Exception(
                            '[Parser]: Meets invalid input shape for broadcasting in cal_reshape_and_tile!')
                    else:
                        cur_full_dim = [1] * offset + \
                            list(s) + [1] * (dim_diff - offset)
                        new_dims_dict.update({idx: cur_full_dim})
                        max_dims = np.max(
                            np.array([cur_full_dim, max_dims]), axis=0, keepdims=False).tolist()

        reshape_dims, reps = [], []
        for i, in_shape in enumerate(input_shapes):
            if len(in_shape) == 0:
                reshape_dims.append([1] * max_rank)
            elif len(in_shape) == max_rank:
                reshape_dims.append(list(in_shape))
            elif i in new_dims_dict:
                reshape_dims.append(new_dims_dict[i])
            else:
                raise Exception('[Parser]: Meets error when calculating broadcast!')

        max_dims = np.max(np.array([list(s) for s in reshape_dims if len(
            s) == max_rank]), axis=0, keepdims=False).tolist()
        reps = [(np.array(max_dims) // np.array(dim)).tolist()
                for dim in reshape_dims]

        for i, s in enumerate(input_shapes):
            meta_ret = {'reshape': None, 'tile': None}
            if list(s) != reshape_dims[i]:
                meta_ret.update({'reshape': reshape_dims[i]})
            if any([r != 1 for r in reps[i]]):
                meta_ret.update({'tile': reps[i]})
            ret.append(meta_ret)
        return ret

    @staticmethod
    def broad_cast(inputs):
        '''This function returns the output after brocast.'''
        ret = copy.deepcopy(inputs)
        if len(inputs) >= 2:
            input_shapes = [s.shape for s in inputs]
            try:
                reshape_tile = OpNeedBroadcast.cal_reshape_and_tile(input_shapes)
            except:
                reshape_tile = []
            if len(reshape_tile) == len(ret):
                for i, inp in enumerate(zip(ret, reshape_tile)):
                    value, params = inp
                    if params.get('reshape', None) is not None:
                        value = np.reshape(value, params['reshape'])
                    if params.get('tile', None) is not None:
                        value = np.tile(value, params['tile'])
                    ret[i] = value
            else:
                ERROR(
                    '[Parser]: Number of broadcast params shoud be equal to number of inputs!')
        return ret

    @classmethod
    def attributes(cls):
        '''return attributes of OpNeedBroadcast class.'''
        return {'broad_casted': {'type': AttrType.TENSORS, 'default': []}}

    @abc.abstractmethod
    def infer_shape(self):
        '''An abstract method for shape inference.'''
        super(OpNeedBroadcast, self).infer_shape()
        inputs = self.get_input_tensors()
        self.broad_casted = OpNeedBroadcast.broad_cast(inputs)


class OpNeedUniBroadcast(Op):
    '''
    Class OpNeedBroadcast inherited from Op class.
    Unidirectional broadcast means that input1 can broadcast to input2, but input2 cannot broadcast to input1.
    Ops need unidirectional broadcast must inherit OpNeedUniBroadcast.
    '''
    @staticmethod
    def cal_reshape_and_tile(input_shapes, match_from_left=False):
        '''We implement brocast by adding reshape and tile, and this function calculates the parameters of reshape and tile.'''
        ret = []
        if len(input_shapes) >= 2:
            reshape_and_tile_list = OpNeedBroadcast.cal_reshape_and_tile(input_shapes, match_from_left)

            for idx, meta_ret in enumerate(reshape_and_tile_list):
                reshape = meta_ret.get('reshape', None)
                tile = meta_ret.get('tile', None)
                if idx == 0:
                    if reshape is not None or tile is not None:
                        ERROR('[Parser]: Meets error when calculating broadcast in OpNeedUniBroadcast!')
                        return ret
                else:
                    ret.append({'reshape': reshape, 'tile': tile})
        else:
            WARN('[Parser]: Only broadcast when inputs number greater or equal to 2!')
        return ret

    @staticmethod
    def broad_cast(inputs):
        '''This function returns the output after brocast.'''
        ret = copy.deepcopy(inputs)
        if len(inputs) >= 2:
            input_shapes = [s.shape for s in inputs]
            reshape_tile = OpNeedUniBroadcast.cal_reshape_and_tile(
                input_shapes)
            if len(reshape_tile) == len(ret) - 1:
                for i, inp in enumerate(zip(ret[1:], reshape_tile)):
                    value, params = inp
                    if params.get('reshape', None) is not None:
                        value = np.reshape(value, params['reshape'])
                    if params.get('tile', None) is not None:
                        value = np.tile(value, params['tile'])
                    ret[i + 1] = value
            else:
                ERROR(
                    '[Parser]: Number of broadcast params shoud be equal to number of inputs!')
        return ret


class InputLikeOp(Op):
    '''
    Class InputLikeOp inherited from Op class.
    This class is used to describe a special input op.
    '''
    @abc.abstractmethod
    def infer_shape(self, input_tensor=None):
        '''An abstract method for shape inference.'''
        pass


class OnnxOp(Op):
    '''
    Class OnnxOp inherited from Op class.
    All ops under the onnx framework must inherit this class.
    '''
    @classmethod
    def attributes(cls):
        '''return attributes of OnnxOp class.'''
        return {'opset_version': {'type': AttrType.INT, 'default': 1, 'required': True}}

    @classmethod
    def max_ver(cls):
        '''Return the maximum version of this onnx op.'''
        return max(list(cls.attributes().keys()))

    @classmethod
    def cal_ver(cls, opset_version):
        '''Calculate the version of the onnx op.'''
        if opset_version in cls.attributes().keys():
            return opset_version
        else:
            ver_list = [k for k in cls.attributes().keys()]
            mask = np.where(np.array(ver_list, np.int64) <= opset_version)[0]
            if mask.size == 0:
                ERROR('[Parser]: All history versions is greater than opset version for %s!' % (
                    type(cls).__name__))
            else:
                return ver_list[mask[-1]]

    def __init__(self, graph, attr_dict=None):
        super(OnnxOp, self).__init__(graph, attr_dict)
        if 'opset_version' not in attr_dict:
            attr_dict['opset_version'] = type(self).max_ver()
        self.update_attributes(OnnxOp, attr_dict)
        self._attr['cur_version'].value = self.cal_ver(
            self._attr['opset_version'].value)

    def convert_version(self):
        '''Virtual function for convert version.'''
        pass


class OnnxReduceOp(OpHasAxis, OpHasOneOutPort, OnnxOp):
    '''
    Class OnnxReduceOp inherited from OpHasAxis, OpHasOneOutPort, OnnxOp class.
    All reduce ops under the onnx framework must inherit OnnxReduceOp.
    '''
    @classmethod
    def ufunc(cls):
        '''ufunc of OnnxReduceOp should be a lambda function without keyword arguments.'''
        return None

    @classmethod
    def attributes(cls):
        '''return attributes of OnnxReduceOp class.'''
        return {'keepdims': {'default': 1},
                'noop_with_empty_axes': {'type': AttrType.BOOL, 'default': False}
                }

    def __init__(self, graph, attr_dict=None):
        super(OnnxReduceOp, self).__init__(graph, attr_dict)
        self.update_attributes(OnnxReduceOp, attr_dict)
        assert self.check_required(), 'OnnxReduceOp is missing a required parameter.'

    def __getattr__(self, item):
        ret = None
        try:
            cur_ver = self.__dict__['_attr']['cur_version'].value
            if item == 'axes':
                if cur_ver >= 18 or (self.type == 'ReduceSum' and cur_ver >= 13):
                    inputs = self.get_input_tensors()
                    if len(inputs) > 1:
                        ret = inputs[1].tolist() if inputs[1].size > 0 else None
                        if ret is not None:
                            self.__dict__['_attr'][item].value = ret
                else:
                    ret = self.__dict__['_attr'][item].value
            elif item == 'noop_with_empty_axes':
                if cur_ver >= 18 or (self.type == 'ReduceSum' and cur_ver >= 13):
                    ret = self.__dict__['_attr'][item].value
                else:
                    ret = False
        except:
            ret = None
        if ret is None:
            ret = super(OnnxReduceOp, self).__getattr__(item)
        return ret

    @abc.abstractmethod
    def infer_shape(self):
        '''An abstract method for shape inference.'''
        super(OnnxReduceOp, self).infer_shape()
        inputs = self.get_input_tensors()
        if self.axes is None and self.noop_with_empty_axes:
            out_tensor = inputs[0]
        else:
            if self.axes is None:
                self.axes = list(range(len(inputs[0].shape)))
            out_tensor = type(self).ufunc()(
                inputs[0], tuple(self.axes), self.keepdims)
            if self.type in ('ReduceL1', 'ReduceL2', 'ReduceLogSum', 'ReduceLogSumExp',
                             'ReduceMean', 'ReduceProd', 'ReduceSum', 'ReduceSumSquare'):
                out_tensor = out_tensor.astype(inputs[0].dtype)
        self.set_out_tensor(out_tensor)


class BaseOnnxPoolOp(OpHasPaddingStrides, OnnxOp):
    '''
    Class BaseOnnxPoolOp inherited from OpHasPaddingStrides,OnnxOp class.
    All pooling layers under the onnx framework must inherit this class.
    '''
    @staticmethod
    def cal_out_shape(in_shape, pads, strides, kernel_shape, auto_pad, dilations=None, ceil_mode=False):
        '''Calculate output shape according to in_shape, pads, strides, kernel_shape, auto_pad and other parameters.'''
        assert auto_pad in ('NOTSET', 'VALID', 'SAME_UPPER',
                            'SAME_LOWER'), 'The value of auto_pad is invalid in BaseOnnxPoolOp.'
        if dilations is None:
            dilations = [1] * len(kernel_shape)
        params = [in_shape, strides, kernel_shape, dilations]
        in_shape, strides, kernel_shape, dilations = [
            np.array(p, np.int64) for p in params]
        effective_kernel_shape = (kernel_shape - 1) * dilations + 1
        padding = np.reshape(np.array(pads, np.int64), (2, -1))
        padding = np.sum(padding, axis=0, keepdims=False)
        if auto_pad == 'NOTSET':
            if ceil_mode:
                out_shape = np.ceil(
                    (in_shape + padding - effective_kernel_shape) / strides + 1)
            else:
                out_shape = np.floor(
                    (in_shape + padding - effective_kernel_shape) / strides + 1)
        elif auto_pad == 'VALID':
            out_shape = np.ceil(
                (in_shape - effective_kernel_shape + 1) / strides)
        else:
            out_shape = np.ceil(in_shape / strides)
        return out_shape.astype(np.int64).tolist()

    @classmethod
    def attributes(cls):
        '''return attributes of BaseOnnxPoolOp class.'''
        return {'kernel_shape': {'required': True},
                'count_include_pad': {'type': AttrType.INT, 'default': 0},
                'ceil_mode': {'type': AttrType.INT, 'default': 0}
                }

    def __init__(self, graph, attr_dict=None):
        super(BaseOnnxPoolOp, self).__init__(graph, attr_dict)
        self.update_attributes(BaseOnnxPoolOp, attr_dict)
        self.check_required()

    def __getattr__(self, item):
        '''Returns the OP object property value.'''
        ret = None
        try:
            if item in ('ceil_mode', 'count_include_pad'):
                ret = self.__dict__['_attr'][item].value
                ret = False if ret is None else bool(ret)
        except:
            ret = None
        if ret is None:
            ret = super(BaseOnnxPoolOp, self).__getattr__(item)
        return ret


class TfliteOp(Op):
    '''
    Class TfliteOp inherited from Op class.
    All ops under the tflite framework must inherit TfliteOp.
    '''
    @staticmethod
    def cal_fused_activations(inputs, fused_activations):
        '''Returns different activations functions according to the fused_activations parameter.'''
        assert fused_activations in ['NONE', 'RELU', 'RELU_N1_TO_1', 'RELU6', 'TANH',
                                     'SIGN_BIT'], ('Meets invalid TFLite activation type (%s)' % fused_activations)
        ret = inputs
        if fused_activations == 'RELU':
            ret = np.maximum(inputs, 0.)
        elif fused_activations == 'RELU_N1_TO_1':
            ret = np.clip(inputs, -1., 1.)
        elif fused_activations == 'RELU6':
            ret = np.clip(inputs, 0., 6.)
        elif fused_activations == 'TANH':
            ret = np.tanh(inputs)
        elif fused_activations == 'SIGN_BIT':
            WARN('[Parser]: Dose not support TFLite Activation type SIGN_BIT yet!')
        return ret

    @classmethod
    def attributes(cls):
        '''return attributes of TfliteOp class.'''
        return {'opcode_version': {'type': AttrType.INT, 'default': 1, 'required': True}}

    def __init__(self, graph, attr_dict=None):
        super(TfliteOp, self).__init__(graph, attr_dict)
        self.update_attributes(TfliteOp, attr_dict)
        if self.opcode_version not in type(self).attributes():
            WARN_EXCEPTION('[Parser]: Node(%s) Opcode Version %d is not implemented for %s! But will try to proceed.' % (
                self.name, self.opcode_version, type(self).__name__))

    @property
    def opcode_version(self):
        '''Get the content of opcode_version.'''
        attr = self._attr.get('opcode_version', None)
        return attr.value if attr is not None else 1

    @property
    def correspond_onnx_op(self):
        return None


class TfliteReduceOp(OpHasAxis, OpHasOneOutPort, TfliteOp):
    '''
    Class TfliteReduceOp inherited from OpHasAxis, OpHasOneOutPort, TfliteOp class.
    All reduce ops under the tflite framework must inherit TfliteReduceOp.
    '''
    @classmethod
    def ufunc(cls):
        return None

    @classmethod
    def attributes(cls):
        '''return attributes of TfliteReduceOp class.'''
        return {1: {}, 2: {}}

    def __init__(self, graph, attr_dict=None):
        super(TfliteReduceOp, self).__init__(graph, attr_dict)
        self.update_attributes(TfliteReduceOp, attr_dict)
        assert self.check_required(), 'TfliteReduceOp is missing a required parameter.'

    def __getattr__(self, item):
        '''Returns the OP object property value.'''
        ret = None
        try:
            if item == 'axes':
                inputs = self.get_input_tensors()
                ret = np.array(inputs[1]).tolist()
                if not isinstance(ret, list):
                    ret = [ret]
                self.__dict__['_attr'][item] = Attribute(
                    item, {'type': AttrType.INTS, 'value': ret})
        except:
            ret = None
        if ret is None:
            ret = super(TfliteReduceOp, self).__getattr__(item)
        return ret

    @abc.abstractmethod
    def infer_shape(self):
        '''An abstract method for shape inference.'''
        super(TfliteReduceOp, self).infer_shape()
        inputs = self.get_input_tensors()
        out_tensor = type(self).ufunc()(
            inputs[0], axis=tuple(self.axes), keepdims=self.keepdims)
        if self.type == 'LiteREDUCE_PROD':
            out_tensor = out_tensor.astype(inputs[0].dtype)
        self.set_out_tensor(out_tensor)


class CaffeOp(Op):
    '''
    Class CaffeOp inherited from Op class.
    All ops under the caffe framework must inherit CaffeOp.
    '''

    def __init__(self, graph, attr_dict=None):
        super(CaffeOp, self).__init__(graph, attr_dict)
        self.update_attributes(CaffeOp, attr_dict)

    @property
    def correspond_onnx_op(self):
        return None


class CaffeHasPad(OpHasPaddingStrides, CaffeOp):
    '''
    Class CaffeHasPad inherited from OpHasPaddingStrides, CaffeOp class.
    All ops which has pad under the caffe framework must inherit CaffeHasPad.
    '''
    @classmethod
    def attributes(cls):
        '''return attributes of CaffeHasPad class.'''
        return {'pad_h': {'type': AttrType.INT, 'default': 0},
                'pad_w': {'type': AttrType.INT, 'default': 0},
                'kernel_h': {'type': AttrType.INT, 'default': None},
                'kernel_w': {'type': AttrType.INT, 'default': None},
                'stride_h': {'type': AttrType.INT, 'default': 1},
                'stride_w': {'type': AttrType.INT, 'default': 1},
                }

    def __init__(self, graph, attr_dict=None):
        super(CaffeHasPad, self).__init__(graph, attr_dict)
        self.update_attributes(CaffeHasPad, attr_dict)
        assert self.check_required(), 'CaffeHasPad is missing a required parameter.'

    def __getattr__(self, item):
        '''Returns the OP object property value.'''
        ret = None
        try:
            if item == 'kernel_shape':
                ret = self.__dict__['_attr'][item].value
                kernel_h = self.__dict__['_attr']['kernel_h'].value
                kernel_w = self.__dict__['_attr']['kernel_w'].value
                if ret is None and kernel_h is not None and kernel_w is not None:
                    ret = [kernel_h, kernel_w]
                    self.__dict__['_attr'][item].value = ret
            elif item == 'pads':
                ret = self.__dict__['_attr'][item].value
                if ret is None:
                    pad_h = self.__dict__['_attr']['pad_h'].value
                    pad_w = self.__dict__['_attr']['pad_w'].value
                    ret = np.array([pad_h, pad_w, pad_h, pad_w],
                                   np.int64).tolist()
                    self.__dict__['_attr'][item].value = ret
            elif item == 'strides':
                ret = self.__dict__['_attr'][item].value
                if ret is None:
                    ret = [self.__dict__['_attr']['stride_h'].value,
                           self.__dict__['_attr']['stride_w'].value]
                    self.__dict__['_attr'][item].value = ret
        except:
            ret = None
        if ret is None:
            ret = super(CaffeHasPad, self).__getattr__(item)
        return ret


class CaffeHasBaseScaleShift(CaffeOp):
    '''
    Class CaffeHasBaseScaleShift inherited from CaffeOp class.
    All ops which has scale and shift under the caffe framework must inherit CaffeHasBaseScaleShift.
    '''
    @classmethod
    def attributes(cls):
        '''return attributes of CaffeHasBaseScaleShift class.'''
        return {'base': {'type': AttrType.FLOAT, 'default': -1.0},
                'scale': {'type': AttrType.FLOAT, 'default': 1.0},
                'shift': {'type': AttrType.FLOAT, 'default': 0.0}
                }

    def __init__(self, graph, attr_dict=None):
        super(CaffeHasBaseScaleShift, self).__init__(graph, attr_dict)
        self.update_attributes(CaffeHasBaseScaleShift, attr_dict)
        assert self.check_required(), 'CaffeHasBaseScaleShift is missing a required parameter.'

    @property
    def base(self):
        '''Get the value of the parameter base.'''
        return float(self.get_attr_by_key('base'))

    @property
    def scale(self):
        '''Get the value of the parameter scale.'''
        return float(self.get_attr_by_key('scale'))

    @property
    def shift(self):
        '''Get the value of the parameter shift.'''
        return float(self.get_attr_by_key('shift'))


class CaffeHasBiasTerm(CaffeOp):
    '''
    Class CaffeHasBiasTerm inherited from CaffeOp class.
    All ops which has bias_term under the caffe framework must inherit CaffeHasBaseScaleShift.
    '''
    @classmethod
    def attributes(cls):
        '''return attributes of CaffeHasBiasTerm class.'''
        return {'bias_term': {'type': AttrType.INT, 'default': 1}
                }

    def __init__(self, graph, attr_dict=None):
        super(CaffeHasBiasTerm, self).__init__(graph, attr_dict)
        self.update_attributes(CaffeHasBiasTerm, attr_dict)
        assert self.check_required(), 'CaffeHasBiasTerm is missing a required parameter.'

    @property
    def bias_term(self):
        '''Get the value of the parameter bias_term.'''
        return bool(self.get_attr_by_key('bias_term'))


class CaffeRecurrent(OpHasVariableOutPorts, CaffeOp):
    '''
    Class CaffeRecurrent inherited from OpHasVariableOutPorts, CaffeOp class.
    All recurrent ops under the caffe framework must inherit CaffeRecurrent,similar to LSTM.
    '''
    @classmethod
    def attributes(cls):
        '''return attributes of CaffeRecurrent class.'''
        return {'expose_hidden': {'type': AttrType.INT, 'default': 0},
                'num_output': {'type': AttrType.INT, 'default': 0},
                'weights_list': {'type': AttrType.TENSORS, 'default': []}
                }

    def __init__(self, graph, attr_dict=None):
        super(CaffeRecurrent, self).__init__(graph, attr_dict)
        self.update_attributes(CaffeRecurrent, attr_dict)
        assert self.check_required(), 'CaffeRecurrent is missing a required parameter.'

    @property
    def expose_hidden(self):
        '''Get the value of the parameter expose_hidden.'''
        return bool(self.get_attr_by_key('expose_hidden'))

    @property
    def num_output(self):
        '''Get the value of the parameter num_output.'''
        return self.get_attr_by_key('num_output')

    @property
    def weights_list(self):
        '''Get the value of the parameter weights_list.'''
        return self.get_attr_by_key('weights_list')

    @weights_list.setter
    def weights_list(self, value):
        '''Set the value of the parameter weights_list.'''
        self._attr['weights_list'].value = list(value)


class CommonOp(Op):
    '''
    Class CommonOp inherited from Op class.
    Ops that do not appear in the ONNX documentation need to inherit the common op.
    '''
    pass


class TfOp(Op):
    '''
    Class TfOp inherited from Op class.
    All ops under the Tensorflow framework must inherit TfOp.
    '''
    @classmethod
    def attributes(cls):
        '''return attributes of TfOp class.'''
        return {'data_format': {'default': 'NHWC'},
                'dtype': {'type': AttrType.STRING, 'required': False, 'default': 'float32'},
                'Tidx': {'type': AttrType.STRING,
                         'default': 'int32',
                         'options': ['int8', 'int16', 'int32', 'int64',
                                     'uint16', 'uint32',
                                     'bfloat16', 'half', 'float32', 'float64', 'float', 'double']},
                'opcode_version': {'type': AttrType.INT, 'required': False, 'default': 1},
                }

    def __init__(self, graph, attr_dict=None):
        super(TfOp, self).__init__(graph, attr_dict)
        self.update_attributes(TfOp, attr_dict)
        assert self.check_required(), 'TfOp is missing a required parameter.'

    @property
    def correspond_onnx_op(self):
        return None

    @property
    def dtype(self):
        '''Get the value of the parameter dtype.'''
        return self.get_attr_by_key('dtype')

    @classmethod
    def perm_nchw_vect_c_to_nhwc(cls):
        '''Calculate the perm required to convert nchw_vect_c to nhwc.'''
        return [0, 2, 3, 1, 4]

    @classmethod
    def perm_nhwc_to_nchw_vect_c(cls):
        '''Calculate the perm required to convert nhwc to nchw_vect_c.'''
        return Op.cal_inverse_perm(cls.perm_nchw_vect_c_to_nhwc())

    @staticmethod
    def convert_to_nhwc(input_data, data_format):
        ret = None
        if data_format not in ('NHWC', 'NCHW', 'NCHW_VECT_C'):
            ERROR('[Parser]: Meet unsupported data_format %s in convert_to_nhwc of TfOp!' % data_format)
            return ret
        input_dims = len(input_data.shape)
        if data_format == 'NCHW_VECT_C':
            input_shape = list(input_data.shape)
            if input_dims != 5 or input_shape[1] % 4 != 0 or input_shape[-1] != 4:
                ERROR('[Parser]: Meet invalid shape %s of input_data in convert_to_nhwc of TfOp!' % str(input_shape))
                return ret
            pre_perm = TfOp.perm_nchw_vect_c_to_nhwc()
            nhwc_shape = [input_shape[idx] for idx in pre_perm[:-1]]
            nhwc_shape[-1] *= input_shape[-1]
            ret = np.reshape(np.transpose(input_data, pre_perm), nhwc_shape)
        elif data_format == 'NCHW':
            if input_dims < 3:
                ERROR('[Parser]: Expect input_data is at least 3d, but got %dd in convert_to_nhwc of TfOp!' % input_dims)
                return ret
            perm = [idx for idx in range(input_dims) if idx != 1] + [1]
            ret = np.transpose(input_data, perm)
        else:
            ret = input_data
        return ret

    @staticmethod
    def convert_from_nhwc(input_data, data_format):
        ret = None
        if data_format not in ('NHWC', 'NCHW', 'NCHW_VECT_C'):
            ERROR('[Parser]: Meet unsupported data_format %s in convert_from_nhwc of TfOp!' % data_format)
            return ret
        input_dims = len(input_data.shape)
        if data_format == 'NCHW_VECT_C':
            if input_dims != 4 or input_data.shape[-1] % 4 != 0:
                ERROR('[Parser]: Meet invalid shape %s of input_data in convert_from_nhwc of TfOp!' % str(input_shape))
                return ret
            post_perm = TfOp.perm_nhwc_to_nchw_vect_c()
            out_shape = list(input_data.shape)
            ret = np.transpose(np.reshape(input_data, out_shape[:-1] + [-1, 4]), post_perm)
        elif data_format == 'NCHW':
            if input_dims < 3:
                ERROR('[Parser]: Expect input_data is at least 3d, but got %dd in convert_from_nhwc of TfOp!' % input_dims)
                return ret
            perm = [0, (input_dims - 1)] + [idx for idx in range(1, (input_dims - 1))]
            ret = np.transpose(input_data, perm)
        else:
            ret = input_data
        return ret


class TfHasN(TfOp):
    '''
    Class TfHasN inherited from TfOp class.
    All ops which has N under the Tensorflow framework must inherit TfHasN.
    '''
    @classmethod
    def attributes(cls):
        '''return attributes of TfHasN class.'''
        return {'N': {'type': AttrType.INT, 'required': False}}

    def __init__(self, graph, attr_dict=None):
        super(TfHasN, self).__init__(graph, attr_dict)
        self.update_attributes(TfHasN, attr_dict)
        assert self.check_required(), 'TfHasN is missing a required parameter.'


class TfHasPaddingStrides(OpHasPaddingStrides, TfOp):
    @classmethod
    def attributes(cls):
        return {'explicit_paddings': {'type': AttrType.INTS, 'default': [0] * 8}}

    def __init__(self, graph, attr_dict=None):
        super(TfHasPaddingStrides, self).__init__(graph, attr_dict)
        self.update_attributes(TfHasPaddingStrides, attr_dict)
        assert self.check_required(), 'TfHasPaddingStrides is missing a required parameter.'

    @abc.abstractmethod
    def infer_shape(self):
        ''' An abstract method for shape inference. '''
        super(TfHasPaddingStrides, self).infer_shape()
        inputs = self.get_input_tensors()
        if (len(inputs) >= 1
            and inputs[0] is not None
            and len(inputs[0].shape) >= 3) \
                or (self.type in ('TfConv2DBackpropInput', 'TfConv3DBackpropInputV2')
                    and len(inputs) >= 2
                    and inputs[1] is not None
                    and len(inputs[1].shape) in (4, 5)):
            if self.type in ('TfConv2DBackpropInput', 'TfConv3DBackpropInputV2'):
                input_shape = list(inputs[1].shape)
            else:
                input_shape = list(inputs[0].shape)

            if len(self.explicit_paddings) != len(input_shape) * 2 \
                    and all(p == 0 for p in self.explicit_paddings):
                self.explicit_paddings = [0] * (len(input_shape) * 2)

            spatial_len = len(input_shape) - 2
            if len(self.strides) in (1, spatial_len, spatial_len + 2):
                if len(self.strides) == 1:
                    self.strides = self.strides * spatial_len
                elif len(self.strides) == spatial_len + 2:
                    if len(self.data_format) >= 3 and self.data_format[:2] == 'NC' \
                            and self.strides[0] == 1 and self.strides[1] == 1:
                        self.strides = self.strides[2:]
                    elif (not self.data_format
                          or (len(self.data_format) >= 3
                              and self.data_format[0] == 'N'
                              and self.data_format[-1] == 'C')) \
                            and self.strides[0] == 1 \
                            and self.strides[-1] == 1:
                        self.strides = self.strides[1:-1]
                    else:
                        ERROR(
                            '[Parser]: Meets invalid strides for Node(%s) in infer_shape!' % self.name)
            else:
                ERROR(
                    '[Parser]: Meets invalid strides for Node(%s) in infer_shape!' % self.name)

            if len(self.dilations) in (1, spatial_len, spatial_len + 2):
                if len(self.dilations) == 1:
                    self.dilations = self.dilations * spatial_len
                elif len(self.dilations) == spatial_len + 2:
                    if len(self.data_format) >= 3 \
                            and self.data_format[:2] == 'NC' \
                            and self.dilations[0] == 1 \
                            and self.dilations[1] == 1:
                        self.dilations = self.dilations[2:]
                    elif (not self.data_format
                          or (len(self.data_format) >= 3
                              and self.data_format[0] == 'N'
                              and self.data_format[-1] == 'C')) \
                            and self.dilations[0] == 1 \
                            and self.dilations[-1] == 1:
                        self.dilations = self.dilations[1:-1]
                    else:
                        ERROR(
                            '[Parser]: Meets invalid dilations for Node(%s) in infer_shape!' % self.name)
            else:
                ERROR(
                    '[Parser]: Meets invalid dilations for Node(%s) in infer_shape!' % self.name)

            if not isinstance(self, OpHasWeights):
                if len(self.kernel_shape) in (1, spatial_len, spatial_len + 2):
                    if len(self.kernel_shape) == 1:
                        self.kernel_shape = self.kernel_shape * spatial_len
                    elif len(self.kernel_shape) == spatial_len + 2:
                        if self.data_format[:2] == 'NC' and self.kernel_shape[0] == 1 and self.kernel_shape[1] == 1:
                            self.kernel_shape = self.kernel_shape[2:]
                        elif (not self.data_format or (self.data_format[0] == 'N' and self.data_format[-1] == 'C')) and \
                                self.kernel_shape[0] == 1 and self.kernel_shape[-1] == 1:
                            self.kernel_shape = self.kernel_shape[1:-1]
                        else:
                            ERROR(
                                '[Parser]: Meets invalid kernel_shape for Node(%s) in infer_shape!' % self.name)
                else:
                    ERROR(
                        '[Parser]: Meets invalid kernel_shape for Node(%s) in infer_shape!' % self.name)

    def update_pads(self, input_shape, output_shape):
        assert len(input_shape) == len(output_shape)
        if self.data_format.startswith('NC'):
            in_spatial_shape = input_shape[2:]
            out_spatial_shape = output_shape[2:]
        else:
            in_spatial_shape = input_shape[1:-1]
            out_spatial_shape = output_shape[1:-1]
        if self.auto_pad in ('SAME_UPPER', 'SAME_LOWER'):
            is_transpose = True if self.type in ('TfConv2DBackpropInput', ) else False
            self.pads, _ = OpHasPaddingStrides.cal_pads(
                in_spatial_shape,
                out_spatial_shape,
                self.strides,
                self.kernel_shape,
                self.auto_pad,
                dilations=self.dilations,
                is_transpose=is_transpose,
                zero_minimum=True
            )
            self.auto_pad = 'NOTSET'
        elif self.auto_pad == 'NOTSET':
            full_len = len(input_shape)
            if not getattr(self, 'explicit_paddings', []):
                self.pads = [0] * (full_len * 2)
            else:
                if len(self.explicit_paddings) != full_len * 2 \
                        and all(p == 0 for p in self.explicit_paddings):
                    self.explicit_paddings = [0] * (full_len * 2)
                if self.data_format.startswith('NC'):
                    pad_slice = slice(2, full_len)
                else:
                    pad_slice = slice(1, full_len - 1)
                pads = np.transpose(np.reshape(np.array(self.explicit_paddings), (full_len, 2))[pad_slice, :])
                self.pads = pads.flatten().tolist()


class Tf2Op(TfOp):
    '''
    Class Tf2Op inherited from TfOp class.
    All tf2 ops under the Tensorflow framework must inherit Tf2Op.
    '''
    pass


class Tf2HasPaddingStrides(OpHasPaddingStrides, Tf2Op):
    '''
    Class Tf2HasPaddingStrides inherited from OpHasPaddingStrides and Tf2Op class.
    Tf2 OPs that contain pad and stride parameters need to inherit from this class.
    Usually these ops are related to convolutional layers.
    '''
    @classmethod
    def attributes(cls):
        return {'explicit_paddings': {'type': AttrType.INTS, 'default': [0] * 8}}

    def __init__(self, graph, attr_dict=None):
        super(Tf2HasPaddingStrides, self).__init__(graph, attr_dict)
        self.update_attributes(Tf2HasPaddingStrides, attr_dict)
        assert self.check_required(), 'Tf2HasPaddingStrides is missing a required parameter.'

    @abc.abstractmethod
    def infer_shape(self):
        ''' An abstract method for shape inference. '''
        super(Tf2HasPaddingStrides, self).infer_shape()

    @staticmethod
    def align_spatial_length(tensor, spatial_len, data_format='NHWC'):
        '''Reduce/extend tensor to length spatial_len according to data_format.'''
        ret = None
        if not isinstance(tensor, list) or len(tensor) not in (1, spatial_len, spatial_len + 2):
            ERROR('[Parser]: Meet invalid tensor in align_spatial_length!')
            return ret
        if len(tensor) == 1:
            ret = tensor * spatial_len
        elif len(tensor) == spatial_len + 2:
            if not isinstance(data_format, str) or len(data_format) < 3:
                ERROR('[Parser]: Meet invalid data_format (%s) in align_spatial_length!' % str(data_format))
            if data_format[:2] == 'NC' and tensor[0] == 1 and tensor[1] == 1:
                ret = tensor[2:]
            elif data_format[0] == 'N' and data_format[-1] == 'C' and tensor[0] == 1 and tensor[-1] == 1:
                ret = tensor[1:-1]
            else:
                ERROR('[Parser]: Meets invalid args in align_spatial_length!')
        else:  # len(tensor) == spatial_len
            ret = tensor
        return ret

    def update_pads(self, input_shape, output_shape):
        assert len(input_shape) == len(output_shape)
        if self.data_format.startswith('NC'):
            in_spatial_shape = input_shape[2:]
            out_spatial_shape = output_shape[2:]
        else:
            in_spatial_shape = input_shape[1:-1]
            out_spatial_shape = output_shape[1:-1]
        spatial_len = len(in_spatial_shape)
        self.strides = self.align_spatial_length(self.strides, spatial_len, self.data_format)
        self.kernel_shape = self.align_spatial_length(self.kernel_shape, spatial_len, self.data_format)
        self.dilations = self.align_spatial_length(self.dilations, spatial_len, self.data_format)
        if self.auto_pad in ('SAME_UPPER', 'SAME_LOWER'):
            self.pads, _ = OpHasPaddingStrides.cal_pads(
                in_spatial_shape,
                out_spatial_shape,
                self.strides,
                self.kernel_shape,
                self.auto_pad,
                dilations=self.dilations,
                is_transpose=False,
                zero_minimum=True
            )
            self.auto_pad = 'NOTSET'
        elif self.auto_pad == 'NOTSET':
            full_len = len(input_shape)
            if not self.explicit_paddings:
                self.pads = [0] * (full_len * 2)
            else:
                if len(self.explicit_paddings) != full_len * 2 \
                        and all(p == 0 for p in self.explicit_paddings):
                    self.explicit_paddings = [0] * (full_len * 2)
                if self.data_format.startswith('NC'):
                    pad_slice = slice(2, full_len)
                else:
                    pad_slice = slice(1, full_len - 1)
                pads = np.transpose(np.reshape(np.array(self.explicit_paddings), (full_len, 2))[pad_slice, :])
                self.pads = pads.flatten().tolist()


class Tf2ReduceOp(OpHasAxis, OpHasOneOutPort, Tf2Op):
    '''
    Class Tf2ReduceOp inherited from OpHasAxis, OpHasOneOutPort, Tf2Op class.
    All reduce ops under the tf2 framework must inherit Tf2ReduceOp.
    '''
    @classmethod
    def ufunc(cls):
        return None

    @classmethod
    def attributes(cls):
        '''return attributes of Tf2ReduceOp class.'''
        return {'keepdims': {'default': 0}}

    def __init__(self, graph, attr_dict=None):
        super(Tf2ReduceOp, self).__init__(graph, attr_dict)
        self.update_attributes(Tf2ReduceOp, attr_dict)
        assert self.check_required(), 'Tf2ReduceOp is missing a required parameter.'

    def __getattr__(self, item):
        '''Returns the OP object property value.'''
        ret = None
        if item in ('axes', 'keepdims'):
            try:
                inputs = self.get_input_tensors()
                if item == 'axes':
                    if len(inputs) > 1:
                        ret = inputs[1].item() if inputs[1].size == 1 else list(inputs[1])
                        if ret is not None:
                            ret = [int(axis) for axis in ret] if isinstance(ret, list) else [int(ret)]
                            self.__dict__['_attr'][item].value = ret
                elif item == 'keepdims':
                    if len(inputs) > 2 and inputs[2].size == 1:
                        ret = inputs[2].item()
                        if ret is not None:
                            self.__dict__['_attr'][item].value = ret
                    ret = bool(self.__dict__['_attr'][item].value)
            except:
                ret = None
        if ret is None:
            ret = super(Tf2ReduceOp, self).__getattr__(item)
        return ret

    @abc.abstractmethod
    def infer_shape(self):
        '''An abstract method for shape inference.'''
        super(Tf2ReduceOp, self).infer_shape()
        inputs = self.get_input_tensors()
        if self.axes is None:
            self.axes = list(range(len(inputs[0].shape)))
        out_tensor = type(self).ufunc()(
            inputs[0], axis=tuple(self.axes), keepdims=self.keepdims).numpy()
        self.set_out_tensor(out_tensor)


class KerasOp(Tf2Op):
    '''
    Class KerasOp inherited from Tf2Op class.
    All ops under tf.keras.layers must inherit KerasOp.
    '''
    pass


class KerasRecurrentOp(OpHasVariableOutPorts, KerasOp):
    '''
    Class KerasRecurrentOp inherited from OpHasVariableOutPorts, KerasOp class.
    All recurrent ops(GRU, LSTM and etc) under the tf framework must inherit KerasRecurrentOp.
    '''
    @classmethod
    def attributes(cls):
        '''return attributes of KerasRecurrentOp class.'''
        return {'units': {'type': AttrType.INT, 'required': True},
                'activation': {'type': AttrType.STRING, 'required': False, 'default': 'tanh',
                               'options': ['elu', 'exponential', 'gelu', 'hard_sigmoid',
                                           'linear', 'relu', 'selu', 'sigmoid', 'softmax',
                                           'softplus', 'softsign', 'swish', 'tanh']},
                'recurrent_activation': {'type': AttrType.STRING, 'required': False, 'default': 'sigmoid',
                                         'options': ['elu', 'exponential', 'gelu', 'hard_sigmoid',
                                                     'linear', 'relu', 'selu', 'sigmoid', 'softmax',
                                                     'softplus', 'softsign', 'swish', 'tanh']},
                'use_bias': {'type': AttrType.INT, 'required': False, 'default': 1, 'options': [0, 1]},
                'return_sequences': {'type': AttrType.INT, 'required': False, 'default': 0, 'options': [0, 1]},
                'return_state': {'type': AttrType.INT, 'required': False, 'default': 0, 'options': [0, 1]},
                'go_backwards': {'type': AttrType.INT, 'required': False, 'default': 0, 'options': [0, 1]},
                'time_major': {'type': AttrType.INT, 'required': False, 'default': 0, 'options': [0, 1]},
                'weights_list': {'type': AttrType.TENSORS, 'default': []},
                'layer_func': {'required': False, 'default': None},
                }

    def __init__(self, graph, attr_dict=None):
        super(KerasRecurrentOp, self).__init__(graph, attr_dict)
        self.update_attributes(KerasRecurrentOp, attr_dict)
        assert self.check_required(), 'KerasRecurrentOp is missing a required parameter.'

    def __getattr__(self, item):
        ret = None
        try:
            if item in ('use_bias', 'return_sequences', 'return_state', 'go_backwards', 'time_major', ):
                ret = bool(self.__dict__['_attr'][item].value)
        except:
            ret = None
        if ret is None:
            ret = super(KerasRecurrentOp, self).__getattr__(item)
        return ret

    def create_func(self, extra_args_dict=None):
        ret = None
        if len(self.weights_list) < 2:
            ERROR('Expect weights_list length >= 2, but got %d in KerasRecurrentOp (%s)!' %
                  (len(self.weights_list), self.name))
            return ret
        self.kernel = self.weights_list[0]
        self.recurrent_kernel = self.weights_list[1]
        layer_args = {'units': self.units,
                      'activation': self.activation,
                      'recurrent_activation': self.recurrent_activation,
                      'use_bias': self.use_bias,
                      'kernel_initializer': tf.keras.initializers.Constant(self.kernel),
                      'recurrent_initializer': tf.keras.initializers.Constant(self.recurrent_kernel),
                      'return_sequences': self.return_sequences,
                      'return_state': self.return_state,
                      'go_backwards': self.go_backwards,
                      'time_major': self.time_major}
        self.bias = None
        if self.use_bias and len(self.weights_list) >= 3:
            self.bias = self.weights_list[2]
            layer_args.update({'bias_initializer': tf.keras.initializers.Constant(self.bias)})
        if extra_args_dict is not None:
            layer_args.update(extra_args_dict)
        ret = type(self).ufunc()(**layer_args)
        return ret

    @abc.abstractmethod
    def infer_shape(self):
        super(KerasRecurrentOp, self).infer_shape()
        assert self.layer_func is not None, 'Meet invalid layer in KerasRecurrentOp (%s)' % self.name
        inputs = self.get_input_tensors()
        inputs = [None if inp.item(0) is None else inp for inp in inputs]
        out_tensors = self.layer_func(*inputs)
        if self.return_state:
            out_tensors = [out_tensor.numpy() for out_tensor in out_tensors]
        else:
            out_tensors = [out_tensors.numpy()]
        self.set_out_tensor(out_tensors)


class KerasBaseConvOp(BaseConvOp, BaseActivationOp, KerasOp):
    '''
    Class KerasBaseConvOp inherited from BaseConvOp, BaseActivationOp and KerasOp.
    Tf Keras conv OPs must inherit this class, such as Conv2D, Conv3D etc.
    '''
    @classmethod
    def attributes(cls):
        return {'use_bias': {'type': AttrType.INT, 'default': 1, 'options': [0, 1]},
                'filters': {'type': AttrType.INT},
                }

    def __init__(self, graph, attr_dict=None):
        super(KerasBaseConvOp, self).__init__(graph, attr_dict)
        self.update_attributes(KerasBaseConvOp, attr_dict)
        assert self.check_required(), 'KerasBaseConvOp is missing a required parameter.'
        if not self.use_bias:
            self.biases = None
        self.num_output = self.filters

    def __getattr__(self, item):
        ret = None
        try:
            if item == 'use_bias':
                ret = bool(self.__dict__['_attr'][item].value)
        except:
            ret = None
        if ret is None:
            ret = super(KerasBaseConvOp, self).__getattr__(item)
        return ret

    @abc.abstractmethod
    def infer_shape(self):
        super(KerasBaseConvOp, self).infer_shape()
        if isinstance(self, KerasBaseDeconvOp):
            return
        inputs = self.get_input_tensors()
        pre_perm = None
        if self.data_format.startswith('NC'):
            pre_perm = [idx for idx in range(len(inputs[0])) if idx != 1] + [1]
            inp = np.transpose(inputs[0], pre_perm)
        else:
            inp = inputs[0]
        activation = None if self.activations == 'NONE' else self.activations.lower()
        biases = 'zeros' if self.biases is None else tf.keras.initializers.Constant(
            self.biases)
        if self._type in ('TfKerasDepthwiseConv2D', 'TfKerasSeparableConv1D', 'TfKerasSeparableConv2D'):
            if self._type in ('TfKerasSeparableConv1D', 'TfKerasSeparableConv2D'):
                assert len(self.weights_list) >= 2, \
                    'Expect the length of weights_list to be at least 2, but got %d' % len(weights_list)
                depthwise_weights = self.weights_list[0]
                pointwise_weights = self.weights_list[1]
                kwargs = {'filters': self.filters,
                          'depthwise_initializer': tf.keras.initializers.Constant(depthwise_weights),
                          'pointwise_initializer': tf.keras.initializers.Constant(pointwise_weights)}
            else:
                kwargs = {'depthwise_initializer': tf.keras.initializers.Constant(self.weights)}
            conv = type(self).ufunc()(
                kernel_size=self.kernel_shape,
                strides=self.strides,
                padding='valid' if self.auto_pad == 'VALID' else 'same',
                depth_multiplier=self.depth_multiplier,
                data_format='channels_last',
                dilation_rate=self.dilations,
                activation=activation,
                use_bias=self.use_bias,
                bias_initializer=biases,
                **kwargs)
        else:
            conv = type(self).ufunc()(
                filters=self.filters,
                kernel_size=self.kernel_shape,
                strides=self.strides,
                padding='valid' if self.auto_pad == 'VALID' else 'same',
                data_format='channels_last',
                dilation_rate=self.dilations,
                groups=self.group,
                activation=activation,
                use_bias=self.use_bias,
                kernel_initializer=tf.keras.initializers.Constant(
                    self.weights),
                bias_initializer=biases)

        out_tensor = conv(inp).numpy()
        if self.auto_pad in ('SAME_UPPER', 'SAME_LOWER'):
            self.pads, _ = OpHasPaddingStrides.cal_pads(
                inp.shape[1:-1],
                out_tensor.shape[1:-1],
                self.strides,
                self.kernel_shape,
                self.auto_pad,
                dilations=self.dilations,
                is_transpose=False,
                zero_minimum=True,
            )
            self.auto_pad = 'NOTSET'
        if pre_perm is not None:
            out_tensor = np.transpose(
                out_tensor, Op.cal_inverse_perm(pre_perm))
        self.set_out_tensor(out_tensor)


class KerasBaseDeconvOp(KerasBaseConvOp):
    '''
    Class KerasBaseDeconvOp inherited from KerasBaseConvOp.
    Tf Keras deconv OPs must inherit this class, such as Conv2DTranspose, Conv3DTranspose etc.
    '''
    @classmethod
    def attributes(cls):
        return {'output_padding': {'type': AttrType.INTS, 'required': False, 'default': None},
                'filters': {'type': AttrType.INT, 'required': True},
                }

    def __init__(self, graph, attr_dict=None):
        super(KerasBaseDeconvOp, self).__init__(graph, attr_dict)
        self.update_attributes(KerasBaseDeconvOp, attr_dict)
        assert self.check_required(), 'KerasBaseDeconvOp is missing a required parameter.'

    def update_pads(self, input_size, output_size):
        if self.auto_pad not in ('SAME_UPPER', 'SAME_LOWER', 'VALID'):
            return
        new_pads, self.output_padding = OpHasPaddingStrides.cal_pads(
            input_size,
            output_size,
            self.strides,
            self.kernel_shape,
            self.auto_pad,
            dilations=self.dilations,
            is_transpose=True,
            zero_minimum=True,
            out_padding=self.output_padding
        )
        if self.auto_pad in ('SAME_UPPER', 'SAME_LOWER'):
            self.pads = new_pads
        self.auto_pad = 'NOTSET'

    @abc.abstractmethod
    def infer_shape(self):
        super(KerasBaseDeconvOp, self).infer_shape()
        inputs = self.get_input_tensors()
        pre_perm = None
        if self.data_format.startswith('NC'):
            pre_perm = [idx for idx in range(len(inputs[0])) if idx != 1] + [1]
            inp = np.transpose(inputs[0], pre_perm)
        else:
            inp = inputs[0]
        activation = None if self.activations == 'NONE' else self.activations.lower()
        biases = 'zeros' if self.biases is None else tf.keras.initializers.Constant(self.biases)
        conv_trans = type(self).ufunc()(
            filters=self.filters,
            kernel_size=self.kernel_shape,
            strides=self.strides,
            padding='valid' if self.auto_pad == 'VALID' else 'same',
            output_padding=self.output_padding,
            data_format='channels_last',
            dilation_rate=self.dilations,
            activation=activation,
            use_bias=self.use_bias,
            kernel_initializer=tf.keras.initializers.Constant(self.weights),
            bias_initializer=biases)
        out_tensor = conv_trans(inp).numpy()
        self.update_pads(list(inp.shape[1:-1]), list(out_tensor.shape[1:-1]))
        if pre_perm is not None:
            out_tensor = np.transpose(out_tensor, Op.cal_inverse_perm(pre_perm))
        self.set_out_tensor(out_tensor)


class KerasGlobalPoolingOp(OpHasOneOutPort, LayoutConcernedOp, KerasOp):
    '''
    Class KerasGlobalPoolingOp inherited from OpHasOneOutPort, LayoutConcernedOp,
    and KerasOp.
    Tf Keras Global Pooling OPs must inherit this class, such as GlobalAveragePooling1D,
    GlobalMaxPool2D and etc.
    '''
    @classmethod
    def attributes(cls):
        return {'keepdims': {'type': AttrType.INT, 'required': False, 'default': 0, 'options': [0, 1]},
                'keras_data_format': {'type': AttrType.STRING,
                                      'default': 'channels_last',
                                      'options': ['channels_last', 'channels_first']},
                }

    def __init__(self, graph, attr_dict=None):
        super(KerasGlobalPoolingOp, self).__init__(graph, attr_dict)
        self.update_attributes(KerasGlobalPoolingOp, attr_dict)
        assert self.check_required(), 'KerasGlobalPoolingOp is missing a required parameter.'
        self.keras_data_format = 'channels_first' if self.data_format.startswith('NC') else 'channels_last'

    def __getattr__(self, item):
        ret = None
        try:
            if item == 'keepdims':
                ret = bool(self.__dict__['_attr'][item].value)
        except:
            ret = None
        if ret is None:
            ret = super(KerasGlobalPoolingOp, self).__getattr__(item)
        return ret


class KerasNeedBroadcast(KerasOp):
    '''
    Class KerasNeedBroadcast inherited from KerasOp class.
    Keras ops that support broadcast must inherit this class.
    '''
    @staticmethod
    def cal_reshape_and_tile(input_shapes):
        '''Calculates the parameters of reshape and tile.'''
        ret = []
        if len(input_shapes) < 2 or all(np.array_equal(shape, input_shapes[0]) for shape in input_shapes[1:]):
            return ret
        batch_size = input_shapes[0][0] if len(input_shapes[0]) >= 1 else None
        if batch_size is None \
                or any((len(shape) < 1 or shape[0] != batch_size) for shape in input_shapes[1:]):
            ERROR('Parser: Meet different batch sizes in cal_reshape_and_tile of KerasNeedBroadcast!')
            return ret
        input_shapes_without_batch = [shape[1:] for shape in input_shapes[:]]
        reshape_and_tile_lists = OpNeedBroadcast.cal_reshape_and_tile(input_shapes_without_batch)
        for reshape_tile_dict in reshape_and_tile_lists:
            reshape_dim = reshape_tile_dict.get('reshape', None)
            tile = reshape_tile_dict.get('tile', None)
            if reshape_dim is not None:
                reshape_dim = [batch_size] + reshape_dim
            if tile is not None:
                tile = [1] + tile
            ret.append({'reshape': reshape_dim, 'tile': tile})
        return ret


class KerasNormalizationOp(OpHasAxis, OpHasBiases, OpHasWeights, OpHasOneOutPort, KerasOp):
    '''
    Class KerasNormalizationOp inherited from OpHasAxis, OpHasBiases, OpHasWeights,
    OpHasOneOutPort and KerasOp.
    Tf Keras Normalization OPs must inherit this class, such as LayerNormalization,
    BatchNormalization and etc.
    '''
    @classmethod
    def attributes(cls):
        return {'center': {'type': AttrType.INT, 'default': 1, 'options': [0, 1]},
                'scale': {'type': AttrType.INT, 'default': 1, 'options': [0, 1]},
                'epsilon': {'type': AttrType.FLOAT, 'default': 0.001},
                'axis': {'default': -1},
                'weights_list': {'type': AttrType.TENSORS, 'default': []}
                }

    def __init__(self, graph, attr_dict=None):
        super(KerasNormalizationOp, self).__init__(graph, attr_dict)
        self.update_attributes(KerasNormalizationOp, attr_dict)
        assert self.check_required(), 'KerasNormalizationOp is missing a required parameter.'

    def __getattr__(self, item):
        ret = None
        try:
            if item in ('center', 'scale'):
                ret = bool(self.__dict__['_attr'][item].value)
        except:
            ret = None
        if ret is None:
            ret = super(KerasNormalizationOp, self).__getattr__(item)
        return ret

    @abc.abstractmethod
    def infer_shape(self):
        super(KerasNormalizationOp, self).infer_shape()
        inputs = self.get_input_tensors()
        if len(inputs) < 1 \
                or len(self.get_input_shapes()) < 1 \
                or self.get_input_shapes()[0] is None \
                or None in self.get_input_shapes()[0]:
            return
        input_shape = self.get_input_shapes()[0]
        axes = self.axes if self.axes is not None else [self.axis]
        axes.sort()
        w_b_shape = [input_shape[axis] for axis in axes]
        self.weights = self.weights_list[0] if self.scale and len(
            self.weights_list) > 0 else np.ones(w_b_shape, dtype=inputs[0].dtype)
        self.biases = self.weights_list[int(self.scale)] if self.center and len(
            self.weights_list) > int(self.scale) else np.zeros(w_b_shape, dtype=inputs[0].dtype)


class KerasPoolingOp(TfHasPaddingStrides, OpHasOneOutPort, KerasOp):
    '''
    Class KerasPoolingOp inherited from TfHasPaddingStrides, OpHasOneOutPort and KerasOp.
    Tf Keras Pooling OPs must inherit this class, such as TfKerasAveragePooling2DOp,
    TfKerasMaxPooling2DOp and etc.
    '''
    @classmethod
    def ufunc(cls):
        return None

    @classmethod
    def attributes(cls):
        return {'pool_size': {'type': AttrType.INTS, 'required': False, 'default': None},
                }

    def __init__(self, graph, attr_dict=None):
        super(KerasPoolingOp, self).__init__(graph, attr_dict)
        self.update_attributes(KerasPoolingOp, attr_dict)
        assert self.check_required(), 'KerasPoolingOp is missing a required parameter.'
        op_type_name = type(self).__name__
        pool_length = 3 if '3D' in op_type_name else (2 if '2D' in op_type_name else 1)
        # Update kernel_shape and strides
        if self.pool_size is None:
            self.pool_size = [2] * pool_length
        elif isinstance(self.pool_size, int) and pool_length >= 1:
            self.pool_size = [self.pool_size] * pool_length
        elif isinstance(self.pool_size, tuple):
            self.pool_size = list(self.pool_size)
        self.kernel_shape = list(self.pool_size)
        if not self.strides:
            self.strides = self.kernel_shape

    @abc.abstractmethod
    def infer_shape(self):
        super(KerasPoolingOp, self).infer_shape()
        inputs = self.get_input_tensors()
        if len(inputs) < 1 or inputs[0] is None:
            return
        # Pre transpose is needed for channels first data format
        pre_perm = None
        if self.data_format.startswith('NC'):
            pre_perm = [idx for idx in range(len(inputs[0])) if idx != 1] + [1]
            inp = np.transpose(inputs[0], pre_perm)
        else:
            inp = inputs[0]
        pool = type(self).ufunc()(self.pool_size,
                                  strides=self.strides,
                                  padding='valid' if self.auto_pad == 'VALID' else 'same',
                                  data_format='channels_last')
        out_tensor = pool(inp).numpy()
        # Update pads and auto_pad
        if self.auto_pad in ('SAME_UPPER', 'SAME_LOWER'):
            self.pads, _ = OpHasPaddingStrides.cal_pads(
                inp.shape[1:-1],
                out_tensor.shape[1:-1],
                self.strides,
                self.kernel_shape,
                self.auto_pad,
                zero_minimum=True
            )
            self.auto_pad = 'NOTSET'
        if pre_perm is not None:
            out_tensor = np.transpose(out_tensor, Op.cal_inverse_perm(pre_perm))
        self.set_out_tensor(out_tensor)


class ArmOp(Op):
    '''
    Class ArmOp inherited from Op class.
    All Ops contained in IR def must inherit Armop
    '''
    @classmethod
    def num_in_ports(cls):
        return 1

    @abc.abstractmethod
    def infer_shape(self):
        super(ArmOp, self).infer_shape()
        input_dtypes = self.get_input_dtypes()
        if any('64' in type_str for type_str in input_dtypes):
            ERROR('[Parser]: Meets 64 bits inputs for %sOp(%s) in infer_shape!' % (self.type, self.name))<|MERGE_RESOLUTION|>--- conflicted
+++ resolved
@@ -151,10 +151,7 @@
                                 'required': True},
                 'cur_version': {'type': AttrType.INT, 'default': 0, 'required': False},
                 'quantize': {'type': AttrType.BOOL, 'default': False, 'options': [0, 1, False, True]},
-<<<<<<< HEAD
-=======
                 'activation_quantization_axis': {'type': AttrType.INTS, 'default': None},
->>>>>>> 54459b15
                 'top_scales': {'type': AttrType.TENSORS, 'default': []},
                 'top_scales_offset': {'type': AttrType.INTS, 'default': []},
                 'top_scales_list': {'type': AttrType.TENSORS, 'default': []},
@@ -442,15 +439,12 @@
                     txt_file.write('layer_top_zp_shape=[%s]\n' % zps_shape)
                     txt_file.write('layer_top_zp_type=[%s]\n' % zps_type)
                     txt_file.write('layer_top_zp_size=[%s]\n' % zps_size)
-<<<<<<< HEAD
-=======
                 if self.quantize and self.activation_quantization_axis is not None \
                         and len(self.activation_quantization_axis) == len(top_info[3]):
                     activation_quantization_axis = [
                         str(axis) if axis is not None else 'NONE' for axis in self.activation_quantization_axis]
                     activation_quantization_axis = string_list_to_string(activation_quantization_axis)
                     txt_file.write('activation_quantization_axis=[%s]\n' % activation_quantization_axis)
->>>>>>> 54459b15
         else:
             FATAL(
                 '[Parser]: Invalid file to write properties for Node(%s) in write_attrs!' % (self.name))
@@ -669,13 +663,6 @@
             if len(d['tensor'].min_max) == 2:
                 min_max = np.array(d['tensor'].min_max, dtype=np.float32)
                 info_value[2].update({'min_max': min_max})
-<<<<<<< HEAD
-            if quantize and d['tensor'].dtype is not None:
-                info_value[2].update({'dtype': str(d['tensor'].dtype)})
-            if quantize and len(d['tensor'].scale_zp) == 2:
-                scale_zp = (np.array(d['tensor'].scale_zp[0]), np.array(d['tensor'].scale_zp[1]))
-                info_value[2].update({'scale_zp': scale_zp})
-=======
             if quantize:
                 if d['tensor'].dtype is not None:
                     info_value[2].update({'dtype': str(d['tensor'].dtype)})
@@ -683,7 +670,6 @@
                     scale_zp = (np.array(d['tensor'].scale_zp[0]), np.array(d['tensor'].scale_zp[1]))
                     info_value[2].update({'scale_zp': scale_zp})
                 info_value[2].update({'activation_quantization_axis': d['tensor'].activation_quantization_axis})
->>>>>>> 54459b15
             info.update({u + name_suffix: info_value})
         if len(info) > 0:
             ret = [(k, *v) for k, v in info.items()]
@@ -715,11 +701,7 @@
                     if tensor_data is not None:
                         d['tensor'].shape = d['tensor'].value.shape
                         d['tensor'].is_const = is_const
-<<<<<<< HEAD
-                        if not self.quantize:
-=======
                         if not self.quantize or d['tensor'].dtype is None:
->>>>>>> 54459b15
                             d['tensor'].dtype = str(d['tensor'].value.dtype)
                 else:
                     d['tensor'] = Tensor(value=tensor_data)
@@ -773,11 +755,7 @@
                             if t is not None:
                                 d['tensor'].shape = d['tensor'].value.shape
                                 d['tensor'].is_const = is_const
-<<<<<<< HEAD
-                                if not self.quantize:
-=======
                                 if not self.quantize or d['tensor'].dtype is None:
->>>>>>> 54459b15
                                     d['tensor'].dtype = str(d['tensor'].value.dtype)
                         else:
                             d['tensor'] = Tensor(value=t, is_const=is_const)
@@ -830,11 +808,7 @@
                             d['src_out_port'])]
                         d['tensor'].shape = d['tensor'].value.shape
                         d['tensor'].is_const = is_const
-<<<<<<< HEAD
-                        if not self.quantize:
-=======
                         if not self.quantize or d['tensor'].dtype is None:
->>>>>>> 54459b15
                             d['tensor'].dtype = str(d['tensor'].value.dtype)
                     else:
                         d['tensor'] = Tensor(
@@ -845,11 +819,7 @@
                         d['tensor'].value = tensor_data_list[0]
                         d['tensor'].shape = d['tensor'].value.shape
                         d['tensor'].is_const = is_const
-<<<<<<< HEAD
-                        if not self.quantize:
-=======
                         if not self.quantize or d['tensor'].dtype is None:
->>>>>>> 54459b15
                             d['tensor'].dtype = str(d['tensor'].value.dtype)
                     else:
                         d['tensor'] = Tensor(value=tensor_data_list[0])
