# SPDX-License-Identifier: Apache-2.0
# Copyright © 2022-2024 Arm Technology (China) Co. Ltd.


import tensorflow as tf
from ..op import *
from ...logger import INFO, DEBUG, WARN, ERROR, FATAL


class TfAvgPoolOp(TfHasPaddingStrides, OpHasOneOutPort):
    @classmethod
    def attributes(cls):
        return {1: {}, 2: {}}

    def __init__(self, graph, attr_dict=None):
        super(TfAvgPoolOp, self).__init__(graph, attr_dict)
        self.update_attributes(TfAvgPoolOp, attr_dict)
        assert self.check_required(), 'TfAvgPoolOp is missing a required parameter.'

    def infer_shape(self):
        super(TfAvgPoolOp, self).infer_shape()
        inputs = self.get_input_tensors()
        inp = np.transpose(inputs[0], [0, 2, 3, 1]
                           ) if self.data_format == 'NCHW' else inputs[0]
        out_tensor = tf.nn.avg_pool(inp,
                                    ksize=[1] + self.kernel_shape + [1],
                                    strides=[1] + self.strides + [1],
                                    padding='VALID' if self.auto_pad in (
                                        'VALID', 'NOTSET') else 'SAME',
                                    data_format='NHWC').numpy()
        if self.data_format == 'NCHW':
            out_tensor = np.transpose(out_tensor, [0, 3, 1, 2])
        self.set_out_tensor(out_tensor)

    @property
    def correspond_onnx_op(self):
        return {'type': 'AveragePool', 'version': 10}


class TfAvgPool3DOp(TfHasPaddingStrides, OpHasOneOutPort):
    @classmethod
    def attributes(cls):
        return {1: {'data_format': {'default': 'NDHWC', 'options': ['NDHWC', 'NCDHW']}
                    }}

    def __init__(self, graph, attr_dict=None):
        super(TfAvgPool3DOp, self).__init__(graph, attr_dict)
        self.update_attributes(TfAvgPool3DOp, attr_dict)
        assert self.check_required(), 'TfAvgPool3DOp is missing a required parameter.'

    def infer_shape(self):
        super(TfAvgPool3DOp, self).infer_shape()
        inputs = self.get_input_tensors()
        inp = inputs[0] if self.data_format == 'NDHWC' else np.transpose(inputs[0], [
                                                                         0, 2, 3, 4, 1])
        out_tensor = tf.nn.avg_pool3d(
            inp,
            ksize=self.kernel_shape,
            strides=[1] + self.strides + [1],
            padding='SAME' if self.auto_pad in (
                'SAME_UPPER', 'SAME_LOWER') else 'VALID',
            data_format='NDHWC').numpy()
        if self.data_format == 'NCDHW':
            out_tensor = np.transpose(out_tensor, [0, 4, 1, 2, 3])
        self.set_out_tensor(out_tensor)

    @property
    def correspond_onnx_op(self):
        return {'type': 'AveragePool', 'version': 10}


class TfBiasAddOp(LayoutConcernedOp, OpHasOneOutPort, TfOp):
    @classmethod
    def attributes(cls):
        return {1: {}}

    def __init__(self, graph, attr_dict=None):
        super(TfBiasAddOp, self).__init__(graph, attr_dict)
        self.update_attributes(TfBiasAddOp, attr_dict)
        assert self.check_required(), 'TfBiasAddOp is missing a required parameter.'

    def infer_shape(self):
        super(TfBiasAddOp, self).infer_shape()
        inputs = self.get_input_tensors()
        if self.data_format.startswith('NC'):
            bias = np.reshape(inputs[1], [-1] + [1] * (len(inputs[0].shape) - 2))
        else:
            bias = inputs[1]
        out_tensor = inputs[0] + bias
        self.set_out_tensor(out_tensor)

    @property
    def correspond_onnx_op(self):
        return {'type': 'Add', 'version': 7}


class TfComputeAccidentalHitsOp(OpHasMultipleOutPorts, TfOp):
    @classmethod
    def attributes(cls):
        return {1: {'num_true': {'type': AttrType.INT, 'required': True},
                    'seed': {'type': AttrType.INT, 'default': 0},
                    'seed2': {'type': AttrType.INT, 'default': 0}},
                }

    def __init__(self, graph, attr_dict=None):
        super(TfComputeAccidentalHitsOp, self).__init__(graph, attr_dict)
        self.update_attributes(TfComputeAccidentalHitsOp, attr_dict)
        assert self.check_required(), 'TfComputeAccidentalHitsOp is missing a required parameter.'

    def infer_shape(self):
        super(TfComputeAccidentalHitsOp, self).infer_shape()
        inputs = self.get_input_tensors()
        out_tensors = tf.raw_ops.ComputeAccidentalHits(true_classes=inputs[0],
                                                       sampled_candidates=inputs[1],
                                                       num_true=self.num_true,
                                                       seed=self.seed,
                                                       seed2=self.seed2)
        self.set_out_tensor([out_tensor.numpy() for out_tensor in out_tensors])

    @property
    def correspond_onnx_op(self):
        return {'type': 'AccidentalHits', 'version': 1}


class TfConv2DOp(TfHasPaddingStrides, OpHasWeights, OpHasOneOutPort):
    @classmethod
    def attributes(cls):
        return {1: {'dilations': {'default': [1, 1, 1, 1]}}
                }

    @classmethod
    def perm_tf_to_onnx(cls):
        return [3, 2, 0, 1]

    def __init__(self, graph, attr_dict=None):
        super(TfConv2DOp, self).__init__(graph, attr_dict)
        self.update_attributes(TfConv2DOp, attr_dict)
        assert self.check_required(), 'TfConv2DOp is missing a required parameter.'

    def infer_shape(self):
        super(TfConv2DOp, self).infer_shape()
        inputs = self.get_input_tensors()
        if self.kernel_shape is None:
            assert isinstance(
                self.weights, np.ndarray), 'TfConv2DOp only supports constant filter'
            self.kernel_shape = self.weights.shape[0:2]

        if self.auto_pad == 'NOTSET':
            padding = np.reshape(np.array(self.explicit_paddings), (4, 2)).tolist()
        else:
            padding = [[0, 0] for _ in range(len(inputs[0].shape))]
        if self.data_format == 'NHWC':
            inp = inputs[0]
        else:
            inp = np.transpose(inputs[0], [0, 2, 3, 1])
            padding = padding[0:1] + padding[2:4] + padding[1:2]
        spatial_padding = (np.transpose(np.array(padding))[:, 1:-1]).flatten().tolist()
        out_shape = BaseConvOp.cal_out_shape(inp.shape[1:-1],
                                             spatial_padding,
                                             self.strides,
                                             self.kernel_shape,
                                             self.auto_pad,
                                             dilations=self.dilations,
                                             data_format='NHWC')
        full_out_shape = [inputs[0].shape[0]] + out_shape + [self.weights.shape[-1]]
        out_tensor = np.random.ranf(size=full_out_shape).astype(np.float32)
        if self.data_format == 'NCHW':
            out_tensor = np.transpose(out_tensor, [0, 3, 1, 2])
        self.set_out_tensor(out_tensor)

    @property
    def correspond_onnx_op(self):
        return {'type': 'Conv', 'version': 1}


class TfConv2DBackpropInputOp(TfHasPaddingStrides, OpHasWeights, OpHasOneOutPort):
    @classmethod
    def attributes(cls):
        return {1: {'dilations': {'default': [1, 1, 1, 1]},
                    'use_cudnn_on_gpu': {'type': AttrType.INT, 'default': 1},
                    'output_padding': {'type': AttrType.INTS, 'required': False, 'default': None}
                    }
                }

    @classmethod
    def perm_tf_to_onnx(cls):
        return [3, 2, 0, 1]

    def __init__(self, graph, attr_dict=None):
        super(TfConv2DBackpropInputOp, self).__init__(graph, attr_dict)
        self.update_attributes(TfConv2DBackpropInputOp, attr_dict)
        assert self.check_required(), 'TfConv2DBackpropInputOp is missing a required parameter.'

    def infer_shape(self):
        super(TfConv2DBackpropInputOp, self).infer_shape()
        inputs = self.get_input_tensors()
        if self.kernel_shape is None:
            self.kernel_shape = self.weights.shape[0:2]

        if self.auto_pad == 'VALID':
            padding = 'VALID'
        elif self.auto_pad in ('SAME_UPPER', 'SAME_LOWER'):
            padding = 'SAME'
        else:
            padding = np.reshape(
                np.array(self.explicit_paddings), (4, 2)).tolist()

        out_tensor = tf.compat.v1.nn.conv2d_backprop_input(
            input_sizes=inputs[0],
            filter=self.weights,
            out_backprop=inputs[1],
            strides=([1] + self.strides + [1]
                     ) if self.data_format == 'NHWC' else ([1, 1] + self.strides),
            padding=padding,
            use_cudnn_on_gpu=bool(self.use_cudnn_on_gpu),
            data_format=self.data_format,
            dilations=([1] + self.dilations + [1]
                       ) if self.data_format == 'NHWC' else ([1, 1] + self.dilations)
        ).numpy()
        self.set_out_tensor(out_tensor)


class TfConv3DOp(TfHasPaddingStrides, OpHasWeights, OpHasOneOutPort):
    @classmethod
    def attributes(cls):
        return {1: {'dilations': {'default': [1, 1, 1, 1, 1]}
                    }
                }

    @classmethod
    def perm_tf_to_onnx(cls):
        return [4, 3, 0, 1, 2]

    def __init__(self, graph, attr_dict=None):
        super(TfConv3DOp, self).__init__(graph, attr_dict)
        self.update_attributes(TfConv3DOp, attr_dict)
        assert self.check_required(), 'TfConv3DOp is missing a required parameter.'

    def infer_shape(self):
        super(TfConv3DOp, self).infer_shape()
        inputs = self.get_input_tensors()
        if self.kernel_shape is None:
            self.kernel_shape = self.weights.shape[0:3]
        inp = inputs[0] if self.data_format == 'NDHWC' else np.transpose(inputs[0], [
                                                                         0, 2, 3, 4, 1])
        out_tensor = tf.nn.conv3d(
            inp,
            self.weights,
            [1] + self.strides + [1],
            'SAME' if self.auto_pad in (
                'SAME_UPPER', 'SAME_LOWER') else 'VALID',
            data_format='NDHWC',
            dilations=[1] + self.dilations + [1]).numpy()
        if self.data_format == 'NCDHW':
            out_tensor = np.transpose(out_tensor, [0, 4, 1, 2, 3])
        self.set_out_tensor(out_tensor)

    @property
    def correspond_onnx_op(self):
        return {'type': 'Conv', 'version': 1}


class TfConv3DBackpropInputV2Op(TfHasPaddingStrides, OpHasWeights, OpHasOneOutPort):
    @classmethod
    def attributes(cls):
        return {1: {'dilations': {'default': [1, 1, 1, 1, 1]},
                    'data_format': {'default': 'NDHWC', 'options': ['NDHWC', 'NCDHW']},
                    'output_padding': {'type': AttrType.INTS, 'required': False, 'default': None}
                    }
                }

    @classmethod
    def perm_tf_to_onnx(cls):
        return [4, 3, 0, 1, 2]

    def __init__(self, graph, attr_dict=None):
        super(TfConv3DBackpropInputV2Op, self).__init__(graph, attr_dict)
        self.update_attributes(TfConv3DBackpropInputV2Op, attr_dict)
        assert self.check_required(), 'TfConv3DBackpropInputV2Op is missing a required parameter.'

    def infer_shape(self):
        super(TfConv3DBackpropInputV2Op, self).infer_shape()
        inputs = self.get_input_tensors()
        if self.kernel_shape is None:
            self.kernel_shape = self.weights.shape[0:3]
        input_sizes = inputs[0] if self.data_format == 'NDHWC' else np.take(inputs[0], [
                                                                            0, 2, 3, 4, 1])
        inp = inputs[1] if self.data_format == 'NDHWC' else np.transpose(inputs[1], [
                                                                         0, 2, 3, 4, 1])
        out_tensor = tf.raw_ops.Conv3DBackpropInputV2(
            input_sizes=input_sizes,
            filter=self.weights,
            out_backprop=inp,
            strides=([1] + self.strides + [1]),
            padding='SAME' if self.auto_pad in (
                'SAME_UPPER', 'SAME_LOWER') else 'VALID',
            data_format='NDHWC',
            dilations=([1] + self.dilations + [1])
        ).numpy()
        if self.data_format == 'NCDHW':
            out_tensor = np.transpose(out_tensor, [0, 4, 1, 2, 3])
        self.set_out_tensor(out_tensor)


class TfCTCGreedyDecoderOp(OpHasVariableOutPorts, TfOp):
    @classmethod
    def attributes(cls):
        return {1: {'merge_repeated': {'type': AttrType.INT, 'default': 0},
                    }}

    def __init__(self, graph, attr_dict=None):
        super(TfCTCGreedyDecoderOp, self).__init__(graph, attr_dict)
        self.update_attributes(TfCTCGreedyDecoderOp, attr_dict)
        assert self.check_required(), 'TfCTCGreedyDecoderOp is missing a required parameter.'

    def infer_shape(self):
        super(TfCTCGreedyDecoderOp, self).infer_shape()
        inputs = self.get_input_tensors()
        out_list = tf.raw_ops.CTCGreedyDecoder(
            inputs=inputs[0],
            sequence_length=inputs[1],
            merge_repeated=bool(self.merge_repeated))
        out_tensor_list = [o.numpy() for o in out_list]
        self.set_out_tensor(out_tensor_list)

    @property
    def correspond_onnx_op(self):
        return {'type': 'CTCGreedyDecoder', 'version': 1}


class TfDepthToSpaceOp(LayoutConcernedOp, OpHasOneOutPort, TfOp):
    @classmethod
    def attributes(cls):
        return {1: {'block_size': {'type': AttrType.INT, 'required': True},
                    'data_format': {'options': ['NHWC', 'NCHW', 'NCHW_VECT_C']}}
                }

    def __init__(self, graph, attr_dict=None):
        super(TfDepthToSpaceOp, self).__init__(graph, attr_dict)
        self.update_attributes(TfDepthToSpaceOp, attr_dict)
        assert self.check_required(), 'TfDepthToSpaceOp is missing a required parameter.'

    @staticmethod
    def cal_out_tensor(input_data, block_size, data_format):
        ret = None
        inp = TfOp.convert_to_nhwc(input_data, data_format)
        out_tensor = tf.nn.depth_to_space(inp, block_size, 'NHWC').numpy()
        ret = TfOp.convert_from_nhwc(out_tensor, data_format)
        return ret

    def infer_shape(self):
        super(TfDepthToSpaceOp, self).infer_shape()
        inputs = self.get_input_tensors()
        assert len(inputs) >= 1, 'TfDepthToSpaceOp expects 1 inputs, but got %d.' % len(inputs)
        out_tensor = TfDepthToSpaceOp.cal_out_tensor(inputs[0], self.block_size, self.data_format)
        self.set_out_tensor(out_tensor)


class TfDilation2DOp(TfHasPaddingStrides, OpHasWeights, OpHasOneOutPort):
    @classmethod
    def attributes(cls):
        return {1: {'dilations': {'default': [1, 1, 1, 1]},
                    }
                }

    @classmethod
    def perm_tf_to_onnx(cls):
        return [2, 0, 1]

    def __init__(self, graph, attr_dict=None):
        super(TfDilation2DOp, self).__init__(graph, attr_dict)
        self.update_attributes(TfDilation2DOp, attr_dict)
        assert self.check_required(), 'TfDilation2DOp is missing a required parameter.'

    def infer_shape(self):
        super(TfDilation2DOp, self).infer_shape()
        inputs = self.get_input_tensors()
        if self.kernel_shape is None:
            assert isinstance(
                self.weights, np.ndarray), 'TfDilation2DOp only supports constant filter'
            self.kernel_shape = self.weights.shape[0:2]

        if self.auto_pad in ('SAME_UPPER', 'SAME_LOWER'):
            padding = 'SAME'
        else:
            padding = 'VALID'

        inp = np.transpose(inputs[0], [0, 2, 3, 1]
                           ) if self.data_format == 'NCHW' else inputs[0]

        out_tensor = tf.nn.dilation2d(inp,
                                      self.weights,
                                      strides=[1] + self.strides + [1],
                                      padding=padding,
                                      dilations=[1] + self.dilations + [1],
                                      data_format='NHWC').numpy()

        if self.data_format == 'NCHW':
            out_tensor = np.transpose(out_tensor, [0, 3, 1, 2])
        self.set_out_tensor(out_tensor)

    @property
    def correspond_onnx_op(self):
        return {'type': 'Dilation', 'version': 1}


class TfDepthwiseConv2dNativeOp(TfHasPaddingStrides, OpHasWeights, OpHasOneOutPort):
    @classmethod
    def attributes(cls):
        return {1: {'dilations': {'default': [1, 1, 1, 1]},
                    'group': {'type': AttrType.INT, 'default': 1},
                    }
                }

    @classmethod
    def perm_tf_to_onnx(cls):
        return [2, 3, 0, 1]

    def __init__(self, graph, attr_dict=None):
        super(TfDepthwiseConv2dNativeOp, self).__init__(graph, attr_dict)
        self.update_attributes(TfDepthwiseConv2dNativeOp, attr_dict)
        assert self.check_required(), 'TfDepthwiseConv2dNativeOp is missing a required parameter.'

    def infer_shape(self):
        super(TfDepthwiseConv2dNativeOp, self).infer_shape()
        inputs = self.get_input_tensors()
        if self.kernel_shape is None:
            self.kernel_shape = self.weights.shape[0:2]
        if self.auto_pad == 'VALID':
            padding = 'VALID'
        elif self.auto_pad in ('SAME_UPPER', 'SAME_LOWER'):
            padding = 'SAME'
        else:
            padding = np.reshape(
                np.array(self.explicit_paddings), (4, 2)).tolist()
            if self.data_format == 'NCHW':
                padding = padding[0:1] + padding[2:4] + padding[1:2]
        inp = np.transpose(inputs[0], [0, 2, 3, 1]
                           ) if self.data_format == 'NCHW' else inputs[0]
        self.group = inp.shape[-1]
        out_tensor = tf.compat.v1.nn.depthwise_conv2d_native(inp,
                                                             self.weights,
                                                             strides=[1] + self.strides + [1],
                                                             padding=padding,
                                                             dilations=[1] + self.dilations + [1],
                                                             data_format='NHWC').numpy()
        if self.data_format == 'NCHW':
            out_tensor = np.transpose(out_tensor, [0, 3, 1, 2])
        self.set_out_tensor(out_tensor)

    @property
    def correspond_onnx_op(self):
        return {'type': 'Conv', 'version': 1}


class TfEluOp(LayoutUnawareOp, ActivationOnlyOp, TfOp):
    def infer_shape(self):
        super(TfEluOp, self).infer_shape()
        inputs = self.get_input_tensors()
        out_tensor = tf.nn.elu(*inputs).numpy()
        self.set_out_tensor(out_tensor)

    @property
    def correspond_onnx_op(self):
        return {'type': 'Elu', 'version': 6}


class TfFractionalAvgPoolOp(OpHasMultipleOutPorts, TfOp):
    @classmethod
    def attributes(cls):
        return {1: {'pooling_ratio': {'type': AttrType.FLOATS, 'required': True},
                    'pseudo_random': {'type': AttrType.BOOL, 'default': False},
                    'overlapping': {'type': AttrType.BOOL, 'default': False},
                    'deterministic': {'type': AttrType.BOOL, 'default': False},
                    'seed': {'type': AttrType.INT, 'default': 0},
                    'seed2': {'type': AttrType.INT, 'default': 0}
                    }
                }

    def __init__(self, graph, attr_dict=None):
        super(TfFractionalAvgPoolOp, self).__init__(graph, attr_dict)
        self.update_attributes(TfFractionalAvgPoolOp, attr_dict)
        assert self.check_required(), 'TfFractionalAvgPoolOp is missing a required parameter.'

    def infer_shape(self):
        super(TfFractionalAvgPoolOp, self).infer_shape()
        inputs = self.get_input_tensors()
        out_tuple = tf.compat.v1.nn.fractional_avg_pool(
            inputs[0],
            self.pooling_ratio,
            pseudo_random=self.pseudo_random,
            overlapping=self.overlapping,
            deterministic=self.deterministic,
            seed=self.seed,
            seed2=self.seed2
        )
        out_tensors = [t.numpy() for t in out_tuple]
        self.set_out_tensor(out_tensors)

    @property
    def correspond_onnx_op(self):
        return {'type': 'FractionalPool', 'version': 1}


class TfFractionalMaxPoolOp(OpHasMultipleOutPorts, TfOp):
    @classmethod
    def attributes(cls):
        return {1: {'pooling_ratio': {'type': AttrType.FLOATS, 'required': True},
                    'pseudo_random': {'type': AttrType.BOOL, 'default': False},
                    'overlapping': {'type': AttrType.BOOL, 'default': False},
                    'deterministic': {'type': AttrType.BOOL, 'default': False},
                    'seed': {'type': AttrType.INT, 'default': 0},
                    'seed2': {'type': AttrType.INT, 'default': 0}
                    }
                }

    def __init__(self, graph, attr_dict=None):
        super(TfFractionalMaxPoolOp, self).__init__(graph, attr_dict)
        self.update_attributes(TfFractionalMaxPoolOp, attr_dict)
        assert self.check_required(), 'TfFractionalMaxPoolOp is missing a required parameter.'

    def infer_shape(self):
        super(TfFractionalMaxPoolOp, self).infer_shape()
        inputs = self.get_input_tensors()
        out_tuple = tf.compat.v1.nn.fractional_max_pool(
            inputs[0],
            self.pooling_ratio,
            pseudo_random=self.pseudo_random,
            overlapping=self.overlapping,
            deterministic=self.deterministic,
            seed=self.seed,
            seed2=self.seed2
        )
        out_tensors = [t.numpy() for t in out_tuple]
        self.set_out_tensor(out_tensors)

    @property
    def correspond_onnx_op(self):
        return {'type': 'FractionalPool', 'version': 1}


class TfFusedBatchNormOp(LayoutConcernedOp, OpHasVariableOutPorts, TfOp):
    @classmethod
    def attributes(cls):
        return {1: {'epsilon': {'type': AttrType.FLOAT, 'default': 1e-4},
                    'is_training': {'type': AttrType.INT, 'default': 1},
                    'exponential_avg_factor': {'type': AttrType.FLOAT, 'default': 1}
                    }
                }

    def __init__(self, graph, attr_dict=None):
        super(TfFusedBatchNormOp, self).__init__(graph, attr_dict)
        self.update_attributes(TfFusedBatchNormOp, attr_dict)
        assert self.check_required(), 'TfFusedBatchNormOp is missing a required parameter.'

    def infer_shape(self):
        super(TfFusedBatchNormOp, self).infer_shape()
        inputs = self.get_input_tensors()
        assert len(inputs) == 5, 'TfFusedBatchNormOp expects 5 inputs, but got %d.' % len(inputs)
        out_list = tf.raw_ops.FusedBatchNorm(x=inputs[0], scale=inputs[1], offset=inputs[2],
                                             mean=inputs[3], variance=inputs[4],
                                             epsilon=self.epsilon,
                                             exponential_avg_factor=self.exponential_avg_factor,
                                             data_format=self.data_format,
                                             is_training=self.is_training)
        out_tensor_list = [o.numpy() for o in out_list]
        self.set_out_tensor(out_tensor_list)

    @property
    def correspond_onnx_op(self):
        return {'type': 'BatchNormalization', 'version': 15}


class TfFusedBatchNormV3Op(LayoutConcernedOp, OpHasVariableOutPorts, TfOp):
    @classmethod
    def attributes(cls):
        return {1: {'epsilon': {'type': AttrType.FLOAT, 'default': 1e-4},
                    'is_training': {'type': AttrType.BOOL, 'default': True},
                    'exponential_avg_factor': {'type': AttrType.FLOAT, 'default': 1}
                    }
                }

    def __init__(self, graph, attr_dict=None):
        super(TfFusedBatchNormV3Op, self).__init__(graph, attr_dict)
        self.update_attributes(TfFusedBatchNormV3Op, attr_dict)
        assert self.check_required(), 'TfFusedBatchNormV3Op is missing a required parameter.'

    def infer_shape(self):
        super(TfFusedBatchNormV3Op, self).infer_shape()
        inputs = self.get_input_tensors()
<<<<<<< HEAD
=======
        if any([0 in x.shape for x in inputs]):
            return
>>>>>>> 54459b15
        assert len(inputs) == 5, 'TfFusedBatchNormV3Op expects 5 inputs, but got %d.' % len(inputs)
        if self.is_training:
            out_list = tf.raw_ops.FusedBatchNormV3(x=inputs[0], scale=inputs[1], offset=inputs[2],
                                                   mean=inputs[3], variance=inputs[4],
                                                   epsilon=self.epsilon,
                                                   data_format=self.data_format,
                                                   is_training=self.is_training)
            out_tensor_list = [o.numpy() for o in out_list]
        else:
            scale_type = inputs[1].dtype
            scale_shape = inputs[1].shape
            scale, offset, mean, variance = inputs[1:5]
            if self.data_format.startswith('NC'):
                spatial_dims = len(inputs[0].shape) - 2
                scale = np.rehsape(scale, [-1] + [1] * spatial_dims)
                offset = np.rehsape(offset, [-1] + [1] * spatial_dims)
                mean = np.rehsape(mean, [-1] + [1] * spatial_dims)
                variance = np.rehsape(variance, [-1] + [1] * spatial_dims)
            y = (inputs[0] - mean) / np.sqrt(variance + self.epsilon) * scale + offset
            random_out = np.random.ranf(scale_shape).astype(scale_type)
            out_tensor_list = [y] + [random_out] * 5
        self.set_out_tensor(out_tensor_list)

    @property
    def correspond_onnx_op(self):
        return {'type': 'BatchNormalization', 'version': 15}


class TfLeakyReluOp(BaseReluOp, TfOp):
    @classmethod
    def attributes(cls):
        return {1: {'alpha': {'type': AttrType.FLOAT, 'default': 0.2}},
                }

    def __init__(self, graph, attr_dict=None):
        super(TfLeakyReluOp, self).__init__(graph, attr_dict)
        self.update_attributes(TfLeakyReluOp, attr_dict)
        assert self.check_required(), 'TfLeakyReluOp is missing a required parameter.'
        self.activations = 'LEAKYRELU'
        self.negative_slope = self.alpha

    def infer_shape(self):
        super(TfLeakyReluOp, self).infer_shape()
        inputs = self.get_input_tensors()
        out_tensor = self.cal_activation(inputs[0])
        self.set_out_tensor(out_tensor)

    @property
    def correspond_onnx_op(self):
        return {'type': 'LeakyRelu', 'version': 6}


class TfLogSoftmaxOp(OpHasOneOutPort, TfOp):
    def infer_shape(self):
        super(TfLogSoftmaxOp, self).infer_shape()
        inputs = self.get_input_tensors()
        out_tensor = tf.nn.log_softmax(*inputs).numpy()
        self.set_out_tensor(out_tensor)

    @property
    def correspond_onnx_op(self):
        return {'type': 'LogSoftmax', 'version': 13}


class TfLRNOp(OpHasOneOutPort, TfOp):
    @classmethod
    def attributes(cls):
        return {1: {'alpha': {'type': AttrType.FLOAT, 'default': 1.0},
                    'beta': {'type': AttrType.FLOAT, 'default': 0.5},
                    'bias': {'type': AttrType.FLOAT, 'default': 1.0},
                    'depth_radius': {'type': AttrType.INT, 'default': 5}},
                }

    def __init__(self, graph, attr_dict=None):
        super(TfLRNOp, self).__init__(graph, attr_dict)
        self.update_attributes(TfLRNOp, attr_dict)
        assert self.check_required(), 'TfLRNOp is missing a required parameter.'

    def infer_shape(self):
        super(TfLRNOp, self).infer_shape()
        inputs = self.get_input_tensors()
        out_tensor = tf.raw_ops.LRN(input=inputs[0],
                                    depth_radius=self.depth_radius,
                                    bias=self.bias,
                                    alpha=self.alpha,
                                    beta=self.beta).numpy()
        self.set_out_tensor(out_tensor)

    @property
    def correspond_onnx_op(self):
        return {'type': 'LRN', 'version': 1}


class TfMaxPoolOp(TfHasPaddingStrides, OpHasOneOutPort):
    @classmethod
    def attributes(cls):
        return {1: {'data_format': {'type': AttrType.STRING, 'options': ['NHWC', 'NCHW', 'NCHW_VECT_C']},
                    'dilations': {'default': [1, 1, 1, 1]},
                    }
                }

    def __init__(self, graph, attr_dict=None):
        super(TfMaxPoolOp, self).__init__(graph, attr_dict)
        self.update_attributes(TfMaxPoolOp, attr_dict)
        assert self.check_required(), 'TfMaxPoolOp is missing a required parameter.'

    def infer_shape(self):
        super(TfMaxPoolOp, self).infer_shape()
        inputs = self.get_input_tensors()
        if self.auto_pad == 'VALID':
            padding = 'VALID'
        elif self.auto_pad in ('SAME_UPPER', 'SAME_LOWER'):
            padding = 'SAME'
        else:
            padding = np.reshape(
                np.array(self.explicit_paddings), (4, 2)).tolist()
            if self.data_format == 'NCHW':
                padding = padding[0:1] + padding[2:4] + padding[1:2]
        inp = np.transpose(inputs[0], [0, 2, 3, 1]
                           ) if self.data_format == 'NCHW' else inputs[0]
        out_tensor = tf.nn.max_pool(inp,
                                    ksize=self.kernel_shape,
                                    strides=[1] + self.strides + [1],
                                    padding=padding,
                                    data_format='NHWC').numpy()
        if self.data_format == 'NCHW':
            out_tensor = np.transpose(out_tensor, [0, 3, 1, 2])
        self.set_out_tensor(out_tensor)

    @property
    def correspond_onnx_op(self):
        return {'type': 'MaxPool', 'version': 10}


class TfMaxPool3DOp(TfHasPaddingStrides, OpHasOneOutPort):
    @classmethod
    def attributes(cls):
        return {1: {'data_format': {'default': 'NDHWC', 'options': ['NDHWC', 'NCDHW']}
                    }
                }

    def __init__(self, graph, attr_dict=None):
        super(TfMaxPool3DOp, self).__init__(graph, attr_dict)
        self.update_attributes(TfMaxPool3DOp, attr_dict)
        assert self.check_required(), 'TfMaxPool3DOp is missing a required parameter.'

    def infer_shape(self):
        super(TfMaxPool3DOp, self).infer_shape()
        inputs = self.get_input_tensors()
        inp = inputs[0] if self.data_format == 'NDHWC' else np.transpose(inputs[0], [
                                                                         0, 2, 3, 4, 1])
        out_tensor = tf.nn.max_pool3d(
            inp,
            ksize=self.kernel_shape,
            strides=[1] + self.strides + [1],
            padding='SAME' if self.auto_pad in (
                'SAME_UPPER', 'SAME_LOWER') else 'VALID',
            data_format='NDHWC').numpy()
        if self.data_format == 'NCDHW':
            out_tensor = np.transpose(out_tensor, [0, 4, 1, 2, 3])
        self.set_out_tensor(out_tensor)

    @property
    def correspond_onnx_op(self):
        return {'type': 'MaxPool', 'version': 12}


class TfMaxPoolWithArgmaxOp(TfHasPaddingStrides, OpHasMultipleOutPorts):
    @classmethod
    def attributes(cls):
        return {1: {'include_batch_in_index': {'type': AttrType.INT, 'default': False},
                    }
                }

    def __init__(self, graph, attr_dict=None):
        super(TfMaxPoolWithArgmaxOp, self).__init__(graph, attr_dict)
        self.update_attributes(TfMaxPoolWithArgmaxOp, attr_dict)
        assert self.check_required(), 'TfMaxPoolWithArgmaxOp is missing a required parameter.'

    def infer_shape(self):
        super(TfMaxPoolWithArgmaxOp, self).infer_shape()
        inputs = self.get_input_tensors()
        # FIXME: tf 1.13 does not have include_batch_in_index and assumes True. Ignore tf 1.13 for now.
        out_tensors = tf.nn.max_pool_with_argmax(inputs[0],
                                                 ksize=[1] +
                                                 self.kernel_shape + [1],
                                                 strides=[1] +
                                                 self.strides + [1],
                                                 padding='VALID' if self.auto_pad in (
                                                     'VALID', 'NOTSET') else 'SAME',
                                                 data_format='NHWC',
                                                 include_batch_in_index=self.include_batch_in_index)
        out_tensors = [t.numpy() for t in out_tensors]
        self.set_out_tensor(out_tensors)


class TfReluOp(BaseReluOp, TfOp):
    @classmethod
    def attributes(cls):
        return {1: {}}

    def __init__(self, graph, attr_dict=None):
        super(TfReluOp, self).__init__(graph, attr_dict)
        self.update_attributes(TfReluOp, attr_dict)
        assert self.check_required(), 'TfReluOp is missing a required parameter.'
        self.activations = 'RELU'

    def infer_shape(self):
        super(TfReluOp, self).infer_shape()
        inputs = self.get_input_tensors()
        out_tensor = self.cal_activation(inputs[0])
        self.set_out_tensor(out_tensor)

    @property
    def correspond_onnx_op(self):
        return {'type': 'Relu', 'version': 6}


class TfRelu6Op(BaseReluOp, TfOp):
    @classmethod
    def attributes(cls):
        return {1: {}}

    def __init__(self, graph, attr_dict=None):
        super(TfRelu6Op, self).__init__(graph, attr_dict)
        self.update_attributes(TfRelu6Op, attr_dict)
        assert self.check_required(), 'TfRelu6Op is missing a required parameter.'
        self.activations = 'RELU6'

    def infer_shape(self):
        super(TfRelu6Op, self).infer_shape()
        inputs = self.get_input_tensors()
        out_tensor = self.cal_activation(inputs[0])
        self.set_out_tensor(out_tensor)

    @property
    def correspond_onnx_op(self):
        return {'type': 'Clip', 'version': 6}


class TfSeluOp(LayoutUnawareOp, ActivationOnlyOp, TfOp):
    def infer_shape(self):
        super(TfSeluOp, self).infer_shape()
        inputs = self.get_input_tensors()
        out_tensor = tf.nn.selu(inputs[0])
        self.set_out_tensor(out_tensor)

    @property
    def correspond_onnx_op(self):
        return {'type': 'Selu', 'version': 6}


class TfSoftmaxOp(OpHasAxis, OpHasOneOutPort, TfOp):
    @classmethod
    def attributes(cls):
        return {1: {'axis': {'default': -1}}}

    def __init__(self, graph, attr_dict=None):
        super(TfSoftmaxOp, self).__init__(graph, attr_dict)
        self.update_attributes(TfSoftmaxOp, attr_dict)
        assert self.check_required(), 'TfSoftmaxOp is missing a required parameter.'

    def infer_shape(self):
        super(TfSoftmaxOp, self).infer_shape()
        inputs = self.get_input_tensors()
        out_tensor = tf.nn.softmax(inputs[0], axis=self.axis).numpy()
        self.set_out_tensor(out_tensor)

    @property
    def correspond_onnx_op(self):
        return {'type': 'Softmax', 'version': 13}


class TfSpaceToDepthOp(LayoutConcernedOp, OpHasOneOutPort, TfOp):
    @classmethod
    def attributes(cls):
        return {1: {'block_size': {'type': AttrType.INT, 'required': True},
                    'data_format': {'options': ['NHWC', 'NCHW', 'NCHW_VECT_C']}},
                }

    def __init__(self, graph, attr_dict=None):
        super(TfSpaceToDepthOp, self).__init__(graph, attr_dict)
        self.update_attributes(TfSpaceToDepthOp, attr_dict)
        assert self.check_required()

    def infer_shape(self):
        super(TfSpaceToDepthOp, self).infer_shape()
        inputs = self.get_input_tensors()
        inp = TfOp.convert_to_nhwc(inputs[0], self.data_format)
        out_tensor = tf.nn.space_to_depth(
            inp, self.block_size, data_format='NHWC').numpy()
        out_tensor = TfOp.convert_from_nhwc(out_tensor, self.data_format)
        self.set_out_tensor(out_tensor)<|MERGE_RESOLUTION|>--- conflicted
+++ resolved
@@ -588,11 +588,8 @@
     def infer_shape(self):
         super(TfFusedBatchNormV3Op, self).infer_shape()
         inputs = self.get_input_tensors()
-<<<<<<< HEAD
-=======
         if any([0 in x.shape for x in inputs]):
             return
->>>>>>> 54459b15
         assert len(inputs) == 5, 'TfFusedBatchNormV3Op expects 5 inputs, but got %d.' % len(inputs)
         if self.is_training:
             out_list = tf.raw_ops.FusedBatchNormV3(x=inputs[0], scale=inputs[1], offset=inputs[2],
