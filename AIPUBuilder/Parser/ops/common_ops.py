# SPDX-License-Identifier: Apache-2.0
# Copyright © 2022-2024 Arm Technology (China) Co. Ltd.


import tensorflow as tf
import numpy as np
from .op import *
from ..common.utils import get_random_array, list_list_to_string
from ..plugin_loader import PARSER_OP_DICT


class AccidentalHitsOp(OpHasMultipleOutPorts, CommonOp):
    @classmethod
    def attributes(cls):
        return {'num_true': {'type': AttrType.INT, 'required': True},
                }

    def __init__(self, graph, attr_dict=None):
        super(AccidentalHitsOp, self).__init__(graph, attr_dict)
        self.update_attributes(AccidentalHitsOp, attr_dict)
        assert self.check_required(), 'AccidentalHitsOp is missing a required parameter.'

    def infer_shape(self):
        super(AccidentalHitsOp, self).infer_shape()
        input_shape = self.get_input_shapes()[0]
        num_hits = min(np.prod(input_shape), 32768)
        output_indices = get_random_array([num_hits], 'int32')
        output_ids = get_random_array([num_hits], 'int32')
        output_effective_len = get_random_array([1], 'int32')
        self.set_out_tensor([output_indices, output_ids, output_effective_len])


class AdaptivePoolOp(LayoutConcernedOp, OpHasMethod, OpHasOneOutPort, CommonOp):
    @classmethod
    def attributes(cls):
        return {'output_size': {'type': AttrType.INTS, 'required': True},
                'method': {'options': ['AVG', 'MAX'], 'required': True}}

    def __init__(self, graph, attr_dict=None):
        super(AdaptivePoolOp, self).__init__(graph, attr_dict)
        self.update_attributes(AdaptivePoolOp, attr_dict)
        assert self.check_required(), 'AdaptivePoolOp is missing a required parameter.'

    def infer_shape(self):
        super(AdaptivePoolOp, self).infer_shape()
        inputs = self.get_input_tensors()
        input_dim = len(inputs[0].shape)
        assert len(inputs) == 1 and input_dim in (3, 4, 5), 'The input is invalid in AdaptivePoolOp.'
        if self.data_format.startswith('NC'):
            perm = None
            input_tensor = inputs[0]
        else:
            perm = [0, (input_dim - 1)] + list(range(1, input_dim - 1))
            input_tensor = np.transpose(inputs[0], perm)
        if input_dim == 3:
            m = torch.nn.AdaptiveAvgPool1d(tuple(self.output_size)) if self.method == 'AVG' \
                else torch.nn.AdaptiveMaxPool1d(tuple(self.output_size))
        elif input_dim == 4:
            m = torch.nn.AdaptiveAvgPool2d(tuple(self.output_size)) if self.method == 'AVG' \
                else torch.nn.AdaptiveMaxPool2d(tuple(self.output_size))
        else:  # input_dim == 5
            m = torch.nn.AdaptiveAvgPool3d(tuple(self.output_size)) if self.method == 'AVG' \
                else torch.nn.AdaptiveMaxPool3d(tuple(self.output_size))
        input_dtype = input_tensor.dtype
        # torch adaptive_avg_pool/adaptive_max_pool doesn't support int input
        out_tensor = m(torch.from_numpy(input_tensor.astype(np.float32))).numpy()
        if perm is not None:
            out_tensor = np.transpose(out_tensor, Op.cal_inverse_perm(perm))
        self.set_out_tensor(out_tensor.astype(input_dtype))


class BatchGatherOp(OpHasAxis, OpHasOneOutPort, CommonOp):
    @classmethod
    def attributes(cls):
        return {'axis': {'default': 0},
                'batch_dims': {'type': AttrType.INT, 'default': 0}}

    def __init__(self, graph, attr_dict=None):
        super(BatchGatherOp, self).__init__(graph, attr_dict)
        self.update_attributes(BatchGatherOp, attr_dict)
        assert self.check_required(), 'BatchGatherOp is missing a required parameter.'

    def infer_shape(self):
        super(BatchGatherOp, self).infer_shape()
        inputs = self.get_input_tensors()
        indices = inputs[1].tolist()
        ref_shape = inputs[0].shape
        indices = np.array(indices, np.int64)
        negative_axes = indices < 0
        if np.any(negative_axes):
            len_shape = ref_shape[self.axis]
            indices[negative_axes] += len_shape
        indices = indices.tolist()
        out_tensor = tf.gather(inputs[0],
                               indices,
                               axis=self.axis,
                               batch_dims=self.batch_dims).numpy()
        self.set_out_tensor(out_tensor)


class BNLLOp(OpHasOneOutPort, CommonOp):
    def infer_shape(self):
        super(BNLLOp, self).infer_shape()
        inputs = self.get_input_tensors()
        out_tensor = np.log(1. + np.exp(*inputs))
        self.set_out_tensor(out_tensor)


class CumProdOp(OpHasOneOutPort, OpHasAxis, CommonOp):
    @classmethod
    def attributes(cls):
        return {'exclusive': {'type': AttrType.INT, 'default': 0, 'options': [0, 1]},
                'reverse': {'type': AttrType.INT, 'default': 0, 'options': [0, 1]}
                }

    def __init__(self, graph, attr_dict=None):
        super(CumProdOp, self).__init__(graph, attr_dict)
        self.update_attributes(CumProdOp, attr_dict)
        assert self.check_required(), 'CumprodOp is missing a required parameter.'

    def __getattr__(self, item):
        ret = None
        try:
            if item in ('exclusive', 'reverse'):
                ret = bool(self.__dict__['_attr'][item].value)
        except:
            ret = None
        if ret is None:
            ret = super(CumProdOp, self).__getattr__(item)
        return ret

    def __setattr__(self, item, value):
        if item in ('exclusive', 'reverse'):
            self.__dict__['_attr'][item].value = int(value)
        else:
            super(CumProdOp, self).__setattr__(item, value)

    def infer_shape(self):
        super(CumProdOp, self).infer_shape()
        inputs = self.get_input_tensors()
        out_tensor = tf.math.cumprod(
            inputs[0], axis=self.axis, exclusive=self.exclusive, reverse=self.reverse).numpy()
        self.set_out_tensor(out_tensor)


class CropAndResizeOp(OpHasMethod, LayoutConcernedOp, OpHasOneOutPort, CommonOp):
    @classmethod
    def attributes(cls):
        return {'crop_size': {'type': AttrType.INTS, 'default': []},
                'method': {'default': 'BILINEAR', 'options': ['BILINEAR', 'NEAREST']},
                'extrapolation_value': {'type': AttrType.FLOAT, 'default': 0.},
                }

    def __init__(self, graph, attr_dict=None):
        super(CropAndResizeOp, self).__init__(graph, attr_dict)
        self.update_attributes(CropAndResizeOp, attr_dict)
        assert self.check_required(), 'CropAndResizeOp is missing a required parameter.'

    def infer_shape(self):
        super(CropAndResizeOp, self).infer_shape()
        inputs = self.get_input_tensors()
        out_tensor = tf.image.crop_and_resize(image=inputs[0],
                                              boxes=inputs[1],
                                              box_indices=inputs[2],
                                              crop_size=self.crop_size,
                                              method=self.method.lower(),
                                              extrapolation_value=self.extrapolation_value).numpy()
        self.set_out_tensor(out_tensor)


class ChannelShuffleOp(LayoutConcernedOp, OpHasMultipleOutPorts, CommonOp):
    @classmethod
    def attributes(cls):
        return {'group': {'type': AttrType.INT, 'required': True, 'default': 2},
                'splits': {'type': AttrType.INT, 'required': True, 'default': 1}
                }

    def __init__(self, graph, attr_dict=None):
        super(ChannelShuffleOp, self).__init__(graph, attr_dict)
        self.update_attributes(ChannelShuffleOp, attr_dict)
        assert self.check_required(), 'ChannelShuffleOp is missing a required parameter.'

    def infer_shape(self):
        super(ChannelShuffleOp, self).infer_shape()
        inputs = self.get_input_tensors()
        pre_perm = None
        if self.data_format == 'NHWC':
            max_dim = len(inputs[0].shape) - 1
            pre_perm = [0, max_dim] + list(range(1, max_dim))
            inp = np.transpose(inputs[0], pre_perm)
        else:
            inp = inputs[0]
        out_tensor = torch.nn.functional.channel_shuffle(
            torch.from_numpy(inp), self.group).numpy()
        if pre_perm is not None:
            out_tensor = np.transpose(out_tensor, Op.cal_inverse_perm(pre_perm))
            out_tensors = np.split(out_tensor, self.splits, axis=-1)
        else:
            out_tensors = np.split(out_tensor, self.splits, axis=1)
        self.set_out_tensor(out_tensors)


class CTCGreedyDecoderOp(OpHasOneOutPort, CommonOp):
    @classmethod
    def attributes(cls):
        return {'merge_repeated': {'type': AttrType.INT, 'default': 1},
                'sequence_lens': {'type': AttrType.INT},
                'input_size': {'type': AttrType.INT}
                }

    def __init__(self, graph, attr_dict=None):
        super(CTCGreedyDecoderOp, self).__init__(graph, attr_dict)
        self.update_attributes(CTCGreedyDecoderOp, attr_dict)
        assert self.check_required(), 'CTCGreedyDecoderOp is missing a required parameter.'

    def infer_shape(self):
        super(CTCGreedyDecoderOp, self).infer_shape()
        inputs = self.get_input_tensors()
        if self.data_format == 'NHWC':
            batch_size, self.sequence_lens, self.input_size = inputs[0].shape
        else:
            self.sequence_lens, batch_size, self.input_size = inputs[0].shape
        out_tensor = get_random_array([batch_size, 4096, 1, 1], 'int64')
        self.set_out_tensor(out_tensor)


class DilationOp(OpHasPaddingStrides, OpHasWeights, OpHasOneOutPort, LayoutConcernedOp, CommonOp):
    @classmethod
    def attributes(cls):
        return {'dilations': {'default': [1, 1, 1, 1]}
                }

    def __init__(self, graph, attr_dict=None):
        super(DilationOp, self).__init__(graph, attr_dict)
        self.update_attributes(DilationOp, attr_dict)
        assert self.check_required(), 'DilationOp is missing a required parameter.'

    def infer_shape(self):
        super(DilationOp, self).infer_shape()
        inputs = self.get_input_tensors()

        if self.auto_pad == 'VALID':
            padding = 'VALID'
        else:  # 'SAME_UPPER', 'SAME_LOWER', 'NOTSET'
            padding = 'SAME'
        inp = np.transpose(inputs[0], [0, 2, 3, 1]
                           ) if self.data_format == 'NCHW' else inputs[0]
        out_tensor = tf.nn.dilation2d(inp,
                                      np.transpose(self.weights, [1, 2, 0]),
                                      strides=[1] + self.strides + [1],
                                      padding=padding,
                                      dilations=[1] + self.dilations + [1],
                                      data_format='NHWC').numpy()

        if self.auto_pad in ('SAME_UPPER', 'SAME_LOWER'):
            self.pads, _ = OpHasPaddingStrides.cal_pads(
                inputs[0].shape[1:3],
                out_tensor.shape[1:3],
                self.strides,
                self.kernel_shape,
                self.auto_pad,
                dilations=self.dilations,
                is_transpose=False,
                zero_minimum=True,

            )
            self.auto_pad = 'NOTSET'

        if self.data_format == 'NCHW':
            out_tensor = np.transpose(out_tensor, [0, 3, 1, 2])
        self.set_out_tensor(out_tensor)


class DivModOp(OpNeedBroadcast, LayoutUnawareOp, OpHasMultipleOutPorts, CommonOp):
    @classmethod
    def attributes(cls):
        return {'mode': {'type': AttrType.STRING, 'default': 'floor', 'options': ['trunc', 'floor']}}

    def __init__(self, graph, attr_dict=None):
        super(DivModOp, self).__init__(graph, attr_dict)
        self.update_attributes(DivModOp, attr_dict)
        assert self.check_required(), 'DivModOp is missing a required parameter.'

    def infer_shape(self):
        super(DivModOp, self).infer_shape()
        inputs = self.get_input_tensors()
        assert len(inputs) == 2, 'Expects 2 inputs for ArmDivMod op (%s), but got %d' % (self.name, len(inputs))
        if np.any(inputs[1] == 0):
            in_consts = self.sorted_in_consts()
            if len(in_consts) == 2 \
                    or (len(in_consts) == 1 and in_consts[0][1] == 1):
                ERROR('[Parser]: Meets invalid second input of DivMod Op (%s) in infer_shape!' % self.name)
                out0, out1 = None, None
            else:
                WARN('[Parser]: The second input of DivMod Op (%s) is replaced by ones in infer_shape!' % self.name)
                second_input = np.ones_like(inputs[1])
                out0, out1 = np.divmod(inputs[0], second_input)
        else:
<<<<<<< HEAD
            out0 = torch.div(torch.tensor(inputs[0]), torch.tensor(inputs[1]), rounding_mode=self.mode).numpy()
=======
            out0 = torch.div(torch.tensor(inputs[0].astype(np.int64)), torch.tensor(inputs[1].astype(np.int64)),
                             rounding_mode=self.mode).numpy().astype(inputs[0].dtype)
>>>>>>> 54459b15
            out1 = (inputs[0] - out0 * inputs[1])
        self.set_out_tensor([out0, out1])


class DummyOp(OpHasOneOutPort, ConstLikeOp, CommonOp):
    def __init__(self, graph, attr_dict=None):
        super(DummyOp, self).__init__(graph, attr_dict)

    def infer_shape(self):
        super(DummyOp, self).infer_shape()


class ErosionOp(OpHasPaddingStrides, OpHasWeights, OpHasOneOutPort, LayoutConcernedOp, CommonOp):
    @classmethod
    def attributes(cls):
        return {'dilations': {'default': [1, 1, 1, 1]},
                }

    def __init__(self, graph, attr_dict=None):
        super(ErosionOp, self).__init__(graph, attr_dict)
        self.update_attributes(ErosionOp, attr_dict)
        assert self.check_required(), 'ErosionOp is missing a required parameter.'

    def infer_shape(self):
        super(ErosionOp, self).infer_shape()
        inputs = self.get_input_tensors()

        if self.auto_pad == 'VALID':
            padding = 'VALID'
        elif self.auto_pad in ('SAME_UPPER', 'SAME_LOWER'):
            padding = 'SAME'
        inp = np.transpose(inputs[0], [0, 2, 3, 1]
                           ) if self.data_format == 'NCHW' else inputs[0]
        out_tensor = tf.compat.v1.nn.erosion2d(inp,
                                               np.transpose(self.weights, [1, 2, 0]),
                                               strides=[1] + self.strides + [1],
                                               rates=[1] + self.dilations + [1],
                                               padding='VALID' if self.auto_pad == 'NOTSET' else 'SAME').numpy()

        if self.auto_pad in ('SAME_UPPER', 'SAME_LOWER'):
            self.pads, _ = OpHasPaddingStrides.cal_pads(
                inputs[0].shape[1:3],
                out_tensor.shape[1:3],
                self.strides,
                self.kernel_shape,
                self.auto_pad,
                dilations=self.dilations,
                is_transpose=False,
                zero_minimum=True,

            )
            self.auto_pad = 'NOTSET'

        if self.data_format == 'NCHW':
            out_tensor = np.transpose(out_tensor, [0, 3, 1, 2])
        self.set_out_tensor(out_tensor)


class FillOp(OpHasOneOutPort, CommonOp):
    def infer_shape(self):
        super(FillOp, self).infer_shape()
        inputs = self.get_input_tensors()
        out_tensor = tf.fill(*inputs).numpy()
        self.set_out_tensor(out_tensor)


class FilterOp(OpHasMultipleOutPorts, CommonOp):
    def infer_shape(self):
        super(FilterOp, self).infer_shape()
        inputs = self.get_input_tensors()
        mask = inputs[-1].astype(bool)
        out_tensors = [np.zeros_like(inp) for inp in inputs[:-1]]
        for i, ot in enumerate(inputs[:-1]):
            true_indices = np.where(mask)[0]
            out_tensors[i][mask] = np.take(ot, true_indices, axis=0)
        valid_num = np.array([np.sum(mask)], np.int32)
        out_tensors.append(valid_num)
        self.set_out_tensor(out_tensors)


class FractionalPoolOp(OpHasMethod, OpHasMultipleOutPorts, CommonOp):
    @classmethod
    def attributes(cls):
        return {'method': {'options': ['AVG', 'MAX'], 'required': True},
                'pooling_ratio': {'type': AttrType.FLOATS, 'required': True},
                'pseudo': {'type': AttrType.BOOL, 'default': False},
                'overlap': {'type': AttrType.BOOL, 'default': False},
                'seed': {'type': AttrType.INT, 'default': 0}
                }

    def __init__(self, graph, attr_dict=None):
        super(FractionalPoolOp, self).__init__(graph, attr_dict)
        self.update_attributes(FractionalPoolOp, attr_dict)
        assert self.check_required(), 'FractionalPoolOp is missing a required parameter.'

    def infer_shape(self):
        super(FractionalPoolOp, self).infer_shape()
        inputs = self.get_input_tensors()
        out_tuple = tf.nn.fractional_avg_pool(
            inputs[0],
            self.pooling_ratio,
            pseudo_random=self.pseudo,
            overlapping=self.overlap,
            seed=self.seed
        )
        out_tensors = [t.numpy() if i == 0 else t.numpy().astype(np.int32) for i, t in enumerate(out_tuple)]
        self.set_out_tensor(out_tensors)


class FullyConnectedOp(BaseLinearOp, CommonOp):
    @classmethod
    def attributes(cls):
        return {}

    @classmethod
    def perm_onnx_to_tf(cls):
        return [1, 0]

    def __init__(self, graph, attr_dict=None):
        super(FullyConnectedOp, self).__init__(graph, attr_dict)
        self.update_attributes(FullyConnectedOp, attr_dict)
        assert self.check_required(), 'FullyConnectedOp is missing a required parameter.'

    def infer_shape(self):
        super(FullyConnectedOp, self).infer_shape()
        inputs = self.get_input_tensors()
        if inputs[0].dtype in ('int8', 'uint8'):
            inp = inputs[0].astype(np.float32)
        else:
            inp = inputs[0]
        out_tensor = (tf.matmul(inp, np.transpose(self.weights, axes=type(self).perm_onnx_to_tf()))
                      + self.biases
                      ).numpy().astype(inputs[0].dtype)
        self.set_out_tensor(out_tensor)


class GenerateProposalsOp(LayoutConcernedOp, OpHasWeights, OpHasMultipleOutPorts, CommonOp):
    @classmethod
    def attributes(cls):
        return {'pre_nms_topn': {'type': AttrType.INT, 'default': 6000},
                'post_nms_topn': {'type': AttrType.INT, 'default': 300},
                'min_size': {'type': AttrType.INT, 'default': 16},
                'nms_threshold': {'type': AttrType.FLOAT, 'default': 0.7},
                'feature_stride': {'type': AttrType.INT, 'default': 16},
                'image_width': {'type': AttrType.INT, 'default': 600},
                'image_height': {'type': AttrType.INT, 'default': 600},
                }

    def __init__(self, graph, attr_dict=None):
        super(GenerateProposalsOp, self).__init__(graph, attr_dict)
        self.update_attributes(GenerateProposalsOp, attr_dict)
        assert self.check_required(), 'GenerateProposalsOp is missing a required parameter.'

    def infer_shape(self):
        super(GenerateProposalsOp, self).infer_shape()
        inputs = self.get_input_tensors()
        batch_size = inputs[0].shape[0]
        scores = np.random.ranf(
            (batch_size, self.post_nms_topn)).astype(np.float32)
        boxes = np.random.ranf(
            (batch_size, self.post_nms_topn, 4)).astype(np.float32)
        indices = np.random.ranf(
            (batch_size, self.post_nms_topn, 1)).astype(np.float32)
        box_num = np.random.ranf((batch_size, 1)).astype(np.float32)
        self.set_out_tensor([scores, boxes, indices, box_num])


class HardSwishOp(LayoutUnawareOp, OpHasOneOutPort, CommonOp):
    @classmethod
    def attributes(cls):
        return {}

    def __init__(self, graph, attr_dict=None):
        super(HardSwishOp, self).__init__(graph, attr_dict)
        self.update_attributes(HardSwishOp, attr_dict)
        assert self.check_required(), 'HardSwishOp is missing a required parameter.'

    def infer_shape(self):
        super(HardSwishOp, self).infer_shape()
        inputs = self.get_input_tensors()
        out_tensor = (inputs[0] * tf.nn.relu6(inputs[0] + 3) / 6).numpy().astype(inputs[0].dtype)
        self.set_out_tensor(out_tensor)


class InputOp(OpHasOneOutPort, InputLikeOp, CommonOp):
    def infer_shape(self, input_tensor=None):
        super(InputOp, self).infer_shape()
        assert input_tensor is not None, 'input shape is empty in InputOp.'
        out_tensor = input_tensor.copy()
        self.set_out_tensor(out_tensor)


class InTopKOp(LayoutUnawareOp, OpHasOneOutPort, CommonOp):
    @classmethod
    def attributes(cls):
        return {'k': {'type': AttrType.INT, 'required': True}}

    def __init__(self, graph, attr_dict=None):
        super(InTopKOp, self).__init__(graph, attr_dict)
        self.update_attributes(InTopKOp, attr_dict)
        assert self.check_required(), 'InTopKOp is missing a required parameter.'

    def infer_shape(self):
        super(InTopKOp, self).infer_shape()
        inputs = self.get_input_tensors()
        assert len(
            inputs) == 2, 'InTopKOp expects two inputs, but got %d.' % len(inputs)
        out_tensor = tf.raw_ops.InTopK(
            predictions=inputs[0], targets=inputs[1], k=self.k).numpy()
        self.set_out_tensor(out_tensor)


class MeshgridOp(OpHasMultipleOutPorts, CommonOp):
    @classmethod
    def attributes(cls):
        return {'indexing': {'type': AttrType.STRING, 'options': ['ij', 'xy'], 'default': 'xy'}}

    def __init__(self, graph, attr_dict=None):
        super(MeshgridOp, self).__init__(graph, attr_dict)
        self.update_attributes(MeshgridOp, attr_dict)
        assert self.check_required(), 'MeshgridOp is missing a required parameter.'

    def infer_shape(self):
        super(MeshgridOp, self).infer_shape()
        inputs = self.get_input_tensors()
        out_tensors = tf.meshgrid(*inputs, indexing=self.indexing)
        out_tensors = [t.numpy() for t in out_tensors]
        self.set_out_tensor(out_tensors)


class MMCVModulatedDeformConv2dOp(BaseConvOp, OnnxOp):
    @classmethod
    def attributes(cls):
        return {1: {'stride': {'type': AttrType.INTS, 'required': True},
                    'dilation': {'type': AttrType.INTS, 'required': True},
                    'padding': {'type': AttrType.INTS, 'required': True},
                    'groups': {'type': AttrType.INT, 'default': 1},
                    'deform_groups': {'type': AttrType.INT, 'default': 1}},
                }

    def __init__(self, graph, attr_dict=None):
        super(MMCVModulatedDeformConv2dOp, self).__init__(graph, attr_dict)
        self.update_attributes(MMCVModulatedDeformConv2dOp, attr_dict)
        assert self.check_required(), 'MMCVModulatedDeformConv2dOp is missing a required parameter.'
        self.group = self.groups
        assert len(self.padding) in (2, 4), 'Expects the length of padding is 2 or 4, but got %d' % len(self.padding)
        self.pads = self.padding * 2 if len(self.padding) == 2 else self.padding
        self.dilations = self.dilation
        self.strides = self.stride

    def infer_shape(self):
        super(MMCVModulatedDeformConv2dOp, self).infer_shape()
        inputs = self.get_input_tensors()  # input, offset, mask, weight, bias(optional)
        assert len(inputs) >= 4, 'Expects at least 4 inputs for MMCVModulatedDeformConv2dOp but got %d' % len(inputs)
        batch = inputs[0].shape[0]
        num_output = inputs[3].shape[0]
        if self.data_format == 'NHWC':
            out_shape = [batch] + list(inputs[1].shape[1:-1]) + [num_output]
        else:
            out_shape = [batch, num_output] + list(inputs[1].shape[2:])
        out_tensor = np.random.ranf(size=out_shape).astype(inputs[0].dtype)
        self.set_out_tensor(out_tensor)


class MomentsOp(OpHasMultipleOutPorts, OpHasAxis, CommonOp):
    def infer_shape(self):
        super(MomentsOp, self).infer_shape()
        inputs = self.get_input_tensors()
        out_tensors = tf.nn.moments(
            inputs[0], self.axes, keepdims=self.keepdims)
        out_tensors = [out_tensor.numpy() for out_tensor in out_tensors]
        self.set_out_tensor(out_tensors)


class NormalizedMomentsOp(OpHasMultipleOutPorts, CommonOp):
    @classmethod
    def attributes(cls):
        return {'counts': {'type': AttrType.FLOAT, 'required': True},
                }

    def __init__(self, graph, attr_dict=None):
        super(NormalizedMomentsOp, self).__init__(graph, attr_dict)
        self.update_attributes(NormalizedMomentsOp, attr_dict)
        assert self.check_required(), 'NormalizedMomentsOp is missing a required parameter.'

    def infer_shape(self):
        super(NormalizedMomentsOp, self).infer_shape()
        inputs = self.get_input_tensors()
        count = np.array(self.counts).astype(np.float32)
        out_tensors = tf.nn.normalize_moments(counts=count,
                                              mean_ss=inputs[0],
                                              variance_ss=inputs[1],
                                              shift=inputs[2])
        out_tensors = [out_tensor.numpy() for out_tensor in out_tensors]
        self.set_out_tensor(out_tensors)


class OutOp(OpHasOneOutPort, CommonOp):
    def __init__(self, graph, attr_dict=None):
        super(OutOp, self).__init__(graph, attr_dict)

    def infer_shape(self):
        super(OutOp, self).infer_shape()


class OverlapAddOp(OpHasOneOutPort, CommonOp):
    @classmethod
    def attributes(cls):
        return {'frame_step': {'type': AttrType.INT}
                }

    def __init__(self, graph, attr_dict=None):
        super(OverlapAddOp, self).__init__(graph, attr_dict)
        self.update_attributes(OverlapAddOp, attr_dict)
        assert self.check_required(), 'OverlapAddOp is missing a required parameter.'

    def infer_shape(self):
        super(OverlapAddOp, self).infer_shape()
        inputs = self.get_input_tensors()
        assert len(inputs[0].shape) >= 2, 'The rank of OverlapAddOp inp0 must be at least 2., but got %d' % len(
            inputs[0].shape)
        out_tensor = tf.signal.overlap_and_add(
            signal=inputs[0], frame_step=self.frame_step).numpy()
        self.set_out_tensor(out_tensor)


class RepeatOp(OpHasAxis, OpHasOneOutPort, CommonOp):
    @classmethod
    def attributes(cls):
        return {'max_dim': {'type': AttrType.INT, 'default': None}}

    def __init__(self, graph, attr_dict=None):
        super(RepeatOp, self).__init__(graph, attr_dict)
        self.update_attributes(RepeatOp, attr_dict)
        assert self.check_required(), 'RepeatOp is missing a required parameter.'

    def infer_shape(self):
        super(RepeatOp, self).infer_shape()
        inputs = self.get_input_tensors()
        assert len(inputs) == 2, 'RepeatOp expects 2 inputs, but got %d' % len(inputs)
        out_tensor = np.repeat(inputs[0], inputs[1].tolist(), self.axis)
        if self.axis is not None:
            out_shape = list(out_tensor.shape)
            if self.max_dim is None:
                self.max_dim = out_tensor.shape[self.axis]
            elif out_shape[self.axis] > self.max_dim:
                obj = tuple(slice(0, e if i != self.axis else self.max_dim)
                            for (i, e) in enumerate(out_shape))
                out_tensor = out_tensor[obj]
            elif out_shape[self.axis] < self.max_dim:
                zeros_shape = copy.deepcopy(out_shape)
                zeros_shape[self.axis] = self.max_dim - out_shape[self.axis]
                zeros = np.zeros(zeros_shape, inputs[0].dtype)
                out_tensor = np.concatenate([out_tensor, zeros], axis=self.axis)
        self.set_out_tensor(out_tensor)


class PluginOp(OpHasVariableOutPorts, CommonOp):
    @classmethod
    def num_in_ports(cls):
        return 1

    def __init__(self, graph, attr_dict=None):
        super(PluginOp, self).__init__(graph, attr_dict)
        self._type = 'Plugin' + attr_dict.get('type', 'Plugin')
        self.constants = {}
        self.constants_offset_dict = {}
        self.out_tensors = attr_dict.get('out_tensors', [])  # record output tensors
        fw = graph._attr['framework'].name
        try:
            plugin_type = PARSER_OP_DICT[re.sub(
                r'^Plugin', '', self._type, count=1)]
            nest_input = None
            if '_nest_inputs' in attr_dict:
                nest_input = attr_dict['_nest_inputs']
                attr_dict.pop('_nest_inputs')
            self._plugin = plugin_type(fw, attr_dict)
            if nest_input is not None:
                self._plugin._nest_inputs = nest_input
            if self._plugin is not None:
                self.constants = getattr(self._plugin, 'constants', {})
        except Exception as e:
            self._plugin = None
            ERROR('[Parser]: Creating plugin type (%s) meets error %s! ' %
                  (self.type, str(e)))
            import traceback
            print(traceback.format_exc())

    def remove_inputs(self, nest_input_index, inputs):
        # remove input edges if _inputs_to_remove is set in ParserOp
        remove_input_indexes = getattr(self._plugin, '_inputs_to_remove', [])
        remove_edge_indexes = []
        for node_index, tensor_index in remove_input_indexes:
            if nest_input_index is None:
                assert node_index == 0, 'Expect node_index == 0 in non-subgraph plugin, but got %d' % node_index
                assert tensor_index < len(inputs), 'Expect tensor_index < inputs length (%d), but got %d' % (
                    len(inputs), tensor_index)
                remove_edge_index = tensor_index
            else:
                assert node_index < len(nest_input_index), 'Expect node_index < inputs length (%d) in subgraph plugin, but got %d' % (
                    len(nest_input_index), node_index)
                assert tensor_index < len(nest_input_index[node_index]), 'Expect tensor_index < inputs length (%d), but got %d' % (
                    len(nest_input_index[node_index]), tensor_index)
                remove_edge_index = np.sum([len(nest_input_index[idx]) for idx in range(node_index)]) + tensor_index
            remove_edge_indexes.append(remove_edge_index)
        in_edges = self._graph.sorted_in_edges(self.name)
        self._graph.remove_edges_from([edge for idx, edge in enumerate(in_edges) if idx in remove_edge_indexes])

    def infer_shape(self):
        # Do infer_shape only once for plugin
        if len(self.out_tensors) > 0:
            self.set_out_tensor(self.out_tensors)
            return
        super(PluginOp, self).infer_shape()
        inputs = self.get_input_tensors()
        out_tensors = []
        if self._plugin is not None:
            # check if is subgraph plugin, use nest list
            nest_input_index = None
            if hasattr(self._plugin, '_subgraph_type'):
                nest_input_index = getattr(self._plugin, '_nest_inputs', [])
                inputs = [[inputs[i] for i in inps]
                          for inps in nest_input_index]
            try:
                DEBUG('[Parser]: Call plugin infer_shape!')
                out_tensors = self._plugin.infer_shape(inputs)
            except Exception as e:
                ERROR('[Parser]: plugin type (%s) infer shape meets error %s! ' %
                      (self.type, str(e)))
                import traceback
                print(traceback.format_exc())
            try:
                self.remove_inputs(nest_input_index, inputs)
            except Exception as e:
                ERROR('[Parser]: plugin type (%s) meets error in removing input tensors: %s!' %
                      (self.type, str(e)))
        else:
            ERROR('[Parser]: Invalid Plugin op (%s) for infer_shape!' % self.name)
        self.set_out_tensor(out_tensors)
        self.out_tensors = out_tensors
        # self.constants could be used in self._plugin.infer_shape, so check constants here
        self.constants = getattr(self._plugin, 'constants', {})
        if not all((isinstance(key, str) and isinstance(val, np.ndarray))
                   for key, val in self.constants.items()):
            ERROR('[Parser]: Invalid constants in Plugin op (%s). Expect key is string and value is numpy array!' % self.name)
            ERROR('constants: %s' % str(self.constants))

    def write_attrs(self, txt_file):
        ret = super(PluginOp, self).write_attrs(txt_file)
        if ret:
            if self._plugin is not None:
                for k, v in getattr(self._plugin, 'params', {}).items():
                    if isinstance(v, np.ndarray):
                        v = v.tolist()
                    if isinstance(v, (list,)):
                        try:
                            v = str(v).replace(' ', '')
                        except Exception as e:
                            ERROR('[Parser]: Node(%s) meets error for write_attrs: %s' %
                                  (self.name, str(e)))
                            continue
                    elif isinstance(v, (int, float)):
                        v = str(v)
                    elif isinstance(v, str):
                        pass
                    else:
                        try:
                            v = str(v)
                        except Exception as e:
                            ERROR('[Parser]: Node(%s) meets error for write_attrs: %s' %
                                  (self.name, str(e)))
                            continue
                    txt_file.write('%s=%s\n' % (k, v))
                for key, np_array in self.constants.items():
                    if key not in self.constants_offset_dict:
                        ERROR('[Parser]: Fail to save constants (%s) for unknown offset in write_attrs!' % key)
                        continue
                    txt_file.write('%s_type=%s\n' % (key, str(np_array.dtype)))
                    txt_file.write('%s_offset=%d\n' % (key, self.constants_offset_dict[key]))
                    txt_file.write('%s_size=%d\n' % (key,
                                                     (np_array.size * np_array.dtype.itemsize)))
                    txt_file.write('%s_shape=[%s]\n' % (key, num_list_to_string(
                        list(np_array.shape))))
            else:
                ERROR('[Parser]: Invalid Plugin op(%s) for write_attrs!' %
                      self.name)
                ret = False
        return ret

    def write_constants(self, bin_file):
        '''Write value of constants in IR binfile.'''
        ret = True
        if not bin_file.closed and bin_file.mode == 'wb':
            if not self.constants:
                pass
            elif not self.constants_offset_dict \
                    or any(key not in self.constants_offset_dict for key in self.constants):
                ERROR('[Parser]: Node(%s) has invalid offset for constants in write_constants!' % self.name)
                ret = False
            else:
                start = bin_file.tell()
                for key, value in self.constants.items():
                    offset = self.constants_offset_dict[key]
                    assert start == offset, 'constants offset not match! layer name: %s, %d' % (self.name, offset)
                    value.tofile(bin_file)
                    end = bin_file.tell()
                    assert (value.dtype.itemsize * int(np.prod(value.shape))) == (end - start), \
                        'Node(%s) has error in writing constants (%s) to bin in write_constants!' % (self.name, key)
                    start = end
        else:
            FATAL(
                '[Parser]: Invalid file to write constants for Node(%s) in write_constants!' % self.name)
        return ret


class ReduceAllOp(OpHasAxis, OpHasOneOutPort, CommonOp):
    @classmethod
    def attributes(cls):
        return {'keepdims': {'required': True}}

    def __init__(self, graph, attr_dict=None):
        super(ReduceAllOp, self).__init__(graph, attr_dict)
        self.update_attributes(ReduceAllOp, attr_dict)
        assert self.check_required(), 'ReduceAllOp is missing a required parameter.'

    def __getattr__(self, item):
        ret = None
        try:
            if item == 'axes':
                inputs = self.get_input_tensors()
                if len(inputs) > 1:
                    ret = inputs[1].tolist() if inputs[1].size > 0 else None
                    if ret is not None:
                        self.__dict__['_attr'][item].value = ret
        except:
            ret = None
        if ret is None:
            ret = super(ReduceAllOp, self).__getattr__(item)
        return ret

    def infer_shape(self):
        super(ReduceAllOp, self).infer_shape()
        inputs = self.get_input_tensors()
        if self.axes is None:
            self.axes = list(range(len(inputs[0].shape)))
        out_tensor = tf.reduce_all(inputs[0], axis=tuple(
            self.axes), keepdims=self.keepdims).numpy()
        self.set_out_tensor(out_tensor)


class ReduceAnyOp(OpHasAxis, OpHasOneOutPort, CommonOp):
    @classmethod
    def attributes(cls):
        return {'keepdims': {'default': 1}}

    def __init__(self, graph, attr_dict=None):
        super(ReduceAnyOp, self).__init__(graph, attr_dict)
        self.update_attributes(ReduceAnyOp, attr_dict)
        assert self.check_required(), 'ReduceAnyOp is missing a required parameter.'

    def __getattr__(self, item):
        ret = None
        try:
            if item == 'axes':
                inputs = self.get_input_tensors()
                if len(inputs) > 1:
                    ret = inputs[1].tolist() if inputs[1].size > 0 else None
                    if ret is not None:
                        self.__dict__['_attr'][item].value = ret
        except:
            ret = None
        if ret is None:
            ret = super(ReduceAnyOp, self).__getattr__(item)
        return ret

    def infer_shape(self):
        super(ReduceAnyOp, self).infer_shape()
        inputs = self.get_input_tensors()
        if self.axes is None:
            self.axes = list(range(len(inputs[0].shape)))
        out_tensor = tf.reduce_any(inputs[0], axis=tuple(
            self.axes), keepdims=self.keepdims).numpy()
        self.set_out_tensor(out_tensor)


class ReduceVarianceOp(OpHasAxis, OpHasOneOutPort, OnnxOp):
    @classmethod
    def attributes(cls):
        return {1: {'keepdims': {'default': 1},
                    'unbiased': {'type': AttrType.INT, 'default': 0, 'options': [0, 1]}}
                }

    def __init__(self, graph, attr_dict=None):
        super(ReduceVarianceOp, self).__init__(graph, attr_dict)
        self.update_attributes(ReduceVarianceOp, attr_dict)
        assert self.check_required(), 'ReduceVarianceOp is missing a required parameter.'

    def __getattr__(self, item):
        ret = None
        try:
            if item in ('keepdims', 'unbiased'):
                ret = bool(self.__dict__['_attr'][item].value)
        except:
            ret = None
        if ret is None:
            ret = super(ReduceVarianceOp, self).__getattr__(item)
        return ret

    def infer_shape(self):
        super(ReduceVarianceOp, self).infer_shape()
        inputs = self.get_input_tensors()
        if self.axes is None:
            self.axes = list(range(len(inputs[0].shape)))
        out_tensor = np.var(
            inputs[0], axis=tuple(self.axes), keepdims=self.keepdims, ddof=self.unbiased)
        self.set_out_tensor(out_tensor)


class RollOp(OpHasAxis, OpHasOneOutPort, CommonOp):

    @staticmethod
    def cal_roll_parm(axis_value, roll_shift, roll_shape):
        if axis_value < 0:
            axis_value = len(roll_shape) + axis_value

        if abs(roll_shift) > roll_shape[axis_value]:
            roll_shift = roll_shift % roll_shape[axis_value]

        roll_shift = roll_shape[axis_value] + roll_shift
        slice_num = roll_shape[axis_value] - roll_shift

        start1 = np.zeros((axis_value + 1)).astype(np.int32).tolist()
        start1[-1] = slice_num
        end1 = np.array([roll_shape[i]
                         for i in range(0, axis_value + 1)]).tolist()
        steps1 = np.ones((axis_value + 1)).astype(np.int32).tolist()
        axes1 = np.arange(axis_value + 1).astype(np.int32).tolist()

        start2 = np.zeros((axis_value + 1)).astype(np.int32).tolist()
        end2 = np.array([roll_shape[i]
                         for i in range(0, axis_value + 1)]).tolist()
        end2[-1] = slice_num
        steps2 = np.ones((axis_value + 1)).astype(np.int32).tolist()
        axes2 = np.arange(axis_value + 1).astype(np.int32).tolist()

        return roll_shift, start1, end1, steps1, axes1, start2, end2, steps2, axes2

    @classmethod
    def attributes(cls):
        return {'axes': {'type': AttrType.INTS, 'required': True},
                'shift': {'type': AttrType.INTS, 'required': True}
                }

    def __init__(self, graph, attr_dict=None):
        super(RollOp, self).__init__(graph, attr_dict)
        self.update_attributes(RollOp, attr_dict)
        assert self.check_required(), 'RollOp is missing a required parameter.'

    def infer_shape(self):
        super(RollOp, self).infer_shape()
        inputs = self.get_input_tensors()
        out_tensor = tf.roll(inputs[0], self.shift, self.axes).numpy()
        self.set_out_tensor(out_tensor)


class SegmentReduceOp(OpHasMethod, OpHasOneOutPort, CommonOp):
    FUNC_MAP = {'SUM': tf.math.segment_sum,
                'PROD': tf.math.segment_prod,
                'MIN': tf.math.segment_min,
                'MAX': tf.math.segment_max,
                'MEAN': tf.math.segment_mean,
                }

    @classmethod
    def attributes(cls):
        return {'method': {'options': ['SUM', 'PROD', 'MIN', 'MAX', 'MEAN'], 'default': 'SUM'}}

    def __init__(self, graph, attr_dict=None):
        super(SegmentReduceOp, self).__init__(graph, attr_dict)
        self.update_attributes(SegmentReduceOp, attr_dict)
        assert self.check_required(), 'SegmentReduceOp is missing a required parameter.'

    def infer_shape(self):
        super(SegmentReduceOp, self).infer_shape()
        inputs = self.get_input_tensors()
        out_tensor = SegmentReduceOp.FUNC_MAP[self.method](*inputs).numpy()
        self.set_out_tensor(out_tensor)


class SiluOp(LayoutUnawareOp, ActivationOnlyOp, CommonOp):
    def infer_shape(self):
        super(SiluOp, self).infer_shape()
        inputs = self.get_input_tensors()
        out_tensor = (inputs[0]) * tf.sigmoid(inputs[0].astype(np.float32)).numpy()
        self.set_out_tensor(out_tensor.astype(inputs[0].dtype))


class SufficientStatisticsOp(OpHasAxis, OpHasMultipleOutPorts, CommonOp):
    def __init__(self, graph, attr_dict=None):
        super(SufficientStatisticsOp, self).__init__(graph, attr_dict)
        self.update_attributes(SufficientStatisticsOp, attr_dict)
        assert self.check_required(), 'SufficientStatisticsOp is missing a required parameter.'

    def infer_shape(self):
        super(SufficientStatisticsOp, self).infer_shape()
        inputs = self.get_input_tensors()
        out_tensor_list = tf.nn.sufficient_statistics(
            inputs[0], self.axes, shift=inputs[1], keepdims=True)
        out_tensor_list = [ot.numpy() for ot in out_tensor_list[1:3]]
        self.set_out_tensor(out_tensor_list)


class SwishOp(OpHasOneOutPort, CommonOp):
    @classmethod
    def attributes(cls):
        return {'alpha': {'type': AttrType.FLOAT, 'default': 1}
                }

    def __init__(self, graph, attr_dict=None):
        super(SwishOp, self).__init__(graph, attr_dict)
        self.update_attributes(SwishOp, attr_dict)
        assert self.check_required(), 'SwishOp is missing a required parameter.'

    def infer_shape(self):
        super(SwishOp, self).infer_shape()
        inputs = self.get_input_tensors()
        out_tensor = (inputs[0]) * tf.sigmoid(self.alpha * inputs[0]).numpy()
        self.set_out_tensor(out_tensor)


class TruncOp(LayoutUnawareOp, OpHasOneOutPort, CommonOp):
    def __init__(self, graph, attr_dict=None):
        super(TruncOp, self).__init__(graph, attr_dict)
        self.update_attributes(TruncOp, attr_dict)
        assert self.check_required(), 'TruncOp is missing a required parameter.'

    def infer_shape(self):
        super(TruncOp, self).infer_shape()
        inputs = self.get_input_tensors()
        torch_input = torch.from_numpy(inputs[0])
        out_tensor = torch.trunc(torch_input).numpy()
        self.set_out_tensor(out_tensor)


class UndefinedOp(OpHasVariableOutPorts, CommonOp):
    def __init__(self, graph, attr_dict=None):
        super(UndefinedOp, self).__init__(graph, attr_dict)
        if 'type' in attr_dict:
            self.type = attr_dict['type']
        for k, v in attr_dict.items():
            if k not in ('name', 'type', 'data_format') and k not in self._attr.keys():
                attr_param = {'type': AttrType.UNDEFINED,
                              'dafault': None, 'required': False, 'value': v}
                self._attr[k] = Attribute(k, attr_param)

    def infer_shape(self, input_tensor=None):
        super(UndefinedOp, self).infer_shape()

    def write_attrs(self, txt_file):
        ret = super(UndefinedOp, self).write_attrs(txt_file)
        if ret:
            for k, v in self._attr.items():
                if v.type == AttrType.UNDEFINED:
                    txt_file.write('%s=%s\n' % (k, str(v.value)))
        return ret


class ZeroFractionOp(OpHasOneOutPort, CommonOp):
    def infer_shape(self):
        super(ZeroFractionOp, self).infer_shape()
        input_tensor = self.get_input_tensors()[0]
        out_tensor = np.array(tf.math.zero_fraction(input_tensor).numpy())
        self.set_out_tensor(out_tensor)<|MERGE_RESOLUTION|>--- conflicted
+++ resolved
@@ -296,12 +296,8 @@
                 second_input = np.ones_like(inputs[1])
                 out0, out1 = np.divmod(inputs[0], second_input)
         else:
-<<<<<<< HEAD
-            out0 = torch.div(torch.tensor(inputs[0]), torch.tensor(inputs[1]), rounding_mode=self.mode).numpy()
-=======
             out0 = torch.div(torch.tensor(inputs[0].astype(np.int64)), torch.tensor(inputs[1].astype(np.int64)),
                              rounding_mode=self.mode).numpy().astype(inputs[0].dtype)
->>>>>>> 54459b15
             out1 = (inputs[0] - out0 * inputs[1])
         self.set_out_tensor([out0, out1])
 
