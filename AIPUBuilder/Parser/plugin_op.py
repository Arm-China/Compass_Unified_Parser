--- conflicted
+++ resolved
@@ -62,15 +62,6 @@
             return False
         if cls.input_nodes is not None:
             if cls.input_shapes is None:
-<<<<<<< HEAD
-                warn(None, 'input_shapes could not be None for plugin %s.' % (cls.__name__))
-                return False
-            if not isinstance(cls.input_nodes, (list, tuple)) or not isinstance(cls.input_shapes, (list, tuple)):
-                warn(None, 'input_nodes and input_shapes should be a list or tuple for plugin %s.' % (cls.__name__))
-                return False
-            if len(cls.input_nodes) != len(cls.input_shapes):
-                warn(None, 'the number of input_nodes and input_shapes should be same for plugin %s.' % (cls.__name__))
-=======
                 WARN_EXCEPTION('input_shapes could not be None for plugin %s.' % (cls.__name__))
                 return False
             if not isinstance(cls.input_nodes, (list, tuple)) or not isinstance(cls.input_shapes, (list, tuple)):
@@ -79,7 +70,6 @@
             if len(cls.input_nodes) != len(cls.input_shapes):
                 WARN_EXCEPTION('the number of input_nodes and input_shapes should be same for plugin %s.' %
                                (cls.__name__))
->>>>>>> 54459b15
                 return False
         return True
 
