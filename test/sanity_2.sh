#!/bin/bash
source /arm/tools/setup/init/bash
#module load swdev python/python/3.8.5
module load swdev git/git/2.17.1
module load swdev python/conda/5.2.0
source /arm/tools/python/conda/5.2.0/rhe7-x86_64/etc/profile.d/conda.sh
<<<<<<< HEAD
conda activate tf_2_6
=======
conda activate tf_2_13
>>>>>>> 54459b15
# conda activate torch_2_1

export LD_LIBRARY_PATH="/arm/tools/gnu/gcc/7.3.0/rhe7-x86_64/lib64:$LD_LIBRARY_PATH"
export PYTHONPATH="`realpath ../`:${PYTHONPATH}"

# suppose you allready built the aipubuilder
git log -n 1 > temp.log

# suppose Compass_OpportunePostTrainingTools has been added in ../../
# add soft link to opt code
ln -s ../../Compass_OpportunePostTrainingTools/AIPUBuilder/Optimizer ../AIPUBuilder/

failed_op_tests=""
failed_pass_tests=""
failed_change_tests=""
failed_specfied_tests=""
tested_tests=""

# 1 If you commit like: [Parser_op] ...
if grep -i '\[Parser_op\]' temp.log
then
    for f in `find ./op_test -type f -name '*.py'`
    do
        echo "SANITY TESTING: "$f
        tested_tests=$tested_tests" "$f
        python3 $f
        exit_code=$?
        if [[ $exit_code != 0 ]]
        then
            failed_op_tests=$failed_op_tests" "$f
        fi
    done
fi

# 2 If you commit like: [Parser_pass] ...
if grep -i '\[Parser_pass\]' temp.log
then
    for f in `find ./pass_test -type f -name '*.py'`
    do
        echo "SANITY TESTING: "$f
        tested_tests=$tested_tests" "$f
        python3 $f
        exit_code=$?
        if [[ $exit_code != 0 ]]
        then
            failed_pass_tests=$failed_pass_tests" "$f
        fi
    done
fi

# 3 If you change files inside this folder
filelist="`git diff-tree --no-commit-id --diff-filter=ACM --name-only -r HEAD ./ | grep .py | grep -vw 'plugins' | egrep 'op_test|pass_test|plugin_test'`" || true
if [[ -n $filelist ]]
then
    for f in $filelist
    do
        f_without_prefix=${f#"test/"}
        # Ignore changes that only update comments or add blank lines
        has_valid_change=`git diff --ignore-blank-lines -G "^[^#]" HEAD^ -- $f_without_prefix`
        if [[ -z $has_valid_change ]]
        then
            continue
        fi
<<<<<<< HEAD
=======
        # Skip the test if it has been tested
        if [[ $tested_tests == *"$f_without_prefix"* ]]
        then
            echo "$f_without_prefix has been tested; Ignore it!"
            continue
        fi
>>>>>>> 54459b15
        echo "SANITY TESTING: "$f_without_prefix
        tested_tests=$tested_tests" "$f_without_prefix
        python3 $f_without_prefix
        exit_code=$?
        if [[ $exit_code != 0 ]]
        then
            failed_change_tests=$failed_change_tests" "$f_without_prefix
        fi
    done
fi

# 4 If you provide keyword in the beginning of commit like: [tf2] ...
#   If there are multiple keywords, separate them with comma, like [tf2,onnx]
keyword="`git log --oneline -n 1 --format=%s | xargs | grep -o '^\[.*\]'`"
if [[ -n $keyword ]]
then
    keyword=${keyword/\]*/\]} # Remove the back part of ] if multiple [] are matched
    keyword=${keyword:1:-1} # Remove '[' and ']'
    echo "Find keyword [${keyword}] in commit message!"
    lc_keywords=${keyword,,}
    lc_keywords=`echo ${lc_keywords} | sed -e 's/,/ /g'`
    for lc_keyword in ${lc_keywords}
    do
        if [[ $lc_keyword == 'parser_op' || $lc_keyword == 'parser_pass' ]]
        then
            continue
        fi
        echo "Find tests for keyword ${lc_keyword}..."
        filelist=`find ./*_test -iname "*${lc_keyword}*" -type f | grep -vw plugins`
        if [[ -n $filelist ]]
        then
            for file in $filelist
            do
                if [[ $file != *".py" ]]
                then
                    continue
                fi
                # Skip the test if it has been tested
                file_without_prefix=${file#"./"}
                if [[ $tested_tests == *"$file_without_prefix"* ]]
                then
                    echo "$file_without_prefix has been tested; Ignore it!"
                    continue
                fi
                echo "SANITY TESTING: "$file
                python3 $file
                exit_code=$?
                if [[ $exit_code != 0 ]]
                then
                    failed_specfied_tests=$failed_specfied_tests" "$file
                fi
            done
        fi
    done
fi

# unlink opt after finishing tests
unlink ../AIPUBuilder/Optimizer

all_passed=1
if [[ -n $failed_op_tests ]]
then
    echo "Failed op_tests:$failed_op_tests"
    all_passed=0
fi

if [[ -n $failed_pass_tests ]]
then
    echo "Failed pass_tests:$failed_pass_tests"
    all_passed=0
fi

if [[ -n $failed_change_tests ]]
then
    echo "Failed added/modified tests:$failed_change_tests"
    all_passed=0
fi

if [[ -n $failed_specfied_tests ]]
then
    echo "Failed specfied tests:$failed_specfied_tests"
    all_passed=0
fi

if [[ $all_passed == 1 ]]
then
    echo "ALL PASSED"
else
    exit 1
fi<|MERGE_RESOLUTION|>--- conflicted
+++ resolved
@@ -4,11 +4,7 @@
 module load swdev git/git/2.17.1
 module load swdev python/conda/5.2.0
 source /arm/tools/python/conda/5.2.0/rhe7-x86_64/etc/profile.d/conda.sh
-<<<<<<< HEAD
-conda activate tf_2_6
-=======
 conda activate tf_2_13
->>>>>>> 54459b15
 # conda activate torch_2_1
 
 export LD_LIBRARY_PATH="/arm/tools/gnu/gcc/7.3.0/rhe7-x86_64/lib64:$LD_LIBRARY_PATH"
@@ -72,15 +68,12 @@
         then
             continue
         fi
-<<<<<<< HEAD
-=======
         # Skip the test if it has been tested
         if [[ $tested_tests == *"$f_without_prefix"* ]]
         then
             echo "$f_without_prefix has been tested; Ignore it!"
             continue
         fi
->>>>>>> 54459b15
         echo "SANITY TESTING: "$f_without_prefix
         tested_tests=$tested_tests" "$f_without_prefix
         python3 $f_without_prefix
