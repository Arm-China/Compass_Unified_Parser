--- conflicted
+++ resolved
@@ -30,11 +30,7 @@
         'resnet_v2_50',
         'shufflenet_v2',
         'transformer_mini',
-<<<<<<< HEAD
-        'transformer_official',
-=======
         # 'transformer_official',
->>>>>>> 54459b15
         'wavenet',
         'yolo_v2_416',
     ],
